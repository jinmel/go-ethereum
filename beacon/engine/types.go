--- conflicted
+++ resolved
@@ -343,27 +343,11 @@
 		}
 	}
 
-<<<<<<< HEAD
-=======
-	// Remove type byte in requests.
-	var plainRequests [][]byte
-	if requests != nil {
-		plainRequests = make([][]byte, len(requests))
-		for i, reqdata := range requests {
-			plainRequests[i] = reqdata[1:]
-		}
-	}
-
->>>>>>> add5709c
 	return &ExecutionPayloadEnvelope{
 		ExecutionPayload: data,
 		BlockValue:       fees,
 		BlobsBundle:      &bundle,
-<<<<<<< HEAD
 		Requests:         requests,
-=======
-		Requests:         plainRequests,
->>>>>>> add5709c
 		Override:         false,
 	}
 }
