--- conflicted
+++ resolved
@@ -474,17 +474,11 @@
 			return err
 		}
 		if err := server.enableWS(allAPIs, wsConfig{
-<<<<<<< HEAD
-			Modules:           DefaultAuthModules,
-			Origins:           DefaultAuthOrigins,
+			Modules:           n.config.AuthModules,
+			Origins:           n.config.AuthOrigins,
 			prefix:            DefaultAuthPrefix,
+			jwtSecret:         secret,
 			rpcEndpointConfig: sharedConfig,
-=======
-			Modules:   n.config.AuthModules,
-			Origins:   n.config.AuthOrigins,
-			prefix:    DefaultAuthPrefix,
-			jwtSecret: secret,
->>>>>>> 66163ca3
 		}); err != nil {
 			return err
 		}
