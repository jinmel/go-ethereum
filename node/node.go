// Copyright 2015 The go-ethereum Authors
// This file is part of the go-ethereum library.
//
// The go-ethereum library is free software: you can redistribute it and/or modify
// it under the terms of the GNU Lesser General Public License as published by
// the Free Software Foundation, either version 3 of the License, or
// (at your option) any later version.
//
// The go-ethereum library is distributed in the hope that it will be useful,
// but WITHOUT ANY WARRANTY; without even the implied warranty of
// MERCHANTABILITY or FITNESS FOR A PARTICULAR PURPOSE. See the
// GNU Lesser General Public License for more details.
//
// You should have received a copy of the GNU Lesser General Public License
// along with the go-ethereum library. If not, see <http://www.gnu.org/licenses/>.

package node

import (
	crand "crypto/rand"
	"errors"
	"fmt"
	"hash/crc32"
	"net/http"
	"os"
	"path/filepath"
	"reflect"
	"slices"
	"strings"
	"sync"
	"sync/atomic"

	"github.com/ethereum/go-ethereum/accounts"
	"github.com/ethereum/go-ethereum/common"
	"github.com/ethereum/go-ethereum/common/hexutil"
	"github.com/ethereum/go-ethereum/core/rawdb"
	"github.com/ethereum/go-ethereum/ethdb"
<<<<<<< HEAD
	"github.com/ethereum/go-ethereum/ethdb/pebble"
=======
	"github.com/ethereum/go-ethereum/ethdb/memorydb"
>>>>>>> 35b2d07f
	"github.com/ethereum/go-ethereum/event"
	"github.com/ethereum/go-ethereum/log"
	"github.com/ethereum/go-ethereum/p2p"
	"github.com/ethereum/go-ethereum/rpc"
	"github.com/gofrs/flock"
)

// Node is a container on which services can be registered.
type Node struct {
	// Arbitrum: we support stopping the RPC early
	rpcRunning int32

	eventmux      *event.TypeMux
	config        *Config
	accman        *accounts.Manager
	log           log.Logger
	keyDir        string        // key store directory
	keyDirTemp    bool          // If true, key directory will be removed by Stop
	dirLock       *flock.Flock  // prevents concurrent use of instance directory
	stop          chan struct{} // Channel to wait for termination notifications
	server        *p2p.Server   // Currently running P2P networking layer
	startStopLock sync.Mutex    // Start/Stop are protected by an additional lock
	state         int           // Tracks state of node lifecycle

	lock          sync.Mutex
	lifecycles    []Lifecycle // All registered backends, services, and auxiliary services that have a lifecycle
	rpcAPIs       []rpc.API   // List of APIs currently provided by the node
	http          *httpServer //
	ws            *httpServer //
	httpAuth      *httpServer //
	wsAuth        *httpServer //
	ipc           *ipcServer  // Stores information about the ipc http server
	inprocHandler *rpc.Server // In-process RPC request handler to process the API requests

	databases map[*closeTrackingDB]struct{} // All open databases

	apiFilter map[string]bool // Whitelisting API methods
}

const (
	initializingState = iota
	runningState
	closedState
)

// New creates a new P2P node, ready for protocol registration.
func New(conf *Config) (*Node, error) {
	// Copy config and resolve the datadir so future changes to the current
	// working directory don't affect the node.
	confCopy := *conf
	conf = &confCopy
	if conf.DataDir != "" {
		absdatadir, err := filepath.Abs(conf.DataDir)
		if err != nil {
			return nil, err
		}
		conf.DataDir = absdatadir
	}
	if conf.Logger == nil {
		conf.Logger = log.New()
	}

	// Ensure that the instance name doesn't cause weird conflicts with
	// other files in the data directory.
	if strings.ContainsAny(conf.Name, `/\`) {
		return nil, errors.New(`Config.Name must not contain '/' or '\'`)
	}
	if conf.Name == datadirDefaultKeyStore {
		return nil, errors.New(`Config.Name cannot be "` + datadirDefaultKeyStore + `"`)
	}
	if strings.HasSuffix(conf.Name, ".ipc") {
		return nil, errors.New(`Config.Name cannot end in ".ipc"`)
	}
	server := rpc.NewServer()
	server.SetBatchLimits(conf.BatchRequestLimit, conf.BatchResponseMaxSize)
	node := &Node{
		config:        conf,
		inprocHandler: server,
		eventmux:      new(event.TypeMux),
		log:           conf.Logger,
		stop:          make(chan struct{}),
		server:        &p2p.Server{Config: conf.P2P},
		databases:     make(map[*closeTrackingDB]struct{}),
	}

	// Register built-in APIs.
	node.rpcAPIs = append(node.rpcAPIs, node.apis()...)

	// Acquire the instance directory lock.
	if err := node.openDataDir(); err != nil {
		return nil, err
	}
	keyDir, isEphem, err := conf.GetKeyStoreDir()
	if err != nil {
		return nil, err
	}
	node.keyDir = keyDir
	node.keyDirTemp = isEphem
	// Creates an empty AccountManager with no backends. Callers (e.g. cmd/geth)
	// are required to add the backends later on.
	node.accman = accounts.NewManager(&accounts.Config{InsecureUnlockAllowed: conf.InsecureUnlockAllowed})

	// Initialize the p2p server. This creates the node key and discovery databases.
	node.server.Config.PrivateKey = node.config.NodeKey()
	node.server.Config.Name = node.config.NodeName()
	node.server.Config.Logger = node.log
	node.config.checkLegacyFiles()
	if node.server.Config.NodeDatabase == "" {
		node.server.Config.NodeDatabase = node.config.NodeDB()
	}

	// Check HTTP/WS prefixes are valid.
	if err := validatePrefix("HTTP", conf.HTTPPathPrefix); err != nil {
		return nil, err
	}
	if err := validatePrefix("WebSocket", conf.WSPathPrefix); err != nil {
		return nil, err
	}

	// Configure RPC servers.
	node.http = newHTTPServer(node.log, conf.HTTPTimeouts)
	node.httpAuth = newHTTPServer(node.log, conf.HTTPTimeouts)
	node.ws = newHTTPServer(node.log, rpc.DefaultHTTPTimeouts)
	node.wsAuth = newHTTPServer(node.log, rpc.DefaultHTTPTimeouts)
	node.ipc = newIPCServer(node.log, conf.IPCEndpoint())

	return node, nil
}

// Start starts all registered lifecycles, RPC services and p2p networking.
// Node can only be started once.
func (n *Node) Start() error {
	n.startStopLock.Lock()
	defer n.startStopLock.Unlock()

	n.lock.Lock()
	switch n.state {
	case runningState:
		n.lock.Unlock()
		return ErrNodeRunning
	case closedState:
		n.lock.Unlock()
		return ErrNodeStopped
	}
	n.state = runningState
	// open networking and RPC endpoints
	err := n.openEndpoints()
	lifecycles := make([]Lifecycle, len(n.lifecycles))
	copy(lifecycles, n.lifecycles)
	n.lock.Unlock()

	// Check if endpoint startup failed.
	if err != nil {
		n.doClose(nil)
		return err
	}
	// Start all registered lifecycles.
	var started []Lifecycle
	for _, lifecycle := range lifecycles {
		if err = lifecycle.Start(); err != nil {
			break
		}
		started = append(started, lifecycle)
	}
	// Check if any lifecycle failed to start.
	if err != nil {
		n.stopServices(started)
		n.doClose(nil)
	}
	return err
}

// Close stops the Node and releases resources acquired in
// Node constructor New.
func (n *Node) Close() error {
	n.startStopLock.Lock()
	defer n.startStopLock.Unlock()

	n.lock.Lock()
	state := n.state
	n.lock.Unlock()
	switch state {
	case initializingState:
		// The node was never started.
		return n.doClose(nil)
	case runningState:
		// The node was started, release resources acquired by Start().
		var errs []error
		if err := n.stopServices(n.lifecycles); err != nil {
			errs = append(errs, err)
		}
		return n.doClose(errs)
	case closedState:
		return ErrNodeStopped
	default:
		panic(fmt.Sprintf("node is in unknown state %d", state))
	}
}

// doClose releases resources acquired by New(), collecting errors.
func (n *Node) doClose(errs []error) error {
	// Close databases. This needs the lock because it needs to
	// synchronize with OpenDatabase*.
	n.lock.Lock()
	n.state = closedState
	errs = append(errs, n.closeDatabases()...)
	n.lock.Unlock()

	if err := n.accman.Close(); err != nil {
		errs = append(errs, err)
	}
	if n.keyDirTemp {
		if err := os.RemoveAll(n.keyDir); err != nil {
			errs = append(errs, err)
		}
	}

	// Release instance directory lock.
	n.closeDataDir()

	// Unblock n.Wait.
	close(n.stop)

	// Report any errors that might have occurred.
	switch len(errs) {
	case 0:
		return nil
	case 1:
		return errs[0]
	default:
		return fmt.Errorf("%v", errs)
	}
}

// openEndpoints starts all network and RPC endpoints.
func (n *Node) openEndpoints() error {
	// start networking endpoints
	n.log.Info("Starting peer-to-peer node", "instance", n.server.Name)
	if err := n.server.Start(); err != nil {
		return convertFileLockError(err)
	}
	// start RPC endpoints
	err := n.startRPC()
	if err != nil {
		n.stopRPC()
		n.server.Stop()
	} else {
		atomic.StoreInt32(&n.rpcRunning, 1)
	}
	return err
}

// stopServices terminates running services, RPC and p2p networking.
// It is the inverse of Start.
func (n *Node) stopServices(running []Lifecycle) error {
	n.stopRPC()

	// Stop running lifecycles in reverse order.
	failure := &StopError{Services: make(map[reflect.Type]error)}
	for i := len(running) - 1; i >= 0; i-- {
		if err := running[i].Stop(); err != nil {
			failure.Services[reflect.TypeOf(running[i])] = err
		}
	}

	// Stop p2p networking.
	n.server.Stop()

	if len(failure.Services) > 0 {
		return failure
	}
	return nil
}

func (n *Node) openDataDir() error {
	if n.config.DataDir == "" {
		return nil // ephemeral
	}

	instdir := filepath.Join(n.config.DataDir, n.config.name())
	if err := os.MkdirAll(instdir, 0700); err != nil {
		return err
	}
	// Lock the instance directory to prevent concurrent use by another instance as well as
	// accidental use of the instance directory as a database.
	n.dirLock = flock.New(filepath.Join(instdir, "LOCK"))

	if locked, err := n.dirLock.TryLock(); err != nil {
		return err
	} else if !locked {
		return ErrDatadirUsed
	}
	return nil
}

func (n *Node) closeDataDir() {
	// Release instance directory lock.
	if n.dirLock != nil && n.dirLock.Locked() {
		n.dirLock.Unlock()
		n.dirLock = nil
	}
}

// ObtainJWTSecret loads the jwt-secret from the provided config. If the file is not
// present, it generates a new secret and stores to the given location.
func ObtainJWTSecret(fileName string) ([]byte, error) {
	// try reading from file
	if data, err := os.ReadFile(fileName); err == nil {
		jwtSecret := common.FromHex(strings.TrimSpace(string(data)))
		if len(jwtSecret) == 32 {
			log.Info("Loaded JWT secret file", "path", fileName, "crc32", fmt.Sprintf("%#x", crc32.ChecksumIEEE(jwtSecret)))
			return jwtSecret, nil
		}
		log.Error("Invalid JWT secret", "path", fileName, "length", len(jwtSecret))
		return nil, errors.New("invalid JWT secret")
	}
	// Need to generate one
	jwtSecret := make([]byte, 32)
	crand.Read(jwtSecret)
	// if we're in --dev mode, don't bother saving, just show it
	if fileName == "" {
		log.Info("Generated ephemeral JWT secret", "secret", hexutil.Encode(jwtSecret))
		return jwtSecret, nil
	}
	if err := os.WriteFile(fileName, []byte(hexutil.Encode(jwtSecret)), 0600); err != nil {
		return nil, err
	}
	log.Info("Generated JWT secret", "path", fileName)
	return jwtSecret, nil
}

<<<<<<< HEAD
// ApplyAPIFilter is the first step in whitelisting given rpc methods inside apiFilter
func (n *Node) ApplyAPIFilter(apiFilter map[string]bool) {
	n.apiFilter = apiFilter
}

=======
>>>>>>> 35b2d07f
// obtainJWTSecret loads the jwt-secret, either from the provided config,
// or from the default location. If neither of those are present, it generates
// a new secret and stores to the default location.
func (n *Node) obtainJWTSecret(cliParam string) ([]byte, error) {
	fileName := cliParam
	if len(fileName) == 0 {
		// no path provided, use default
		fileName = n.ResolvePath(datadirJWTKey)
	}
	return ObtainJWTSecret(fileName)
}

// startRPC is a helper method to configure all the various RPC endpoints during node
// startup. It's not meant to be called at any time afterwards as it makes certain
// assumptions about the state of the node.
func (n *Node) startRPC() error {
	// Filter out personal api
	var apis []rpc.API
	for _, api := range n.rpcAPIs {
		if api.Namespace == "personal" {
			if n.config.EnablePersonal {
				log.Warn("Deprecated personal namespace activated")
			} else {
				continue
			}
		}
		apis = append(apis, api)
	}
	if err := n.startInProc(apis); err != nil {
		return err
	}

	// Configure IPC.
	if n.ipc.endpoint != "" {
		if err := n.ipc.start(apis); err != nil {
			return err
		}
	}
	var (
		servers           []*httpServer
		openAPIs, allAPIs = n.getAPIs()
	)

	rpcConfig := rpcEndpointConfig{
		batchItemLimit:         n.config.BatchRequestLimit,
		batchResponseSizeLimit: n.config.BatchResponseMaxSize,
		apiFilter:              n.apiFilter,
	}

	initHttp := func(server *httpServer, port int) error {
		if err := server.setListenAddr(n.config.HTTPHost, port); err != nil {
			return err
		}
		if err := server.enableRPC(openAPIs, httpConfig{
			CorsAllowedOrigins: n.config.HTTPCors,
			Vhosts:             n.config.HTTPVirtualHosts,
			Modules:            n.config.HTTPModules,
			prefix:             n.config.HTTPPathPrefix,
			rpcEndpointConfig:  rpcConfig,
		}); err != nil {
			return err
		}
		servers = append(servers, server)
		return nil
	}

	initWS := func(port int) error {
		server := n.wsServerForPort(port, false)
		if err := server.setListenAddr(n.config.WSHost, port); err != nil {
			return err
		}
		if err := server.enableWS(openAPIs, wsConfig{
			Modules:           n.config.WSModules,
			Origins:           n.config.WSOrigins,
			prefix:            n.config.WSPathPrefix,
			rpcEndpointConfig: rpcConfig,
		}); err != nil {
			return err
		}
		servers = append(servers, server)
		return nil
	}

	initAuth := func(port int, secret []byte) error {
		// Enable auth via HTTP
		server := n.httpAuth
		if err := server.setListenAddr(n.config.AuthAddr, port); err != nil {
			return err
		}
		sharedConfig := rpcEndpointConfig{
			jwtSecret:              secret,
			batchItemLimit:         engineAPIBatchItemLimit,
			batchResponseSizeLimit: engineAPIBatchResponseSizeLimit,
			httpBodyLimit:          engineAPIBodyLimit,
		}
		err := server.enableRPC(allAPIs, httpConfig{
			CorsAllowedOrigins: DefaultAuthCors,
			Vhosts:             n.config.AuthVirtualHosts,
			Modules:            n.config.AuthModules,
			prefix:             DefaultAuthPrefix,
			rpcEndpointConfig:  sharedConfig,
		})
		if err != nil {
			return err
		}
		servers = append(servers, server)

		// Enable auth via WS
		server = n.wsServerForPort(port, true)
		if err := server.setListenAddr(n.config.AuthAddr, port); err != nil {
			return err
		}
		if err := server.enableWS(allAPIs, wsConfig{
			Modules:           n.config.AuthModules,
			Origins:           n.config.AuthOrigins,
			prefix:            DefaultAuthPrefix,
			rpcEndpointConfig: sharedConfig,
		}); err != nil {
			return err
		}
		servers = append(servers, server)
		return nil
	}

	// Set up HTTP.
	if n.config.HTTPHost != "" {
		// Configure legacy unauthenticated HTTP.
		if err := initHttp(n.http, n.config.HTTPPort); err != nil {
			return err
		}
	}
	// Configure WebSocket.
	if n.config.WSHost != "" {
		// legacy unauthenticated
		if err := initWS(n.config.WSPort); err != nil {
			return err
		}
	}
	// Configure authenticated API
	if len(openAPIs) != len(allAPIs) {
		jwtSecret, err := n.obtainJWTSecret(n.config.JWTSecret)
		if err != nil {
			return err
		}
		if err := initAuth(n.config.AuthPort, jwtSecret); err != nil {
			return err
		}
	}
	// Start the servers
	for _, server := range servers {
		if err := server.start(); err != nil {
			return err
		}
	}
	return nil
}

func (n *Node) wsServerForPort(port int, authenticated bool) *httpServer {
	httpServer, wsServer := n.http, n.ws
	if authenticated {
		httpServer, wsServer = n.httpAuth, n.wsAuth
	}
	if n.config.HTTPHost == "" || httpServer.port == port {
		return httpServer
	}
	return wsServer
}

// Arbitrum: we support stopping the RPC early.
// This function can be called multiple times, or before startRPC.
func (n *Node) StopRPC() {
	n.stopRPC()
}

func (n *Node) stopRPC() {
	if atomic.SwapInt32(&n.rpcRunning, 0) == 0 {
		// The RPC was already stopped or was never started
		return
	}
	n.http.stop()
	n.ws.stop()
	n.httpAuth.stop()
	n.wsAuth.stop()
	n.ipc.stop()
	n.stopInProc()
}

// startInProc registers all RPC APIs on the inproc server.
func (n *Node) startInProc(apis []rpc.API) error {
	for _, api := range apis {
		if err := n.inprocHandler.RegisterName(api.Namespace, api.Service); err != nil {
			return err
		}
	}
	return nil
}

// stopInProc terminates the in-process RPC endpoint.
func (n *Node) stopInProc() {
	n.inprocHandler.Stop()
}

// Wait blocks until the node is closed.
func (n *Node) Wait() {
	<-n.stop
}

// RegisterLifecycle registers the given Lifecycle on the node.
func (n *Node) RegisterLifecycle(lifecycle Lifecycle) {
	n.lock.Lock()
	defer n.lock.Unlock()

	if n.state != initializingState {
		panic("can't register lifecycle on running/stopped node")
	}
	if slices.Contains(n.lifecycles, lifecycle) {
		panic(fmt.Sprintf("attempt to register lifecycle %T more than once", lifecycle))
	}
	n.lifecycles = append(n.lifecycles, lifecycle)
}

// RegisterProtocols adds backend's protocols to the node's p2p server.
func (n *Node) RegisterProtocols(protocols []p2p.Protocol) {
	n.lock.Lock()
	defer n.lock.Unlock()

	if n.state != initializingState {
		panic("can't register protocols on running/stopped node")
	}
	n.server.Protocols = append(n.server.Protocols, protocols...)
}

// RegisterAPIs registers the APIs a service provides on the node.
func (n *Node) RegisterAPIs(apis []rpc.API) {
	n.lock.Lock()
	defer n.lock.Unlock()

	if n.state != initializingState {
		panic("can't register APIs on running/stopped node")
	}
	n.rpcAPIs = append(n.rpcAPIs, apis...)
}

// getAPIs return two sets of APIs, both the ones that do not require
// authentication, and the complete set
func (n *Node) getAPIs() (unauthenticated, all []rpc.API) {
	for _, api := range n.rpcAPIs {
		if !api.Authenticated {
			unauthenticated = append(unauthenticated, api)
		}
	}
	return unauthenticated, n.rpcAPIs
}

// RegisterHandler mounts a handler on the given path on the canonical HTTP server.
//
// The name of the handler is shown in a log message when the HTTP server starts
// and should be a descriptive term for the service provided by the handler.
func (n *Node) RegisterHandler(name, path string, handler http.Handler) {
	n.lock.Lock()
	defer n.lock.Unlock()

	if n.state != initializingState {
		panic("can't register HTTP handler on running/stopped node")
	}

	n.http.mux.Handle(path, handler)
	n.http.handlerNames[path] = name
}

// Attach creates an RPC client attached to an in-process API handler.
func (n *Node) Attach() *rpc.Client {
	return rpc.DialInProc(n.inprocHandler)
}

// RPCHandler returns the in-process RPC request handler.
func (n *Node) RPCHandler() (*rpc.Server, error) {
	n.lock.Lock()
	defer n.lock.Unlock()

	if n.state == closedState {
		return nil, ErrNodeStopped
	}
	return n.inprocHandler, nil
}

// Config returns the configuration of node.
func (n *Node) Config() *Config {
	return n.config
}

// Server retrieves the currently running P2P network layer. This method is meant
// only to inspect fields of the currently running server. Callers should not
// start or stop the returned server.
func (n *Node) Server() *p2p.Server {
	n.lock.Lock()
	defer n.lock.Unlock()

	return n.server
}

// DataDir retrieves the current datadir used by the protocol stack.
// Deprecated: No files should be stored in this directory, use InstanceDir instead.
func (n *Node) DataDir() string {
	return n.config.DataDir
}

// InstanceDir retrieves the instance directory used by the protocol stack.
func (n *Node) InstanceDir() string {
	return n.config.instanceDir()
}

// KeyStoreDir retrieves the key directory
func (n *Node) KeyStoreDir() string {
	return n.keyDir
}

// AccountManager retrieves the account manager used by the protocol stack.
func (n *Node) AccountManager() *accounts.Manager {
	return n.accman
}

// IPCEndpoint retrieves the current IPC endpoint used by the protocol stack.
func (n *Node) IPCEndpoint() string {
	return n.ipc.endpoint
}

// HTTPEndpoint returns the URL of the HTTP server. Note that this URL does not
// contain the JSON-RPC path prefix set by HTTPPathPrefix.
func (n *Node) HTTPEndpoint() string {
	return "http://" + n.http.listenAddr()
}

// WSEndpoint returns the current JSON-RPC over WebSocket endpoint.
func (n *Node) WSEndpoint() string {
	if n.http.wsAllowed() {
		return "ws://" + n.http.listenAddr() + n.http.wsConfig.prefix
	}
	return "ws://" + n.ws.listenAddr() + n.ws.wsConfig.prefix
}

// HTTPAuthEndpoint returns the URL of the authenticated HTTP server.
func (n *Node) HTTPAuthEndpoint() string {
	return "http://" + n.httpAuth.listenAddr()
}

// WSAuthEndpoint returns the current authenticated JSON-RPC over WebSocket endpoint.
func (n *Node) WSAuthEndpoint() string {
	if n.httpAuth.wsAllowed() {
		return "ws://" + n.httpAuth.listenAddr() + n.httpAuth.wsConfig.prefix
	}
	return "ws://" + n.wsAuth.listenAddr() + n.wsAuth.wsConfig.prefix
}

// JWTPath returns the path for JWT secret
func (n *Node) JWTPath() string {
	if n.config.JWTSecret == "" {
		return n.ResolvePath(datadirJWTKey)
	}
	return n.config.JWTSecret
}

// EventMux retrieves the event multiplexer used by all the network services in
// the current protocol stack.
func (n *Node) EventMux() *event.TypeMux {
	return n.eventmux
}

// OpenDatabase opens an existing database with the given name (or creates one if no
// previous can be found) from within the node's instance directory. If the node is
// ephemeral, a memory database is returned.
func (n *Node) OpenDatabase(name string, cache, handles int, namespace string, readonly bool) (ethdb.Database, error) {
	return n.OpenDatabaseWithExtraOptions(name, cache, handles, namespace, readonly, nil)
}

func (n *Node) OpenDatabaseWithExtraOptions(name string, cache, handles int, namespace string, readonly bool, pebbleExtraOptions *pebble.ExtraOptions) (ethdb.Database, error) {
	n.lock.Lock()
	defer n.lock.Unlock()
	if n.state == closedState {
		return nil, ErrNodeStopped
	}

	var db ethdb.Database
	var err error
	if n.config.DataDir == "" {
		db = rawdb.NewMemoryDatabase()
	} else {
		db, err = rawdb.Open(rawdb.OpenOptions{
			Type:               n.config.DBEngine,
			Directory:          n.ResolvePath(name),
			Namespace:          namespace,
			Cache:              cache,
			Handles:            handles,
			ReadOnly:           readonly,
			PebbleExtraOptions: pebbleExtraOptions,
		})
	}

	if err == nil {
		db = n.wrapDatabase(db)
	}
	return db, err
}

// OpenDatabaseWithFreezer opens an existing database with the given name (or
// creates one if no previous can be found) from within the node's data directory,
// also attaching a chain freezer to it that moves ancient chain data from the
// database to immutable append-only files. If the node is an ephemeral one, a
// memory database is returned.
func (n *Node) OpenDatabaseWithFreezer(name string, cache, handles int, ancient string, namespace string, readonly bool) (ethdb.Database, error) {
	return n.OpenDatabaseWithFreezerWithExtraOptions(name, cache, handles, ancient, namespace, readonly, nil)
}

func (n *Node) OpenDatabaseWithFreezerWithExtraOptions(name string, cache, handles int, ancient string, namespace string, readonly bool, pebbleExtraOptions *pebble.ExtraOptions) (ethdb.Database, error) {
	n.lock.Lock()
	defer n.lock.Unlock()
	if n.state == closedState {
		return nil, ErrNodeStopped
	}
	var db ethdb.Database
	var err error
	if n.config.DataDir == "" {
		db, err = rawdb.NewDatabaseWithFreezer(memorydb.New(), "", namespace, readonly)
	} else {
		db, err = rawdb.Open(rawdb.OpenOptions{
			Type:               n.config.DBEngine,
			Directory:          n.ResolvePath(name),
			AncientsDirectory:  n.ResolveAncient(name, ancient),
			Namespace:          namespace,
			Cache:              cache,
			Handles:            handles,
			ReadOnly:           readonly,
			PebbleExtraOptions: pebbleExtraOptions,
		})
	}
	if err == nil {
		db = n.wrapDatabase(db)
	}
	return db, err
}

// ResolvePath returns the absolute path of a resource in the instance directory.
func (n *Node) ResolvePath(x string) string {
	return n.config.ResolvePath(x)
}

// ResolveAncient returns the absolute path of the root ancient directory.
func (n *Node) ResolveAncient(name string, ancient string) string {
	switch {
	case ancient == "":
		ancient = filepath.Join(n.ResolvePath(name), "ancient")
	case !filepath.IsAbs(ancient):
		ancient = n.ResolvePath(ancient)
	}
	return ancient
}

// closeTrackingDB wraps the Close method of a database. When the database is closed by the
// service, the wrapper removes it from the node's database map. This ensures that Node
// won't auto-close the database if it is closed by the service that opened it.
type closeTrackingDB struct {
	ethdb.Database
	n *Node
}

func (db *closeTrackingDB) Close() error {
	db.n.lock.Lock()
	delete(db.n.databases, db)
	db.n.lock.Unlock()
	return db.Database.Close()
}

// wrapDatabase ensures the database will be auto-closed when Node is closed.
func (n *Node) wrapDatabase(db ethdb.Database) ethdb.Database {
	wrapper := &closeTrackingDB{db, n}
	n.databases[wrapper] = struct{}{}
	return wrapper
}

// closeDatabases closes all open databases.
func (n *Node) closeDatabases() (errors []error) {
	for db := range n.databases {
		delete(n.databases, db)
		if err := db.Database.Close(); err != nil {
			errors = append(errors, err)
		}
	}
	return errors
}<|MERGE_RESOLUTION|>--- conflicted
+++ resolved
@@ -35,11 +35,8 @@
 	"github.com/ethereum/go-ethereum/common/hexutil"
 	"github.com/ethereum/go-ethereum/core/rawdb"
 	"github.com/ethereum/go-ethereum/ethdb"
-<<<<<<< HEAD
+	"github.com/ethereum/go-ethereum/ethdb/memorydb"
 	"github.com/ethereum/go-ethereum/ethdb/pebble"
-=======
-	"github.com/ethereum/go-ethereum/ethdb/memorydb"
->>>>>>> 35b2d07f
 	"github.com/ethereum/go-ethereum/event"
 	"github.com/ethereum/go-ethereum/log"
 	"github.com/ethereum/go-ethereum/p2p"
@@ -371,14 +368,11 @@
 	return jwtSecret, nil
 }
 
-<<<<<<< HEAD
 // ApplyAPIFilter is the first step in whitelisting given rpc methods inside apiFilter
 func (n *Node) ApplyAPIFilter(apiFilter map[string]bool) {
 	n.apiFilter = apiFilter
 }
 
-=======
->>>>>>> 35b2d07f
 // obtainJWTSecret loads the jwt-secret, either from the provided config,
 // or from the default location. If neither of those are present, it generates
 // a new secret and stores to the default location.
