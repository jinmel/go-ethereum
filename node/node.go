--- conflicted
+++ resolved
@@ -772,8 +772,7 @@
 	if n.config.DataDir == "" {
 		db = rawdb.NewMemoryDatabase()
 	} else {
-<<<<<<< HEAD
-		db, err = rawdb.Open(rawdb.OpenOptions{
+		db, err = openDatabase(openOptions{
 			Type:               n.config.DBEngine,
 			Directory:          n.ResolvePath(name),
 			Namespace:          namespace,
@@ -781,15 +780,6 @@
 			Handles:            handles,
 			ReadOnly:           readonly,
 			PebbleExtraOptions: pebbleExtraOptions,
-=======
-		db, err = openDatabase(openOptions{
-			Type:      n.config.DBEngine,
-			Directory: n.ResolvePath(name),
-			Namespace: namespace,
-			Cache:     cache,
-			Handles:   handles,
-			ReadOnly:  readonly,
->>>>>>> b7767efe
 		})
 	}
 	if err == nil {
@@ -818,8 +808,7 @@
 	if n.config.DataDir == "" {
 		db, err = rawdb.NewDatabaseWithFreezer(memorydb.New(), "", namespace, readonly)
 	} else {
-<<<<<<< HEAD
-		db, err = rawdb.Open(rawdb.OpenOptions{
+		db, err = openDatabase(openOptions{
 			Type:               n.config.DBEngine,
 			Directory:          n.ResolvePath(name),
 			AncientsDirectory:  n.ResolveAncient(name, ancient),
@@ -828,16 +817,6 @@
 			Handles:            handles,
 			ReadOnly:           readonly,
 			PebbleExtraOptions: pebbleExtraOptions,
-=======
-		db, err = openDatabase(openOptions{
-			Type:              n.config.DBEngine,
-			Directory:         n.ResolvePath(name),
-			AncientsDirectory: n.ResolveAncient(name, ancient),
-			Namespace:         namespace,
-			Cache:             cache,
-			Handles:           handles,
-			ReadOnly:          readonly,
->>>>>>> b7767efe
 		})
 	}
 	if err == nil {
