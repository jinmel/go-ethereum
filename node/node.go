--- conflicted
+++ resolved
@@ -704,8 +704,6 @@
 	return "ws://" + n.wsAuth.listenAddr() + n.wsAuth.wsConfig.prefix
 }
 
-<<<<<<< HEAD
-=======
 // JWTPath returns the path for JWT secret
 func (n *Node) JWTPath() string {
 	if n.config.JWTSecret == "" {
@@ -714,7 +712,6 @@
 	return n.config.JWTSecret
 }
 
->>>>>>> a23dc84c
 // EventMux retrieves the event multiplexer used by all the network services in
 // the current protocol stack.
 func (n *Node) EventMux() *event.TypeMux {
