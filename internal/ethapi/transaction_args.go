--- conflicted
+++ resolved
@@ -436,11 +436,7 @@
 }
 
 // Assumes that fields are not nil, i.e. setDefaults or CallDefaults has been called.
-<<<<<<< HEAD
-func (args *TransactionArgs) ToMessage(baseFee *big.Int, globalGasCap uint64, header *types.Header, state *state.StateDB, runMode core.MessageRunMode) *core.Message {
-=======
-func (args *TransactionArgs) ToMessage(baseFee *big.Int, skipNonceCheck, skipEoACheck bool) *core.Message {
->>>>>>> c350d3ac
+func (args *TransactionArgs) ToMessage(baseFee *big.Int, globalGasCap uint64, header *types.Header, state *state.StateDB, runMode core.MessageRunMode, skipNonceCheck, skipEoACheck bool) *core.Message {
 	var (
 		gasPrice  *big.Int
 		gasFeeCap *big.Int
@@ -470,7 +466,6 @@
 	if args.AccessList != nil {
 		accessList = *args.AccessList
 	}
-<<<<<<< HEAD
 
 	skipL1Charging := false
 	if args.SkipL1Charging != nil {
@@ -478,37 +473,6 @@
 	}
 
 	msg := &core.Message{
-		From:              args.from(),
-		To:                args.To,
-		Value:             (*big.Int)(args.Value),
-		GasLimit:          uint64(*args.Gas),
-		GasPrice:          gasPrice,
-		GasFeeCap:         gasFeeCap,
-		GasTipCap:         gasTipCap,
-		Data:              args.data(),
-		AccessList:        accessList,
-		BlobGasFeeCap:     (*big.Int)(args.BlobFeeCap),
-		BlobHashes:        args.BlobHashes,
-		SkipAccountChecks: true,
-		TxRunMode:         runMode,
-		SkipL1Charging:    skipL1Charging,
-	}
-	// Arbitrum: raise the gas cap to ignore L1 costs so that it's compute-only
-	if state != nil && !skipL1Charging {
-		var postingGas uint64
-		var err error
-		if globalGasCap != 0 {
-			// Modify globalGasCap to ignore this tx's specific L1 data costs
-			postingGas, err = core.RPCPostingGasHook(msg, header, state)
-		}
-		if err == nil {
-			args.setGasUsingCap(globalGasCap + postingGas)
-			msg.GasLimit = uint64(*args.Gas)
-		} else {
-			log.Error("error reading posting gas", "err", err)
-		}
-=======
-	return &core.Message{
 		From:             args.from(),
 		To:               args.To,
 		Value:            (*big.Int)(args.Value),
@@ -521,9 +485,25 @@
 		AccessList:       accessList,
 		BlobGasFeeCap:    (*big.Int)(args.BlobFeeCap),
 		BlobHashes:       args.BlobHashes,
+		TxRunMode:        runMode,
 		SkipNonceChecks:  skipNonceCheck,
 		SkipFromEOACheck: skipEoACheck,
->>>>>>> c350d3ac
+		SkipL1Charging:   skipL1Charging,
+	}
+	// Arbitrum: raise the gas cap to ignore L1 costs so that it's compute-only
+	if state != nil && !skipL1Charging {
+		var postingGas uint64
+		var err error
+		if globalGasCap != 0 {
+			// Modify globalGasCap to ignore this tx's specific L1 data costs
+			postingGas, err = core.RPCPostingGasHook(msg, header, state)
+		}
+		if err == nil {
+			args.setGasUsingCap(globalGasCap + postingGas)
+			msg.GasLimit = uint64(*args.Gas)
+		} else {
+			log.Error("error reading posting gas", "err", err)
+		}
 	}
 	return msg
 }
