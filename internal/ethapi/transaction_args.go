// Copyright 2021 The go-ethereum Authors
// This file is part of the go-ethereum library.
//
// The go-ethereum library is free software: you can redistribute it and/or modify
// it under the terms of the GNU Lesser General Public License as published by
// the Free Software Foundation, either version 3 of the License, or
// (at your option) any later version.
//
// The go-ethereum library is distributed in the hope that it will be useful,
// but WITHOUT ANY WARRANTY; without even the implied warranty of
// MERCHANTABILITY or FITNESS FOR A PARTICULAR PURPOSE. See the
// GNU Lesser General Public License for more details.
//
// You should have received a copy of the GNU Lesser General Public License
// along with the go-ethereum library. If not, see <http://www.gnu.org/licenses/>.

package ethapi

import (
	"bytes"
	"context"
	"crypto/sha256"
	"errors"
	"fmt"
	"math"
	"math/big"

	"github.com/ethereum/go-ethereum/common"
	"github.com/ethereum/go-ethereum/common/hexutil"
	"github.com/ethereum/go-ethereum/consensus/misc/eip4844"
	"github.com/ethereum/go-ethereum/core"
	"github.com/ethereum/go-ethereum/core/state"
	"github.com/ethereum/go-ethereum/core/types"
	"github.com/ethereum/go-ethereum/crypto/kzg4844"
	"github.com/ethereum/go-ethereum/log"
	"github.com/ethereum/go-ethereum/params"
	"github.com/ethereum/go-ethereum/rpc"
	"github.com/holiman/uint256"
)

// TransactionArgs represents the arguments to construct a new transaction
// or a message call.
type TransactionArgs struct {
	From                 *common.Address `json:"from"`
	To                   *common.Address `json:"to"`
	Gas                  *hexutil.Uint64 `json:"gas"`
	GasPrice             *hexutil.Big    `json:"gasPrice"`
	MaxFeePerGas         *hexutil.Big    `json:"maxFeePerGas"`
	MaxPriorityFeePerGas *hexutil.Big    `json:"maxPriorityFeePerGas"`
	Value                *hexutil.Big    `json:"value"`
	Nonce                *hexutil.Uint64 `json:"nonce"`
	SkipL1Charging       *bool           `json:"skipL1Charging"`

	// We accept "data" and "input" for backwards-compatibility reasons.
	// "input" is the newer name and should be preferred by clients.
	// Issue detail: https://github.com/ethereum/go-ethereum/issues/15628
	Data  *hexutil.Bytes `json:"data"`
	Input *hexutil.Bytes `json:"input"`

	// Introduced by AccessListTxType transaction.
	AccessList *types.AccessList `json:"accessList,omitempty"`
	ChainID    *hexutil.Big      `json:"chainId,omitempty"`

	// For BlobTxType
	BlobFeeCap *hexutil.Big  `json:"maxFeePerBlobGas"`
	BlobHashes []common.Hash `json:"blobVersionedHashes,omitempty"`

	// For BlobTxType transactions with blob sidecar
	Blobs       []kzg4844.Blob       `json:"blobs"`
	Commitments []kzg4844.Commitment `json:"commitments"`
	Proofs      []kzg4844.Proof      `json:"proofs"`

	// For SetCodeTxType
	AuthorizationList []types.SetCodeAuthorization `json:"authorizationList"`

	// This configures whether blobs are allowed to be passed.
	blobSidecarAllowed bool

	// was gas originally set by user
	gasNotSetByUser bool
}

// from retrieves the transaction sender address.
func (args *TransactionArgs) from() common.Address {
	if args.From == nil {
		return common.Address{}
	}
	return *args.From
}

// data retrieves the transaction calldata. Input field is preferred.
func (args *TransactionArgs) data() []byte {
	if args.Input != nil {
		return *args.Input
	}
	if args.Data != nil {
		return *args.Data
	}
	return nil
}

// setDefaults fills in default values for unspecified tx fields.
func (args *TransactionArgs) setDefaults(ctx context.Context, b Backend, skipGasEstimation bool) error {
	if err := args.setBlobTxSidecar(ctx); err != nil {
		return err
	}
	if err := args.setFeeDefaults(ctx, b, b.CurrentHeader()); err != nil {
		return err
	}

	if args.Value == nil {
		args.Value = new(hexutil.Big)
	}
	if args.Nonce == nil {
		nonce, err := b.GetPoolNonce(ctx, args.from())
		if err != nil {
			return err
		}
		args.Nonce = (*hexutil.Uint64)(&nonce)
	}
	if args.Data != nil && args.Input != nil && !bytes.Equal(*args.Data, *args.Input) {
		return errors.New(`both "data" and "input" are set and not equal. Please use "input" to pass transaction call data`)
	}

	// BlobTx fields
	if args.BlobHashes != nil && len(args.BlobHashes) == 0 {
		return errors.New(`need at least 1 blob for a blob transaction`)
	}
	maxBlobs := eip4844.MaxBlobsPerBlock(b.ChainConfig(), b.CurrentHeader().Time)
	if args.BlobHashes != nil && len(args.BlobHashes) > maxBlobs {
		return fmt.Errorf(`too many blobs in transaction (have=%d, max=%d)`, len(args.BlobHashes), maxBlobs)
	}

	// create check
	if args.To == nil {
		if args.BlobHashes != nil {
			return errors.New(`missing "to" in blob transaction`)
		}
		if len(args.data()) == 0 {
			return errors.New(`contract creation without any data provided`)
		}
	}

	if args.Gas == nil {
		args.gasNotSetByUser = true
		if skipGasEstimation { // Skip gas usage estimation if a precise gas limit is not critical, e.g., in non-transaction calls.
			gas := hexutil.Uint64(b.RPCGasCap())
			if gas == 0 {
				gas = hexutil.Uint64(math.MaxUint64 / 2)
			}
			args.Gas = &gas
		} else { // Estimate the gas usage otherwise.
			// These fields are immutable during the estimation, safe to
			// pass the pointer directly.
			data := args.data()
			callArgs := TransactionArgs{
				From:                 args.From,
				To:                   args.To,
				GasPrice:             args.GasPrice,
				MaxFeePerGas:         args.MaxFeePerGas,
				MaxPriorityFeePerGas: args.MaxPriorityFeePerGas,
				Value:                args.Value,
				Data:                 (*hexutil.Bytes)(&data),
				AccessList:           args.AccessList,
				BlobFeeCap:           args.BlobFeeCap,
				BlobHashes:           args.BlobHashes,
			}
			latestBlockNr := rpc.BlockNumberOrHashWithNumber(rpc.LatestBlockNumber)
			estimated, err := DoEstimateGas(ctx, b, callArgs, latestBlockNr, nil, nil, b.RPCGasCap())
			if err != nil {
				return err
			}
			args.Gas = &estimated
			log.Trace("Estimate gas usage automatically", "gas", args.Gas)
		}
	}

	// If chain id is provided, ensure it matches the local chain id. Otherwise, set the local
	// chain id as the default.
	want := b.ChainConfig().ChainID
	if args.ChainID != nil {
		if have := (*big.Int)(args.ChainID); have.Cmp(want) != 0 {
			return fmt.Errorf("chainId does not match node's (have=%v, want=%v)", have, want)
		}
	} else {
		args.ChainID = (*hexutil.Big)(want)
	}
	return nil
}

// setFeeDefaults fills in default fee values for unspecified tx fields.
func (args *TransactionArgs) setFeeDefaults(ctx context.Context, b Backend, head *types.Header) error {
	// Sanity check the EIP-4844 fee parameters.
	if args.BlobFeeCap != nil && args.BlobFeeCap.ToInt().Sign() == 0 {
		return errors.New("maxFeePerBlobGas, if specified, must be non-zero")
	}
<<<<<<< HEAD
=======
	if b.ChainConfig().IsCancun(head.Number, head.Time) {
		args.setCancunFeeDefaults(b.ChainConfig(), head)
	}
>>>>>>> e6f3ce7b
	// If both gasPrice and at least one of the EIP-1559 fee parameters are specified, error.
	if args.GasPrice != nil && (args.MaxFeePerGas != nil || args.MaxPriorityFeePerGas != nil) {
		return errors.New("both gasPrice and (maxFeePerGas or maxPriorityFeePerGas) specified")
	}
	// If the tx has completely specified a fee mechanism, no default is needed.
	// This allows users who are not yet synced past London to get defaults for
	// other tx values. See https://github.com/ethereum/go-ethereum/pull/23274
	// for more information.
	eip1559ParamsSet := args.MaxFeePerGas != nil && args.MaxPriorityFeePerGas != nil
	// Sanity check the EIP-1559 fee parameters if present.
	if args.GasPrice == nil && eip1559ParamsSet {
		if args.MaxFeePerGas.ToInt().Sign() == 0 {
			return errors.New("maxFeePerGas must be non-zero")
		}
		if args.MaxFeePerGas.ToInt().Cmp(args.MaxPriorityFeePerGas.ToInt()) < 0 {
			return fmt.Errorf("maxFeePerGas (%v) < maxPriorityFeePerGas (%v)", args.MaxFeePerGas, args.MaxPriorityFeePerGas)
		}
		// No need to set anything other than CancunFeeDefaults, user already set MaxFeePerGas and MaxPriorityFeePerGas
		if err := args.setCancunFeeDefaults(ctx, head, b); err != nil {
			return err
		}
	}

	// Sanity check the non-EIP-1559 fee parameters.
	isLondon := b.ChainConfig().IsLondon(head.Number)
	if args.GasPrice != nil && !eip1559ParamsSet {
		// Zero gas-price is not allowed after London fork
		if args.GasPrice.ToInt().Sign() == 0 && isLondon {
			return errors.New("gasPrice must be non-zero after london fork")
		}
		return nil // No need to set anything, user already set GasPrice
	}

	// Now attempt to fill in default value depending on whether London is active or not.
	if b.ChainConfig().IsCancun(head.Number, head.Time, types.DeserializeHeaderExtraInformation(head).ArbOSFormatVersion) {
		if err := args.setCancunFeeDefaults(ctx, head, b); err != nil {
			return err
		}
	} else if isLondon {
		if args.BlobFeeCap != nil {
			return errors.New("maxFeePerBlobGas is not valid before Cancun is active")
		}
		// London is active, set maxPriorityFeePerGas and maxFeePerGas.
		if err := args.setLondonFeeDefaults(ctx, head, b); err != nil {
			return err
		}
	} else {
		if args.MaxFeePerGas != nil || args.MaxPriorityFeePerGas != nil {
			return errors.New("maxFeePerGas and maxPriorityFeePerGas are not valid before London is active")
		}
		// London not active, set gas price.
		price, err := b.SuggestGasTipCap(ctx)
		if err != nil {
			return err
		}
		args.GasPrice = (*hexutil.Big)(price)
	}
	return nil
}

// setCancunFeeDefaults fills in reasonable default fee values for unspecified fields.
<<<<<<< HEAD
func (args *TransactionArgs) setCancunFeeDefaults(ctx context.Context, head *types.Header, b Backend) error {
=======
func (args *TransactionArgs) setCancunFeeDefaults(config *params.ChainConfig, head *types.Header) {
>>>>>>> e6f3ce7b
	// Set maxFeePerBlobGas if it is missing.
	if args.BlobHashes != nil && args.BlobFeeCap == nil {
		blobBaseFee := eip4844.CalcBlobFee(config, head)
		// Set the max fee to be 2 times larger than the previous block's blob base fee.
		// The additional slack allows the tx to not become invalidated if the base
		// fee is rising.
		val := new(big.Int).Mul(blobBaseFee, big.NewInt(2))
		args.BlobFeeCap = (*hexutil.Big)(val)
	}
	return args.setLondonFeeDefaults(ctx, head, b)
}

// setLondonFeeDefaults fills in reasonable default fee values for unspecified fields.
func (args *TransactionArgs) setLondonFeeDefaults(ctx context.Context, head *types.Header, b Backend) error {
	// Set maxPriorityFeePerGas if it is missing.
	if args.MaxPriorityFeePerGas == nil {
		tip, err := b.SuggestGasTipCap(ctx)
		if err != nil {
			return err
		}
		args.MaxPriorityFeePerGas = (*hexutil.Big)(tip)
	}
	// Set maxFeePerGas if it is missing.
	if args.MaxFeePerGas == nil {
		// Set the max fee to be 2 times larger than the previous block's base fee.
		// The additional slack allows the tx to not become invalidated if the base
		// fee is rising.
		val := new(big.Int).Add(
			args.MaxPriorityFeePerGas.ToInt(),
			new(big.Int).Mul(head.BaseFee, big.NewInt(2)),
		)
		args.MaxFeePerGas = (*hexutil.Big)(val)
	}
	// Both EIP-1559 fee parameters are now set; sanity check them.
	if args.MaxFeePerGas.ToInt().Cmp(args.MaxPriorityFeePerGas.ToInt()) < 0 {
		return fmt.Errorf("maxFeePerGas (%v) < maxPriorityFeePerGas (%v)", args.MaxFeePerGas, args.MaxPriorityFeePerGas)
	}
	return nil
}

// setBlobTxSidecar adds the blob tx
func (args *TransactionArgs) setBlobTxSidecar(ctx context.Context) error {
	// No blobs, we're done.
	if args.Blobs == nil {
		return nil
	}

	// Passing blobs is not allowed in all contexts, only in specific methods.
	if !args.blobSidecarAllowed {
		return errors.New(`"blobs" is not supported for this RPC method`)
	}

	n := len(args.Blobs)
	// Assume user provides either only blobs (w/o hashes), or
	// blobs together with commitments and proofs.
	if args.Commitments == nil && args.Proofs != nil {
		return errors.New(`blob proofs provided while commitments were not`)
	} else if args.Commitments != nil && args.Proofs == nil {
		return errors.New(`blob commitments provided while proofs were not`)
	}

	// len(blobs) == len(commitments) == len(proofs) == len(hashes)
	if args.Commitments != nil && len(args.Commitments) != n {
		return fmt.Errorf("number of blobs and commitments mismatch (have=%d, want=%d)", len(args.Commitments), n)
	}
	if args.Proofs != nil && len(args.Proofs) != n {
		return fmt.Errorf("number of blobs and proofs mismatch (have=%d, want=%d)", len(args.Proofs), n)
	}
	if args.BlobHashes != nil && len(args.BlobHashes) != n {
		return fmt.Errorf("number of blobs and hashes mismatch (have=%d, want=%d)", len(args.BlobHashes), n)
	}

	if args.Commitments == nil {
		// Generate commitment and proof.
		commitments := make([]kzg4844.Commitment, n)
		proofs := make([]kzg4844.Proof, n)
		for i, b := range args.Blobs {
			c, err := kzg4844.BlobToCommitment(&b)
			if err != nil {
				return fmt.Errorf("blobs[%d]: error computing commitment: %v", i, err)
			}
			commitments[i] = c
			p, err := kzg4844.ComputeBlobProof(&b, c)
			if err != nil {
				return fmt.Errorf("blobs[%d]: error computing proof: %v", i, err)
			}
			proofs[i] = p
		}
		args.Commitments = commitments
		args.Proofs = proofs
	} else {
		for i, b := range args.Blobs {
			if err := kzg4844.VerifyBlobProof(&b, args.Commitments[i], args.Proofs[i]); err != nil {
				return fmt.Errorf("failed to verify blob proof: %v", err)
			}
		}
	}

	hashes := make([]common.Hash, n)
	hasher := sha256.New()
	for i, c := range args.Commitments {
		hashes[i] = kzg4844.CalcBlobHashV1(hasher, &c)
	}
	if args.BlobHashes != nil {
		for i, h := range hashes {
			if h != args.BlobHashes[i] {
				return fmt.Errorf("blob hash verification failed (have=%s, want=%s)", args.BlobHashes[i], h)
			}
		}
	} else {
		args.BlobHashes = hashes
	}
	return nil
}

func (args *TransactionArgs) setGasUsingCap(globalGasCap uint64) {
	args.gasNotSetByUser = args.gasNotSetByUser || (args.Gas == nil)
	if args.gasNotSetByUser {
		gas := globalGasCap
		if gas == 0 {
			gas = uint64(math.MaxUint64 / 2)
		}
		args.Gas = (*hexutil.Uint64)(&gas)
	} else {
		if globalGasCap > 0 && globalGasCap < uint64(*args.Gas) {
			log.Warn("Caller gas above allowance, capping", "requested", args.Gas, "cap", globalGasCap)
			args.Gas = (*hexutil.Uint64)(&globalGasCap)
		}
	}
}

// CallDefaults sanitizes the transaction arguments, often filling in zero values,
// for the purpose of eth_call class of RPC methods.
func (args *TransactionArgs) CallDefaults(globalGasCap uint64, baseFee *big.Int, chainID *big.Int) error {
	// Reject invalid combinations of pre- and post-1559 fee styles
	if args.GasPrice != nil && ((args.MaxFeePerGas != nil && args.MaxFeePerGas.ToInt().Cmp(common.Big0) != 0) || (args.MaxPriorityFeePerGas != nil && args.MaxPriorityFeePerGas.ToInt().Cmp(common.Big0) != 0)) {
		return errors.New("both gasPrice and (maxFeePerGas or maxPriorityFeePerGas) specified")
	}
	if args.ChainID == nil {
		args.ChainID = (*hexutil.Big)(chainID)
	} else {
		if have := (*big.Int)(args.ChainID); have.Cmp(chainID) != 0 {
			return fmt.Errorf("chainId does not match node's (have=%v, want=%v)", have, chainID)
		}
	}
	args.setGasUsingCap(globalGasCap)
	if args.Nonce == nil {
		args.Nonce = new(hexutil.Uint64)
	}
	if args.Value == nil {
		args.Value = new(hexutil.Big)
	}
	if baseFee == nil {
		// If there's no basefee, then it must be a non-1559 execution
		if args.GasPrice == nil {
			args.GasPrice = new(hexutil.Big)
		}
	} else {
		// A basefee is provided, necessitating 1559-type execution
		if args.MaxFeePerGas == nil {
			args.MaxFeePerGas = new(hexutil.Big)
		}
		if args.MaxPriorityFeePerGas == nil {
			args.MaxPriorityFeePerGas = new(hexutil.Big)
		}
	}
	if args.BlobFeeCap == nil && args.BlobHashes != nil {
		args.BlobFeeCap = new(hexutil.Big)
	}

	return nil
}

// Assumes that fields are not nil, i.e. setDefaults or CallDefaults has been called.
func (args *TransactionArgs) ToMessage(baseFee *big.Int, globalGasCap uint64, header *types.Header, state *state.StateDB, runMode core.MessageRunMode, skipNonceCheck, skipEoACheck bool) *core.Message {
	var (
		gasPrice  *big.Int
		gasFeeCap *big.Int
		gasTipCap *big.Int
	)
	if baseFee == nil {
		gasPrice = args.GasPrice.ToInt()
		gasFeeCap, gasTipCap = gasPrice, gasPrice
	} else {
		// A basefee is provided, necessitating 1559-type execution
		if args.GasPrice != nil {
			// User specified the legacy gas field, convert to 1559 gas typing
			gasPrice = args.GasPrice.ToInt()
			gasFeeCap, gasTipCap = gasPrice, gasPrice
		} else {
			// User specified 1559 gas fields (or none), use those
			gasFeeCap = args.MaxFeePerGas.ToInt()
			gasTipCap = args.MaxPriorityFeePerGas.ToInt()
			// Backfill the legacy gasPrice for EVM execution, unless we're all zeroes
			gasPrice = new(big.Int)
			if gasFeeCap.BitLen() > 0 || gasTipCap.BitLen() > 0 {
				gasPrice = gasPrice.Add(gasTipCap, baseFee)
				if gasPrice.Cmp(gasFeeCap) > 0 {
					gasPrice = gasFeeCap
				}
			}
		}
	}
	var accessList types.AccessList
	if args.AccessList != nil {
		accessList = *args.AccessList
	}

	skipL1Charging := false
	if args.SkipL1Charging != nil {
		skipL1Charging = *args.SkipL1Charging
	}

	msg := &core.Message{
		From:                  args.from(),
		To:                    args.To,
		Value:                 (*big.Int)(args.Value),
		Nonce:                 uint64(*args.Nonce),
		GasLimit:              uint64(*args.Gas),
		GasPrice:              gasPrice,
		GasFeeCap:             gasFeeCap,
		GasTipCap:             gasTipCap,
		Data:                  args.data(),
		AccessList:            accessList,
		BlobGasFeeCap:         (*big.Int)(args.BlobFeeCap),
		BlobHashes:            args.BlobHashes,
		SetCodeAuthorizations: args.AuthorizationList,
		TxRunMode:             runMode,
		SkipNonceChecks:       skipNonceCheck,
		SkipFromEOACheck:      skipEoACheck,
		SkipL1Charging:        skipL1Charging,
	}
	// Arbitrum: raise the gas cap to ignore L1 costs so that it's compute-only
	if state != nil && !skipL1Charging {
		var postingGas uint64
		var err error
		if globalGasCap != 0 {
			// Modify globalGasCap to ignore this tx's specific L1 data costs
			postingGas, err = core.RPCPostingGasHook(msg, header, state)
		}
		if err == nil {
			args.setGasUsingCap(globalGasCap + postingGas)
			msg.GasLimit = uint64(*args.Gas)
		} else {
			log.Error("error reading posting gas", "err", err)
		}
	}
	return msg
}

// ToTransaction converts the arguments to a transaction.
// This assumes that setDefaults has been called.
func (args *TransactionArgs) ToTransaction(defaultType int) *types.Transaction {
	usedType := types.LegacyTxType
	switch {
	case args.AuthorizationList != nil || defaultType == types.SetCodeTxType:
		usedType = types.SetCodeTxType
	case args.BlobHashes != nil || defaultType == types.BlobTxType:
		usedType = types.BlobTxType
	case args.MaxFeePerGas != nil || defaultType == types.DynamicFeeTxType:
		usedType = types.DynamicFeeTxType
	case args.AccessList != nil || defaultType == types.AccessListTxType:
		usedType = types.AccessListTxType
	}
	// Make it possible to default to newer tx, but use legacy if gasprice is provided
	if args.GasPrice != nil {
		usedType = types.LegacyTxType
	}
	var data types.TxData
	switch usedType {
	case types.SetCodeTxType:
		al := types.AccessList{}
		if args.AccessList != nil {
			al = *args.AccessList
		}
		authList := []types.SetCodeAuthorization{}
		if args.AuthorizationList != nil {
			authList = args.AuthorizationList
		}
		data = &types.SetCodeTx{
			To:         *args.To,
			ChainID:    uint256.MustFromBig(args.ChainID.ToInt()),
			Nonce:      uint64(*args.Nonce),
			Gas:        uint64(*args.Gas),
			GasFeeCap:  uint256.MustFromBig((*big.Int)(args.MaxFeePerGas)),
			GasTipCap:  uint256.MustFromBig((*big.Int)(args.MaxPriorityFeePerGas)),
			Value:      uint256.MustFromBig((*big.Int)(args.Value)),
			Data:       args.data(),
			AccessList: al,
			AuthList:   authList,
		}

	case types.BlobTxType:
		al := types.AccessList{}
		if args.AccessList != nil {
			al = *args.AccessList
		}
		data = &types.BlobTx{
			To:         *args.To,
			ChainID:    uint256.MustFromBig((*big.Int)(args.ChainID)),
			Nonce:      uint64(*args.Nonce),
			Gas:        uint64(*args.Gas),
			GasFeeCap:  uint256.MustFromBig((*big.Int)(args.MaxFeePerGas)),
			GasTipCap:  uint256.MustFromBig((*big.Int)(args.MaxPriorityFeePerGas)),
			Value:      uint256.MustFromBig((*big.Int)(args.Value)),
			Data:       args.data(),
			AccessList: al,
			BlobHashes: args.BlobHashes,
			BlobFeeCap: uint256.MustFromBig((*big.Int)(args.BlobFeeCap)),
		}
		if args.Blobs != nil {
			data.(*types.BlobTx).Sidecar = &types.BlobTxSidecar{
				Blobs:       args.Blobs,
				Commitments: args.Commitments,
				Proofs:      args.Proofs,
			}
		}

	case types.DynamicFeeTxType:
		al := types.AccessList{}
		if args.AccessList != nil {
			al = *args.AccessList
		}
		data = &types.DynamicFeeTx{
			To:         args.To,
			ChainID:    (*big.Int)(args.ChainID),
			Nonce:      uint64(*args.Nonce),
			Gas:        uint64(*args.Gas),
			GasFeeCap:  (*big.Int)(args.MaxFeePerGas),
			GasTipCap:  (*big.Int)(args.MaxPriorityFeePerGas),
			Value:      (*big.Int)(args.Value),
			Data:       args.data(),
			AccessList: al,
		}

	case types.AccessListTxType:
		data = &types.AccessListTx{
			To:         args.To,
			ChainID:    (*big.Int)(args.ChainID),
			Nonce:      uint64(*args.Nonce),
			Gas:        uint64(*args.Gas),
			GasPrice:   (*big.Int)(args.GasPrice),
			Value:      (*big.Int)(args.Value),
			Data:       args.data(),
			AccessList: *args.AccessList,
		}

	default:
		data = &types.LegacyTx{
			To:       args.To,
			Nonce:    uint64(*args.Nonce),
			Gas:      uint64(*args.Gas),
			GasPrice: (*big.Int)(args.GasPrice),
			Value:    (*big.Int)(args.Value),
			Data:     args.data(),
		}
	}
	return types.NewTx(data)
}

// IsEIP4844 returns an indicator if the args contains EIP4844 fields.
func (args *TransactionArgs) IsEIP4844() bool {
	return args.BlobHashes != nil || args.BlobFeeCap != nil
}<|MERGE_RESOLUTION|>--- conflicted
+++ resolved
@@ -194,12 +194,6 @@
 	if args.BlobFeeCap != nil && args.BlobFeeCap.ToInt().Sign() == 0 {
 		return errors.New("maxFeePerBlobGas, if specified, must be non-zero")
 	}
-<<<<<<< HEAD
-=======
-	if b.ChainConfig().IsCancun(head.Number, head.Time) {
-		args.setCancunFeeDefaults(b.ChainConfig(), head)
-	}
->>>>>>> e6f3ce7b
 	// If both gasPrice and at least one of the EIP-1559 fee parameters are specified, error.
 	if args.GasPrice != nil && (args.MaxFeePerGas != nil || args.MaxPriorityFeePerGas != nil) {
 		return errors.New("both gasPrice and (maxFeePerGas or maxPriorityFeePerGas) specified")
@@ -218,7 +212,7 @@
 			return fmt.Errorf("maxFeePerGas (%v) < maxPriorityFeePerGas (%v)", args.MaxFeePerGas, args.MaxPriorityFeePerGas)
 		}
 		// No need to set anything other than CancunFeeDefaults, user already set MaxFeePerGas and MaxPriorityFeePerGas
-		if err := args.setCancunFeeDefaults(ctx, head, b); err != nil {
+		if err := args.setCancunFeeDefaults(ctx, b.ChainConfig(), head, b); err != nil {
 			return err
 		}
 	}
@@ -235,7 +229,7 @@
 
 	// Now attempt to fill in default value depending on whether London is active or not.
 	if b.ChainConfig().IsCancun(head.Number, head.Time, types.DeserializeHeaderExtraInformation(head).ArbOSFormatVersion) {
-		if err := args.setCancunFeeDefaults(ctx, head, b); err != nil {
+		if err := args.setCancunFeeDefaults(ctx, b.ChainConfig(), head, b); err != nil {
 			return err
 		}
 	} else if isLondon {
@@ -261,11 +255,7 @@
 }
 
 // setCancunFeeDefaults fills in reasonable default fee values for unspecified fields.
-<<<<<<< HEAD
-func (args *TransactionArgs) setCancunFeeDefaults(ctx context.Context, head *types.Header, b Backend) error {
-=======
-func (args *TransactionArgs) setCancunFeeDefaults(config *params.ChainConfig, head *types.Header) {
->>>>>>> e6f3ce7b
+func (args *TransactionArgs) setCancunFeeDefaults(ctx context.Context, config *params.ChainConfig, head *types.Header, b Backend) error {
 	// Set maxFeePerBlobGas if it is missing.
 	if args.BlobHashes != nil && args.BlobFeeCap == nil {
 		blobBaseFee := eip4844.CalcBlobFee(config, head)
