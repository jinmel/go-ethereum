// Copyright 2015 The go-ethereum Authors
// This file is part of the go-ethereum library.
//
// The go-ethereum library is free software: you can redistribute it and/or modify
// it under the terms of the GNU Lesser General Public License as published by
// the Free Software Foundation, either version 3 of the License, or
// (at your option) any later version.
//
// The go-ethereum library is distributed in the hope that it will be useful,
// but WITHOUT ANY WARRANTY; without even the implied warranty of
// MERCHANTABILITY or FITNESS FOR A PARTICULAR PURPOSE. See the
// GNU Lesser General Public License for more details.
//
// You should have received a copy of the GNU Lesser General Public License
// along with the go-ethereum library. If not, see <http://www.gnu.org/licenses/>.

package ethapi

import (
	"context"
	"encoding/hex"
	"errors"
	"fmt"
	"maps"
	"math/big"
	"strings"
	"time"

	"github.com/davecgh/go-spew/spew"
	"github.com/ethereum/go-ethereum/accounts"
	"github.com/ethereum/go-ethereum/accounts/keystore"
	"github.com/ethereum/go-ethereum/accounts/scwallet"
	"github.com/ethereum/go-ethereum/common"
	"github.com/ethereum/go-ethereum/common/hexutil"
	"github.com/ethereum/go-ethereum/common/math"
	"github.com/ethereum/go-ethereum/consensus"
	"github.com/ethereum/go-ethereum/consensus/misc/eip1559"
	"github.com/ethereum/go-ethereum/core"
	"github.com/ethereum/go-ethereum/core/state"
	"github.com/ethereum/go-ethereum/core/tracing"
	"github.com/ethereum/go-ethereum/core/types"
	"github.com/ethereum/go-ethereum/core/vm"
	"github.com/ethereum/go-ethereum/crypto"
	"github.com/ethereum/go-ethereum/eth/gasestimator"
	"github.com/ethereum/go-ethereum/eth/tracers/logger"
	"github.com/ethereum/go-ethereum/log"
	"github.com/ethereum/go-ethereum/metrics"
	"github.com/ethereum/go-ethereum/p2p"
	"github.com/ethereum/go-ethereum/params"
	"github.com/ethereum/go-ethereum/rlp"
	"github.com/ethereum/go-ethereum/rpc"
	"github.com/ethereum/go-ethereum/trie"
	"github.com/holiman/uint256"
	"github.com/tyler-smith/go-bip39"
)

var errBlobTxNotSupported = errors.New("signing blob transactions not supported")
var (
	gasUsedEthEstimateGasGauge = metrics.NewRegisteredCounter("rpc/gas_used/eth_estimategas", nil)
	gasUsedEthCallGauge        = metrics.NewRegisteredCounter("rpc/gas_used/eth_call", nil)
)

func fallbackClientFor(b Backend, err error) types.FallbackClient {
	if !errors.Is(err, types.ErrUseFallback) {
		return nil
	}
	return b.FallbackClient()
}

// EthereumAPI provides an API to access Ethereum related information.
type EthereumAPI struct {
	b Backend
}

// NewEthereumAPI creates a new Ethereum protocol API.
func NewEthereumAPI(b Backend) *EthereumAPI {
	return &EthereumAPI{b}
}

// GasPrice returns a suggestion for a gas price for legacy transactions.
func (api *EthereumAPI) GasPrice(ctx context.Context) (*hexutil.Big, error) {
	tipcap, err := api.b.SuggestGasTipCap(ctx)
	if err != nil {
		return nil, err
	}
	if head := api.b.CurrentHeader(); head.BaseFee != nil {
		tipcap.Add(tipcap, head.BaseFee)
	}
	return (*hexutil.Big)(tipcap), err
}

// MaxPriorityFeePerGas returns a suggestion for a gas tip cap for dynamic fee transactions.
func (api *EthereumAPI) MaxPriorityFeePerGas(ctx context.Context) (*hexutil.Big, error) {
	tipcap, err := api.b.SuggestGasTipCap(ctx)
	if err != nil {
		return nil, err
	}
	return (*hexutil.Big)(tipcap), err
}

type feeHistoryResult struct {
	OldestBlock      *hexutil.Big     `json:"oldestBlock"`
	Reward           [][]*hexutil.Big `json:"reward,omitempty"`
	BaseFee          []*hexutil.Big   `json:"baseFeePerGas,omitempty"`
	GasUsedRatio     []float64        `json:"gasUsedRatio"`
	BlobBaseFee      []*hexutil.Big   `json:"baseFeePerBlobGas,omitempty"`
	BlobGasUsedRatio []float64        `json:"blobGasUsedRatio,omitempty"`
}

// FeeHistory returns the fee market history.
func (api *EthereumAPI) FeeHistory(ctx context.Context, blockCount math.HexOrDecimal64, lastBlock rpc.BlockNumber, rewardPercentiles []float64) (*feeHistoryResult, error) {
	oldest, reward, baseFee, gasUsed, blobBaseFee, blobGasUsed, err := api.b.FeeHistory(ctx, uint64(blockCount), lastBlock, rewardPercentiles)
	if err != nil {
		return nil, err
	}
	results := &feeHistoryResult{
		OldestBlock:  (*hexutil.Big)(oldest),
		GasUsedRatio: gasUsed,
	}
	if reward != nil {
		results.Reward = make([][]*hexutil.Big, len(reward))
		for i, w := range reward {
			results.Reward[i] = make([]*hexutil.Big, len(w))
			for j, v := range w {
				results.Reward[i][j] = (*hexutil.Big)(v)
			}
		}
	}
	if baseFee != nil {
		results.BaseFee = make([]*hexutil.Big, len(baseFee))
		for i, v := range baseFee {
			results.BaseFee[i] = (*hexutil.Big)(v)
		}
	}
	if blobBaseFee != nil {
		results.BlobBaseFee = make([]*hexutil.Big, len(blobBaseFee))
		for i, v := range blobBaseFee {
			results.BlobBaseFee[i] = (*hexutil.Big)(v)
		}
	}
	if blobGasUsed != nil {
		results.BlobGasUsedRatio = blobGasUsed
	}
	return results, nil
}

// BlobBaseFee returns the base fee for blob gas at the current head.
func (api *EthereumAPI) BlobBaseFee(ctx context.Context) *hexutil.Big {
	return (*hexutil.Big)(api.b.BlobBaseFee(ctx))
}

// Syncing returns false in case the node is currently not syncing with the network. It can be up-to-date or has not
// yet received the latest block headers from its peers. In case it is synchronizing:
// - startingBlock: block number this node started to synchronize from
// - currentBlock:  block number this node is currently importing
// - highestBlock:  block number of the highest block header this node has received from peers
// - pulledStates:  number of state entries processed until now
// - knownStates:   number of known state entries that still need to be pulled
func (api *EthereumAPI) Syncing() (interface{}, error) {
	progress := api.b.SyncProgressMap()

	if len(progress) == 0 {
		return false, nil
	}
	return progress, nil
}

// TxPoolAPI offers and API for the transaction pool. It only operates on data that is non-confidential.
type TxPoolAPI struct {
	b Backend
}

// NewTxPoolAPI creates a new tx pool service that gives information about the transaction pool.
func NewTxPoolAPI(b Backend) *TxPoolAPI {
	return &TxPoolAPI{b}
}

// Content returns the transactions contained within the transaction pool.
func (api *TxPoolAPI) Content() map[string]map[string]map[string]*RPCTransaction {
	content := map[string]map[string]map[string]*RPCTransaction{
		"pending": make(map[string]map[string]*RPCTransaction),
		"queued":  make(map[string]map[string]*RPCTransaction),
	}
	pending, queue := api.b.TxPoolContent()
	curHeader := api.b.CurrentHeader()
	// Flatten the pending transactions
	for account, txs := range pending {
		dump := make(map[string]*RPCTransaction)
		for _, tx := range txs {
			dump[fmt.Sprintf("%d", tx.Nonce())] = NewRPCPendingTransaction(tx, curHeader, api.b.ChainConfig())
		}
		content["pending"][account.Hex()] = dump
	}
	// Flatten the queued transactions
	for account, txs := range queue {
		dump := make(map[string]*RPCTransaction)
		for _, tx := range txs {
			dump[fmt.Sprintf("%d", tx.Nonce())] = NewRPCPendingTransaction(tx, curHeader, api.b.ChainConfig())
		}
		content["queued"][account.Hex()] = dump
	}
	return content
}

// ContentFrom returns the transactions contained within the transaction pool.
func (api *TxPoolAPI) ContentFrom(addr common.Address) map[string]map[string]*RPCTransaction {
	content := make(map[string]map[string]*RPCTransaction, 2)
	pending, queue := api.b.TxPoolContentFrom(addr)
	curHeader := api.b.CurrentHeader()

	// Build the pending transactions
	dump := make(map[string]*RPCTransaction, len(pending))
	for _, tx := range pending {
		dump[fmt.Sprintf("%d", tx.Nonce())] = NewRPCPendingTransaction(tx, curHeader, api.b.ChainConfig())
	}
	content["pending"] = dump

	// Build the queued transactions
	dump = make(map[string]*RPCTransaction, len(queue))
	for _, tx := range queue {
		dump[fmt.Sprintf("%d", tx.Nonce())] = NewRPCPendingTransaction(tx, curHeader, api.b.ChainConfig())
	}
	content["queued"] = dump

	return content
}

// Status returns the number of pending and queued transaction in the pool.
func (api *TxPoolAPI) Status() map[string]hexutil.Uint {
	pending, queue := api.b.Stats()
	return map[string]hexutil.Uint{
		"pending": hexutil.Uint(pending),
		"queued":  hexutil.Uint(queue),
	}
}

// Inspect retrieves the content of the transaction pool and flattens it into an
// easily inspectable list.
func (api *TxPoolAPI) Inspect() map[string]map[string]map[string]string {
	content := map[string]map[string]map[string]string{
		"pending": make(map[string]map[string]string),
		"queued":  make(map[string]map[string]string),
	}
	pending, queue := api.b.TxPoolContent()

	// Define a formatter to flatten a transaction into a string
	var format = func(tx *types.Transaction) string {
		if to := tx.To(); to != nil {
			return fmt.Sprintf("%s: %v wei + %v gas × %v wei", tx.To().Hex(), tx.Value(), tx.Gas(), tx.GasPrice())
		}
		return fmt.Sprintf("contract creation: %v wei + %v gas × %v wei", tx.Value(), tx.Gas(), tx.GasPrice())
	}
	// Flatten the pending transactions
	for account, txs := range pending {
		dump := make(map[string]string)
		for _, tx := range txs {
			dump[fmt.Sprintf("%d", tx.Nonce())] = format(tx)
		}
		content["pending"][account.Hex()] = dump
	}
	// Flatten the queued transactions
	for account, txs := range queue {
		dump := make(map[string]string)
		for _, tx := range txs {
			dump[fmt.Sprintf("%d", tx.Nonce())] = format(tx)
		}
		content["queued"][account.Hex()] = dump
	}
	return content
}

// EthereumAccountAPI provides an API to access accounts managed by this node.
// It offers only methods that can retrieve accounts.
type EthereumAccountAPI struct {
	am *accounts.Manager
}

// NewEthereumAccountAPI creates a new EthereumAccountAPI.
func NewEthereumAccountAPI(am *accounts.Manager) *EthereumAccountAPI {
	return &EthereumAccountAPI{am: am}
}

// Accounts returns the collection of accounts this node manages.
func (api *EthereumAccountAPI) Accounts() []common.Address {
	return api.am.Accounts()
}

// PersonalAccountAPI provides an API to access accounts managed by this node.
// It offers methods to create, (un)lock en list accounts. Some methods accept
// passwords and are therefore considered private by default.
type PersonalAccountAPI struct {
	am        *accounts.Manager
	nonceLock *AddrLocker
	b         Backend
}

// NewPersonalAccountAPI creates a new PersonalAccountAPI.
func NewPersonalAccountAPI(b Backend, nonceLock *AddrLocker) *PersonalAccountAPI {
	return &PersonalAccountAPI{
		am:        b.AccountManager(),
		nonceLock: nonceLock,
		b:         b,
	}
}

// ListAccounts will return a list of addresses for accounts this node manages.
func (api *PersonalAccountAPI) ListAccounts() []common.Address {
	return api.am.Accounts()
}

// rawWallet is a JSON representation of an accounts.Wallet interface, with its
// data contents extracted into plain fields.
type rawWallet struct {
	URL      string             `json:"url"`
	Status   string             `json:"status"`
	Failure  string             `json:"failure,omitempty"`
	Accounts []accounts.Account `json:"accounts,omitempty"`
}

// ListWallets will return a list of wallets this node manages.
func (api *PersonalAccountAPI) ListWallets() []rawWallet {
	wallets := make([]rawWallet, 0) // return [] instead of nil if empty
	for _, wallet := range api.am.Wallets() {
		status, failure := wallet.Status()

		raw := rawWallet{
			URL:      wallet.URL().String(),
			Status:   status,
			Accounts: wallet.Accounts(),
		}
		if failure != nil {
			raw.Failure = failure.Error()
		}
		wallets = append(wallets, raw)
	}
	return wallets
}

// OpenWallet initiates a hardware wallet opening procedure, establishing a USB
// connection and attempting to authenticate via the provided passphrase. Note,
// the method may return an extra challenge requiring a second open (e.g. the
// Trezor PIN matrix challenge).
func (api *PersonalAccountAPI) OpenWallet(url string, passphrase *string) error {
	wallet, err := api.am.Wallet(url)
	if err != nil {
		return err
	}
	pass := ""
	if passphrase != nil {
		pass = *passphrase
	}
	return wallet.Open(pass)
}

// DeriveAccount requests an HD wallet to derive a new account, optionally pinning
// it for later reuse.
func (api *PersonalAccountAPI) DeriveAccount(url string, path string, pin *bool) (accounts.Account, error) {
	wallet, err := api.am.Wallet(url)
	if err != nil {
		return accounts.Account{}, err
	}
	derivPath, err := accounts.ParseDerivationPath(path)
	if err != nil {
		return accounts.Account{}, err
	}
	if pin == nil {
		pin = new(bool)
	}
	return wallet.Derive(derivPath, *pin)
}

// NewAccount will create a new account and returns the address for the new account.
func (api *PersonalAccountAPI) NewAccount(password string) (common.AddressEIP55, error) {
	ks, err := fetchKeystore(api.am)
	if err != nil {
		return common.AddressEIP55{}, err
	}
	acc, err := ks.NewAccount(password)
	if err == nil {
		addrEIP55 := common.AddressEIP55(acc.Address)
		log.Info("Your new key was generated", "address", addrEIP55.String())
		log.Warn("Please backup your key file!", "path", acc.URL.Path)
		log.Warn("Please remember your password!")
		return addrEIP55, nil
	}
	return common.AddressEIP55{}, err
}

// fetchKeystore retrieves the encrypted keystore from the account manager.
func fetchKeystore(am *accounts.Manager) (*keystore.KeyStore, error) {
	if ks := am.Backends(keystore.KeyStoreType); len(ks) > 0 {
		return ks[0].(*keystore.KeyStore), nil
	}
	return nil, errors.New("local keystore not used")
}

// ImportRawKey stores the given hex encoded ECDSA key into the key directory,
// encrypting it with the passphrase.
func (api *PersonalAccountAPI) ImportRawKey(privkey string, password string) (common.Address, error) {
	key, err := crypto.HexToECDSA(privkey)
	if err != nil {
		return common.Address{}, err
	}
	ks, err := fetchKeystore(api.am)
	if err != nil {
		return common.Address{}, err
	}
	acc, err := ks.ImportECDSA(key, password)
	return acc.Address, err
}

// UnlockAccount will unlock the account associated with the given address with
// the given password for duration seconds. If duration is nil it will use a
// default of 300 seconds. It returns an indication if the account was unlocked.
func (api *PersonalAccountAPI) UnlockAccount(ctx context.Context, addr common.Address, password string, duration *uint64) (bool, error) {
	// When the API is exposed by external RPC(http, ws etc), unless the user
	// explicitly specifies to allow the insecure account unlocking, otherwise
	// it is disabled.
	if api.b.ExtRPCEnabled() && !api.b.AccountManager().Config().InsecureUnlockAllowed {
		return false, errors.New("account unlock with HTTP access is forbidden")
	}

	const max = uint64(time.Duration(math.MaxInt64) / time.Second)
	var d time.Duration
	if duration == nil {
		d = 300 * time.Second
	} else if *duration > max {
		return false, errors.New("unlock duration too large")
	} else {
		d = time.Duration(*duration) * time.Second
	}
	ks, err := fetchKeystore(api.am)
	if err != nil {
		return false, err
	}
	err = ks.TimedUnlock(accounts.Account{Address: addr}, password, d)
	if err != nil {
		log.Warn("Failed account unlock attempt", "address", addr, "err", err)
	}
	return err == nil, err
}

// LockAccount will lock the account associated with the given address when it's unlocked.
func (api *PersonalAccountAPI) LockAccount(addr common.Address) bool {
	if ks, err := fetchKeystore(api.am); err == nil {
		return ks.Lock(addr) == nil
	}
	return false
}

// signTransaction sets defaults and signs the given transaction
// NOTE: the caller needs to ensure that the nonceLock is held, if applicable,
// and release it after the transaction has been submitted to the tx pool
func (api *PersonalAccountAPI) signTransaction(ctx context.Context, args *TransactionArgs, passwd string) (*types.Transaction, error) {
	// Look up the wallet containing the requested signer
	account := accounts.Account{Address: args.from()}
	wallet, err := api.am.Find(account)
	if err != nil {
		return nil, err
	}
	// Set some sanity defaults and terminate on failure
	if err := args.setDefaults(ctx, api.b, false); err != nil {
		return nil, err
	}
	// Assemble the transaction and sign with the wallet
	tx := args.ToTransaction(types.LegacyTxType)

	return wallet.SignTxWithPassphrase(account, passwd, tx, api.b.ChainConfig().ChainID)
}

// SendTransaction will create a transaction from the given arguments and
// tries to sign it with the key associated with args.From. If the given
// passwd isn't able to decrypt the key it fails.
func (api *PersonalAccountAPI) SendTransaction(ctx context.Context, args TransactionArgs, passwd string) (common.Hash, error) {
	if args.Nonce == nil {
		// Hold the mutex around signing to prevent concurrent assignment of
		// the same nonce to multiple accounts.
		api.nonceLock.LockAddr(args.from())
		defer api.nonceLock.UnlockAddr(args.from())
	}
	if args.IsEIP4844() {
		return common.Hash{}, errBlobTxNotSupported
	}
	signed, err := api.signTransaction(ctx, &args, passwd)
	if err != nil {
		log.Warn("Failed transaction send attempt", "from", args.from(), "to", args.To, "value", args.Value.ToInt(), "err", err)
		return common.Hash{}, err
	}
	return SubmitTransaction(ctx, api.b, signed)
}

// SignTransaction will create a transaction from the given arguments and
// tries to sign it with the key associated with args.From. If the given passwd isn't
// able to decrypt the key it fails. The transaction is returned in RLP-form, not broadcast
// to other nodes
func (api *PersonalAccountAPI) SignTransaction(ctx context.Context, args TransactionArgs, passwd string) (*SignTransactionResult, error) {
	// No need to obtain the noncelock mutex, since we won't be sending this
	// tx into the transaction pool, but right back to the user
	if args.From == nil {
		return nil, errors.New("sender not specified")
	}
	if args.Gas == nil {
		return nil, errors.New("gas not specified")
	}
	if args.GasPrice == nil && (args.MaxFeePerGas == nil || args.MaxPriorityFeePerGas == nil) {
		return nil, errors.New("missing gasPrice or maxFeePerGas/maxPriorityFeePerGas")
	}
	if args.IsEIP4844() {
		return nil, errBlobTxNotSupported
	}
	if args.Nonce == nil {
		return nil, errors.New("nonce not specified")
	}
	// Before actually signing the transaction, ensure the transaction fee is reasonable.
	tx := args.ToTransaction(types.LegacyTxType)
	if err := checkTxFee(tx.GasPrice(), tx.Gas(), api.b.RPCTxFeeCap()); err != nil {
		return nil, err
	}
	signed, err := api.signTransaction(ctx, &args, passwd)
	if err != nil {
		log.Warn("Failed transaction sign attempt", "from", args.from(), "to", args.To, "value", args.Value.ToInt(), "err", err)
		return nil, err
	}
	data, err := signed.MarshalBinary()
	if err != nil {
		return nil, err
	}
	return &SignTransactionResult{data, signed}, nil
}

// Sign calculates an Ethereum ECDSA signature for:
// keccak256("\x19Ethereum Signed Message:\n" + len(message) + message))
//
// Note, the produced signature conforms to the secp256k1 curve R, S and V values,
// where the V value will be 27 or 28 for legacy reasons.
//
// The key used to calculate the signature is decrypted with the given password.
//
// https://geth.ethereum.org/docs/interacting-with-geth/rpc/ns-personal#personal-sign
func (api *PersonalAccountAPI) Sign(ctx context.Context, data hexutil.Bytes, addr common.Address, passwd string) (hexutil.Bytes, error) {
	// Look up the wallet containing the requested signer
	account := accounts.Account{Address: addr}

	wallet, err := api.b.AccountManager().Find(account)
	if err != nil {
		return nil, err
	}
	// Assemble sign the data with the wallet
	signature, err := wallet.SignTextWithPassphrase(account, passwd, data)
	if err != nil {
		log.Warn("Failed data sign attempt", "address", addr, "err", err)
		return nil, err
	}
	signature[crypto.RecoveryIDOffset] += 27 // Transform V from 0/1 to 27/28 according to the yellow paper
	return signature, nil
}

// EcRecover returns the address for the account that was used to create the signature.
// Note, this function is compatible with eth_sign and personal_sign. As such it recovers
// the address of:
// hash = keccak256("\x19Ethereum Signed Message:\n"${message length}${message})
// addr = ecrecover(hash, signature)
//
// Note, the signature must conform to the secp256k1 curve R, S and V values, where
// the V value must be 27 or 28 for legacy reasons.
//
// https://geth.ethereum.org/docs/interacting-with-geth/rpc/ns-personal#personal-ecrecover
func (api *PersonalAccountAPI) EcRecover(ctx context.Context, data, sig hexutil.Bytes) (common.Address, error) {
	if len(sig) != crypto.SignatureLength {
		return common.Address{}, fmt.Errorf("signature must be %d bytes long", crypto.SignatureLength)
	}
	if sig[crypto.RecoveryIDOffset] != 27 && sig[crypto.RecoveryIDOffset] != 28 {
		return common.Address{}, errors.New("invalid Ethereum signature (V is not 27 or 28)")
	}
	sig[crypto.RecoveryIDOffset] -= 27 // Transform yellow paper V from 27/28 to 0/1

	rpk, err := crypto.SigToPub(accounts.TextHash(data), sig)
	if err != nil {
		return common.Address{}, err
	}
	return crypto.PubkeyToAddress(*rpk), nil
}

// InitializeWallet initializes a new wallet at the provided URL, by generating and returning a new private key.
func (api *PersonalAccountAPI) InitializeWallet(ctx context.Context, url string) (string, error) {
	wallet, err := api.am.Wallet(url)
	if err != nil {
		return "", err
	}

	entropy, err := bip39.NewEntropy(256)
	if err != nil {
		return "", err
	}

	mnemonic, err := bip39.NewMnemonic(entropy)
	if err != nil {
		return "", err
	}

	seed := bip39.NewSeed(mnemonic, "")

	switch wallet := wallet.(type) {
	case *scwallet.Wallet:
		return mnemonic, wallet.Initialize(seed)
	default:
		return "", errors.New("specified wallet does not support initialization")
	}
}

// Unpair deletes a pairing between wallet and geth.
func (api *PersonalAccountAPI) Unpair(ctx context.Context, url string, pin string) error {
	wallet, err := api.am.Wallet(url)
	if err != nil {
		return err
	}

	switch wallet := wallet.(type) {
	case *scwallet.Wallet:
		return wallet.Unpair([]byte(pin))
	default:
		return errors.New("specified wallet does not support pairing")
	}
}

// BlockChainAPI provides an API to access Ethereum blockchain data.
type BlockChainAPI struct {
	b Backend
}

// NewBlockChainAPI creates a new Ethereum blockchain API.
func NewBlockChainAPI(b Backend) *BlockChainAPI {
	return &BlockChainAPI{b}
}

// ChainId is the EIP-155 replay-protection chain id for the current Ethereum chain config.
//
// Note, this method does not conform to EIP-695 because the configured chain ID is always
// returned, regardless of the current head block. We used to return an error when the chain
// wasn't synced up to a block where EIP-155 is enabled, but this behavior caused issues
// in CL clients.
func (api *BlockChainAPI) ChainId() *hexutil.Big {
	return (*hexutil.Big)(api.b.ChainConfig().ChainID)
}

// BlockNumber returns the block number of the chain head.
func (api *BlockChainAPI) BlockNumber() hexutil.Uint64 {
	header, _ := api.b.HeaderByNumber(context.Background(), rpc.LatestBlockNumber) // latest header should always be available
	return hexutil.Uint64(header.Number.Uint64())
}

// GetBalance returns the amount of wei for the given address in the state of the
// given block number. The rpc.LatestBlockNumber and rpc.PendingBlockNumber meta
// block numbers are also allowed.
func (api *BlockChainAPI) GetBalance(ctx context.Context, address common.Address, blockNrOrHash rpc.BlockNumberOrHash) (*hexutil.Big, error) {
	state, _, err := api.b.StateAndHeaderByNumberOrHash(ctx, blockNrOrHash)
	if state == nil || err != nil {
		if client := fallbackClientFor(api.b, err); client != nil {
			var res hexutil.Big
			err := client.CallContext(ctx, &res, "eth_getBalance", address, blockNrOrHash)
			return &res, err
		}
		return nil, err
	}
	b := state.GetBalance(address).ToBig()
	return (*hexutil.Big)(b), state.Error()
}

// AccountResult structs for GetProof
type AccountResult struct {
	Address      common.Address  `json:"address"`
	AccountProof []string        `json:"accountProof"`
	Balance      *hexutil.Big    `json:"balance"`
	CodeHash     common.Hash     `json:"codeHash"`
	Nonce        hexutil.Uint64  `json:"nonce"`
	StorageHash  common.Hash     `json:"storageHash"`
	StorageProof []StorageResult `json:"storageProof"`
}

type StorageResult struct {
	Key   string       `json:"key"`
	Value *hexutil.Big `json:"value"`
	Proof []string     `json:"proof"`
}

// proofList implements ethdb.KeyValueWriter and collects the proofs as
// hex-strings for delivery to rpc-caller.
type proofList []string

func (n *proofList) Put(key []byte, value []byte) error {
	*n = append(*n, hexutil.Encode(value))
	return nil
}

func (n *proofList) Delete(key []byte) error {
	panic("not supported")
}

// GetProof returns the Merkle-proof for a given account and optionally some storage keys.
func (api *BlockChainAPI) GetProof(ctx context.Context, address common.Address, storageKeys []string, blockNrOrHash rpc.BlockNumberOrHash) (*AccountResult, error) {
	var (
		keys         = make([]common.Hash, len(storageKeys))
		keyLengths   = make([]int, len(storageKeys))
		storageProof = make([]StorageResult, len(storageKeys))
	)
	// Deserialize all keys. This prevents state access on invalid input.
	for i, hexKey := range storageKeys {
		var err error
		keys[i], keyLengths[i], err = decodeHash(hexKey)
		if err != nil {
			return nil, err
		}
	}
	statedb, header, err := api.b.StateAndHeaderByNumberOrHash(ctx, blockNrOrHash)
	if statedb == nil || err != nil {
		return nil, err
	}
	codeHash := statedb.GetCodeHash(address)
	storageRoot := statedb.GetStorageRoot(address)

	if len(keys) > 0 {
		var storageTrie state.Trie
		if storageRoot != types.EmptyRootHash && storageRoot != (common.Hash{}) {
			id := trie.StorageTrieID(header.Root, crypto.Keccak256Hash(address.Bytes()), storageRoot)
			st, err := trie.NewStateTrie(id, statedb.Database().TrieDB())
			if err != nil {
				return nil, err
			}
			storageTrie = st
		}
		// Create the proofs for the storageKeys.
		for i, key := range keys {
			// Output key encoding is a bit special: if the input was a 32-byte hash, it is
			// returned as such. Otherwise, we apply the QUANTITY encoding mandated by the
			// JSON-RPC spec for getProof. This behavior exists to preserve backwards
			// compatibility with older client versions.
			var outputKey string
			if keyLengths[i] != 32 {
				outputKey = hexutil.EncodeBig(key.Big())
			} else {
				outputKey = hexutil.Encode(key[:])
			}
			if storageTrie == nil {
				storageProof[i] = StorageResult{outputKey, &hexutil.Big{}, []string{}}
				continue
			}
			var proof proofList
			if err := storageTrie.Prove(crypto.Keccak256(key.Bytes()), &proof); err != nil {
				return nil, err
			}
			value := (*hexutil.Big)(statedb.GetState(address, key).Big())
			storageProof[i] = StorageResult{outputKey, value, proof}
		}
	}
	// Create the accountProof.
	tr, err := trie.NewStateTrie(trie.StateTrieID(header.Root), statedb.Database().TrieDB())
	if err != nil {
		return nil, err
	}
	var accountProof proofList
	if err := tr.Prove(crypto.Keccak256(address.Bytes()), &accountProof); err != nil {
		return nil, err
	}
	balance := statedb.GetBalance(address).ToBig()
	return &AccountResult{
		Address:      address,
		AccountProof: accountProof,
		Balance:      (*hexutil.Big)(balance),
		CodeHash:     codeHash,
		Nonce:        hexutil.Uint64(statedb.GetNonce(address)),
		StorageHash:  storageRoot,
		StorageProof: storageProof,
	}, statedb.Error()
}

// decodeHash parses a hex-encoded 32-byte hash. The input may optionally
// be prefixed by 0x and can have a byte length up to 32.
func decodeHash(s string) (h common.Hash, inputLength int, err error) {
	if strings.HasPrefix(s, "0x") || strings.HasPrefix(s, "0X") {
		s = s[2:]
	}
	if (len(s) & 1) > 0 {
		s = "0" + s
	}
	b, err := hex.DecodeString(s)
	if err != nil {
		return common.Hash{}, 0, errors.New("hex string invalid")
	}
	if len(b) > 32 {
		return common.Hash{}, len(b), errors.New("hex string too long, want at most 32 bytes")
	}
	return common.BytesToHash(b), len(b), nil
}

// GetHeaderByNumber returns the requested canonical block header.
//   - When blockNr is -1 the chain pending header is returned.
//   - When blockNr is -2 the chain latest header is returned.
//   - When blockNr is -3 the chain finalized header is returned.
//   - When blockNr is -4 the chain safe header is returned.
func (api *BlockChainAPI) GetHeaderByNumber(ctx context.Context, number rpc.BlockNumber) (map[string]interface{}, error) {
	header, err := api.b.HeaderByNumber(ctx, number)
	if header != nil && err == nil {
		response := RPCMarshalHeader(header)
		if number == rpc.PendingBlockNumber {
			// Pending header need to nil out a few fields
			for _, field := range []string{"hash", "nonce", "miner"} {
				response[field] = nil
			}
		}
		return response, err
	}
	return nil, err
}

// GetHeaderByHash returns the requested header by hash.
func (api *BlockChainAPI) GetHeaderByHash(ctx context.Context, hash common.Hash) map[string]interface{} {
	header, _ := api.b.HeaderByHash(ctx, hash)
	if header != nil {
		return RPCMarshalHeader(header)
	}
	return nil
}

// GetBlockByNumber returns the requested canonical block.
//   - When blockNr is -1 the chain pending block is returned.
//   - When blockNr is -2 the chain latest block is returned.
//   - When blockNr is -3 the chain finalized block is returned.
//   - When blockNr is -4 the chain safe block is returned.
//   - When fullTx is true all transactions in the block are returned, otherwise
//     only the transaction hash is returned.
func (api *BlockChainAPI) GetBlockByNumber(ctx context.Context, number rpc.BlockNumber, fullTx bool) (map[string]interface{}, error) {
	block, err := api.b.BlockByNumber(ctx, number)
	if block != nil && err == nil {
		response := RPCMarshalBlock(block, true, fullTx, api.b.ChainConfig())
		if number == rpc.PendingBlockNumber {
			// Pending blocks need to nil out a few fields
			for _, field := range []string{"hash", "nonce", "miner"} {
				response[field] = nil
			}
		}
		return response, nil
	}
	return nil, err
}

// GetBlockByHash returns the requested block. When fullTx is true all transactions in the block are returned in full
// detail, otherwise only the transaction hash is returned.
func (api *BlockChainAPI) GetBlockByHash(ctx context.Context, hash common.Hash, fullTx bool) (map[string]interface{}, error) {
	block, err := api.b.BlockByHash(ctx, hash)
	if block != nil {
		return RPCMarshalBlock(block, true, fullTx, api.b.ChainConfig()), nil
	}
	return nil, err
}

// GetUncleByBlockNumberAndIndex returns the uncle block for the given block hash and index.
func (api *BlockChainAPI) GetUncleByBlockNumberAndIndex(ctx context.Context, blockNr rpc.BlockNumber, index hexutil.Uint) (map[string]interface{}, error) {
	block, err := api.b.BlockByNumber(ctx, blockNr)
	if block != nil {
		uncles := block.Uncles()
		if index >= hexutil.Uint(len(uncles)) {
			log.Debug("Requested uncle not found", "number", blockNr, "hash", block.Hash(), "index", index)
			return nil, nil
		}
		block = types.NewBlockWithHeader(uncles[index])
		return RPCMarshalBlock(block, false, false, api.b.ChainConfig()), nil
	}
	return nil, err
}

// GetUncleByBlockHashAndIndex returns the uncle block for the given block hash and index.
func (api *BlockChainAPI) GetUncleByBlockHashAndIndex(ctx context.Context, blockHash common.Hash, index hexutil.Uint) (map[string]interface{}, error) {
	block, err := api.b.BlockByHash(ctx, blockHash)
	if block != nil {
		uncles := block.Uncles()
		if index >= hexutil.Uint(len(uncles)) {
			log.Debug("Requested uncle not found", "number", block.Number(), "hash", blockHash, "index", index)
			return nil, nil
		}
		block = types.NewBlockWithHeader(uncles[index])
		return RPCMarshalBlock(block, false, false, api.b.ChainConfig()), nil
	}
	return nil, err
}

// GetUncleCountByBlockNumber returns number of uncles in the block for the given block number
func (api *BlockChainAPI) GetUncleCountByBlockNumber(ctx context.Context, blockNr rpc.BlockNumber) *hexutil.Uint {
	if block, _ := api.b.BlockByNumber(ctx, blockNr); block != nil {
		n := hexutil.Uint(len(block.Uncles()))
		return &n
	}
	return nil
}

// GetUncleCountByBlockHash returns number of uncles in the block for the given block hash
func (api *BlockChainAPI) GetUncleCountByBlockHash(ctx context.Context, blockHash common.Hash) *hexutil.Uint {
	if block, _ := api.b.BlockByHash(ctx, blockHash); block != nil {
		n := hexutil.Uint(len(block.Uncles()))
		return &n
	}
	return nil
}

// GetCode returns the code stored at the given address in the state for the given block number.
func (api *BlockChainAPI) GetCode(ctx context.Context, address common.Address, blockNrOrHash rpc.BlockNumberOrHash) (hexutil.Bytes, error) {
	state, _, err := api.b.StateAndHeaderByNumberOrHash(ctx, blockNrOrHash)
	if state == nil || err != nil {
		if client := fallbackClientFor(api.b, err); client != nil {
			var res hexutil.Bytes
			err := client.CallContext(ctx, &res, "eth_getCode", address, blockNrOrHash)
			return res, err
		}
		return nil, err
	}
	code := state.GetCode(address)
	return code, state.Error()
}

// GetStorageAt returns the storage from the state at the given address, key and
// block number. The rpc.LatestBlockNumber and rpc.PendingBlockNumber meta block
// numbers are also allowed.
func (api *BlockChainAPI) GetStorageAt(ctx context.Context, address common.Address, hexKey string, blockNrOrHash rpc.BlockNumberOrHash) (hexutil.Bytes, error) {
	key, _, err := decodeHash(hexKey)
	if err != nil {
		return nil, fmt.Errorf("unable to decode storage key: %s", err)
	}
	state, _, err := api.b.StateAndHeaderByNumberOrHash(ctx, blockNrOrHash)
	if state == nil || err != nil {
		if client := fallbackClientFor(api.b, err); client != nil {
			var res hexutil.Bytes
			err := client.CallContext(ctx, &res, "eth_getStorageAt", address, key, blockNrOrHash)
			return res, err
		}
		return nil, err
	}
	res := state.GetState(address, key)
	return res[:], state.Error()
}

// GetBlockReceipts returns the block receipts for the given block hash or number or tag.
func (api *BlockChainAPI) GetBlockReceipts(ctx context.Context, blockNrOrHash rpc.BlockNumberOrHash) ([]map[string]interface{}, error) {
	block, err := api.b.BlockByNumberOrHash(ctx, blockNrOrHash)
	if block == nil || err != nil {
		// When the block doesn't exist, the RPC method should return JSON null
		// as per specification.
		return nil, nil
	}
	receipts, err := api.b.GetReceipts(ctx, block.Hash())
	if err != nil {
		return nil, err
	}
	txs := block.Transactions()
	if len(txs) != len(receipts) {
		return nil, fmt.Errorf("receipts length mismatch: %d vs %d", len(txs), len(receipts))
	}

	// Derive the sender.
	signer := types.MakeSigner(api.b.ChainConfig(), block.Number(), block.Time())

	result := make([]map[string]interface{}, len(receipts))
	for i, receipt := range receipts {
		result[i], err = marshalReceipt(ctx, receipt, block.Hash(), block.NumberU64(), signer, txs[i], i, api.b)
		if err != nil {
			return nil, err
		}
	}

	return result, nil
}

// OverrideAccount indicates the overriding fields of account during the execution
// of a message call.
// Note, state and stateDiff can't be specified at the same time. If state is
// set, message execution will only use the data in the given state. Otherwise
// if stateDiff is set, all diff will be applied first and then execute the call
// message.
type OverrideAccount struct {
	Nonce            *hexutil.Uint64             `json:"nonce"`
	Code             *hexutil.Bytes              `json:"code"`
	Balance          *hexutil.Big                `json:"balance"`
	State            map[common.Hash]common.Hash `json:"state"`
	StateDiff        map[common.Hash]common.Hash `json:"stateDiff"`
	MovePrecompileTo *common.Address             `json:"movePrecompileToAddress"`
}

// StateOverride is the collection of overridden accounts.
type StateOverride map[common.Address]OverrideAccount

func (diff *StateOverride) has(address common.Address) bool {
	_, ok := (*diff)[address]
	return ok
}

// Apply overrides the fields of specified accounts into the given state.
func (diff *StateOverride) Apply(statedb *state.StateDB, precompiles vm.PrecompiledContracts) error {
	if diff == nil {
		return nil
	}
	// Tracks destinations of precompiles that were moved.
	dirtyAddrs := make(map[common.Address]struct{})
	for addr, account := range *diff {
		if addr == types.ArbosStateAddress {
			return fmt.Errorf("overriding address %v  not allowed", types.ArbosStateAddress)
		}
		// If a precompile was moved to this address already, it can't be overridden.
		if _, ok := dirtyAddrs[addr]; ok {
			return fmt.Errorf("account %s has already been overridden by a precompile", addr.Hex())
		}
		p, isPrecompile := precompiles[addr]
		// The MoveTo feature makes it possible to move a precompile
		// code to another address. If the target address is another precompile
		// the code for the latter is lost for this session.
		// Note the destination account is not cleared upon move.
		if account.MovePrecompileTo != nil {
			if !isPrecompile {
				return fmt.Errorf("account %s is not a precompile", addr.Hex())
			}
			// Refuse to move a precompile to an address that has been
			// or will be overridden.
			if diff.has(*account.MovePrecompileTo) {
				return fmt.Errorf("account %s is already overridden", account.MovePrecompileTo.Hex())
			}
			precompiles[*account.MovePrecompileTo] = p
			dirtyAddrs[*account.MovePrecompileTo] = struct{}{}
		}
		if isPrecompile {
			delete(precompiles, addr)
		}
		// Override account nonce.
		if account.Nonce != nil {
			statedb.SetNonce(addr, uint64(*account.Nonce))
		}
		// Override account(contract) code.
		if account.Code != nil {
			statedb.SetCode(addr, *account.Code)
		}
		// Override account balance.
		if account.Balance != nil {
			u256Balance, _ := uint256.FromBig((*big.Int)(account.Balance))
			statedb.SetBalance(addr, u256Balance, tracing.BalanceChangeUnspecified)
		}
		if account.State != nil && account.StateDiff != nil {
			return fmt.Errorf("account %s has both 'state' and 'stateDiff'", addr.Hex())
		}
		// Replace entire state if caller requires.
		if account.State != nil {
			statedb.SetStorage(addr, account.State)
		}
		// Apply state diff into specified accounts.
		if account.StateDiff != nil {
			for key, value := range account.StateDiff {
				statedb.SetState(addr, key, value)
			}
		}
	}
	// Now finalize the changes. Finalize is normally performed between transactions.
	// By using finalize, the overrides are semantically behaving as
	// if they were created in a transaction just before the tracing occur.
	statedb.Finalise(false)
	return nil
}

// BlockOverrides is a set of header fields to override.
type BlockOverrides struct {
	Number        *hexutil.Big
	Difficulty    *hexutil.Big // No-op if we're simulating post-merge calls.
	Time          *hexutil.Uint64
	GasLimit      *hexutil.Uint64
	FeeRecipient  *common.Address
	PrevRandao    *common.Hash
	BaseFeePerGas *hexutil.Big
	BlobBaseFee   *hexutil.Big
}

// Apply overrides the given header fields into the given block context.
func (o *BlockOverrides) Apply(blockCtx *vm.BlockContext) {
	if o == nil {
		return
	}
	if o.Number != nil {
		blockCtx.BlockNumber = o.Number.ToInt()
	}
	if o.Difficulty != nil {
		blockCtx.Difficulty = o.Difficulty.ToInt()
		if blockCtx.ArbOSVersion > 0 {
			difficultHash := common.BigToHash(o.Difficulty.ToInt())
			blockCtx.Random = &difficultHash
		}
	}
	if o.Time != nil {
		blockCtx.Time = uint64(*o.Time)
	}
	if o.GasLimit != nil {
		blockCtx.GasLimit = uint64(*o.GasLimit)
	}
	if o.FeeRecipient != nil {
		blockCtx.Coinbase = *o.FeeRecipient
	}
	if blockCtx.ArbOSVersion == 0 && o.PrevRandao != nil {
		blockCtx.Random = o.PrevRandao
	}
	if o.BaseFeePerGas != nil {
		blockCtx.BaseFee = o.BaseFeePerGas.ToInt()
	}
	if o.BlobBaseFee != nil {
		blockCtx.BlobBaseFee = o.BlobBaseFee.ToInt()
	}
}

// MakeHeader returns a new header object with the overridden
// fields.
// Note: MakeHeader ignores BlobBaseFee if set. That's because
// header has no such field.
func (o *BlockOverrides) MakeHeader(header *types.Header) *types.Header {
	if o == nil {
		return header
	}
	h := types.CopyHeader(header)
	if o.Number != nil {
		h.Number = o.Number.ToInt()
	}
	if o.Difficulty != nil {
		h.Difficulty = o.Difficulty.ToInt()
	}
	if o.Time != nil {
		h.Time = uint64(*o.Time)
	}
	if o.GasLimit != nil {
		h.GasLimit = uint64(*o.GasLimit)
	}
	if o.FeeRecipient != nil {
		h.Coinbase = *o.FeeRecipient
	}
	if o.PrevRandao != nil {
		h.MixDigest = *o.PrevRandao
	}
	if o.BaseFeePerGas != nil {
		h.BaseFee = o.BaseFeePerGas.ToInt()
	}
	return h
}

// ChainContextBackend provides methods required to implement ChainContext.
type ChainContextBackend interface {
	Engine() consensus.Engine
	HeaderByNumber(context.Context, rpc.BlockNumber) (*types.Header, error)
}

// ChainContext is an implementation of core.ChainContext. It's main use-case
// is instantiating a vm.BlockContext without having access to the BlockChain object.
type ChainContext struct {
	b   ChainContextBackend
	ctx context.Context
}

// NewChainContext creates a new ChainContext object.
func NewChainContext(ctx context.Context, backend ChainContextBackend) *ChainContext {
	return &ChainContext{ctx: ctx, b: backend}
}

func (context *ChainContext) Engine() consensus.Engine {
	return context.b.Engine()
}

func (context *ChainContext) GetHeader(hash common.Hash, number uint64) *types.Header {
	// This method is called to get the hash for a block number when executing the BLOCKHASH
	// opcode. Hence no need to search for non-canonical blocks.
	header, err := context.b.HeaderByNumber(context.ctx, rpc.BlockNumber(number))
	if err != nil || header.Hash() != hash {
		return nil
	}
	return header
}

func doCall(ctx context.Context, b Backend, args TransactionArgs, state *state.StateDB, header *types.Header, overrides *StateOverride, blockOverrides *BlockOverrides, timeout time.Duration, globalGasCap uint64, runMode core.MessageRunMode) (*core.ExecutionResult, error) {
	blockCtx := core.NewEVMBlockContext(header, NewChainContext(ctx, b), nil)
	if blockOverrides != nil {
		blockOverrides.Apply(&blockCtx)
	}
	rules := b.ChainConfig().Rules(blockCtx.BlockNumber, blockCtx.Random != nil, blockCtx.Time, blockCtx.ArbOSVersion)
	precompiles := maps.Clone(vm.ActivePrecompiledContracts(rules))
	if err := overrides.Apply(state, precompiles); err != nil {
		return nil, err
	}

	// Setup context so it may be cancelled the call has completed
	// or, in case of unmetered gas, setup a context with a timeout.
	var cancel context.CancelFunc
	if timeout > 0 {
		ctx, cancel = context.WithTimeout(ctx, timeout)
	} else {
		ctx, cancel = context.WithCancel(ctx)
	}
	// Make sure the context is cancelled when the call has completed
	// this makes sure resources are cleaned up.
	defer cancel()
	gp := new(core.GasPool)
	if globalGasCap == 0 {
		gp.AddGas(math.MaxUint64)
	} else {
		gp.AddGas(globalGasCap)
	}
	return applyMessage(ctx, b, args, state, header, timeout, gp, &blockCtx, &vm.Config{NoBaseFee: true}, precompiles, true, runMode)
}

func applyMessage(ctx context.Context, b Backend, args TransactionArgs, state *state.StateDB, header *types.Header, timeout time.Duration, gp *core.GasPool, blockContext *vm.BlockContext, vmConfig *vm.Config, precompiles vm.PrecompiledContracts, skipChecks bool, runMode core.MessageRunMode) (*core.ExecutionResult, error) {
	// Get a new instance of the EVM.
	if err := args.CallDefaults(gp.Gas(), blockContext.BaseFee, b.ChainConfig().ChainID); err != nil {
		return nil, err
	}
	msg := args.ToMessage(blockContext.BaseFee, gp.Gas(), header, state, runMode, skipChecks, skipChecks)

	// Arbitrum: raise the gas cap to ignore L1 costs so that it's compute-only
	if gp.Gas() > 0 {
		postingGas, err := core.RPCPostingGasHook(msg, header, state)
		if err != nil {
			return nil, err
		}
		gp.AddGas(postingGas)
	}
	if msg.GasLimit > gp.Gas() {
		gp.SetGas(msg.GasLimit)
	}
	// Arbitrum: support NodeInterface.sol by swapping out the message if needed
	var res *core.ExecutionResult
	var err error
	msg, res, err = core.InterceptRPCMessage(msg, ctx, state, header, b, blockContext)
	if err != nil || res != nil {
		return res, err
	}
	// Lower the basefee to 0 to avoid breaking EVM
	// invariants (basefee < feecap).
	if msg.GasPrice.Sign() == 0 {
		blockContext.BaseFeeInBlock = new(big.Int).Set(blockContext.BaseFee)
		blockContext.BaseFee = new(big.Int)
	}
	if msg.BlobGasFeeCap != nil && msg.BlobGasFeeCap.BitLen() == 0 {
		blockContext.BlobBaseFee = new(big.Int)
	}
	evm := b.GetEVM(ctx, msg, state, header, vmConfig, blockContext)
	if precompiles != nil {
		evm.SetPrecompiles(precompiles)
	}

	return applyMessageWithEVM(ctx, evm, msg, state, timeout, gp, b, header, *blockContext)
}

func applyMessageWithEVM(ctx context.Context, evm *vm.EVM, msg *core.Message, state *state.StateDB, timeout time.Duration, gp *core.GasPool, b Backend, header *types.Header, blockContext vm.BlockContext) (*core.ExecutionResult, error) {
	// Wait for the context to be done and cancel the evm. Even if the
	// EVM has finished, cancelling may be done (repeatedly)
	go func() {
		<-ctx.Done()
		evm.Cancel()
	}()

	// Execute the message.
	result, err := core.ApplyMessage(evm, msg, gp)
	if err := state.Error(); err != nil {
		return nil, err
	}

	// If the timer caused an abort, return an appropriate error message
	if evm.Cancelled() {
		return nil, fmt.Errorf("execution aborted (timeout = %v)", timeout)
	}
	if err != nil {
		return result, fmt.Errorf("err: %w (supplied gas %d)", err, msg.GasLimit)
	}

	// Arbitrum: a tx can schedule another (see retryables)
	result, err = runScheduledTxes(ctx, b, state, header, blockContext, core.MessageGasEstimationMode, result)
	if err != nil {
		return nil, err
	}

	return result, nil
}

func runScheduledTxes(ctx context.Context, b core.NodeInterfaceBackendAPI, state *state.StateDB, header *types.Header, blockCtx vm.BlockContext, runMode core.MessageRunMode, result *core.ExecutionResult) (*core.ExecutionResult, error) {
	scheduled := result.ScheduledTxes
	for runMode == core.MessageGasEstimationMode && len(scheduled) > 0 {
		// This will panic if the scheduled tx is signed, but we only schedule unsigned ones
		msg, err := core.TransactionToMessage(scheduled[0], types.NewArbitrumSigner(nil), header.BaseFee, runMode)
		if err != nil {
			return nil, err
		}
		// The scheduling transaction will "use" all of the gas available to it,
		// but it's really just passing it on to the scheduled tx, so we subtract it out here.
		if result.UsedGas >= msg.GasLimit {
			result.UsedGas -= msg.GasLimit
		} else {
			log.Warn("Scheduling tx used less gas than scheduled tx has available", "usedGas", result.UsedGas, "scheduledGas", msg.GasLimit)
			result.UsedGas = 0
		}
		// make a new EVM for the scheduled Tx (an EVM must never be reused)
		evm := b.GetEVM(ctx, msg, state, header, &vm.Config{NoBaseFee: true}, &blockCtx)
		go func() {
			<-ctx.Done()
			evm.Cancel()
		}()

		scheduledTxResult, err := core.ApplyMessage(evm, msg, new(core.GasPool).AddGas(math.MaxUint64))
		if err != nil {
			return nil, err // Bail out
		}
		if err := state.Error(); err != nil {
			return nil, err
		}
		if scheduledTxResult.Failed() {
			return scheduledTxResult, nil
		}
		// Add back in any gas used by the scheduled transaction.
		result.UsedGas += scheduledTxResult.UsedGas
		scheduled = append(scheduled[1:], scheduledTxResult.ScheduledTxes...)
	}
	return result, nil
}

func updateHeaderForPendingBlocks(blockNrOrHash rpc.BlockNumberOrHash, header *types.Header) *types.Header {
	if blockNrOrHash.BlockNumber != nil &&
		*blockNrOrHash.BlockNumber == rpc.PendingBlockNumber {
		headerCopy := types.CopyHeader(header)
		now := uint64(time.Now().Unix())
		if now > headerCopy.Time {
			headerCopy.Time = now
		}
		headerCopy.Number = new(big.Int).Add(headerCopy.Number, common.Big1)
		headerCopy.ParentHash = header.Hash()
		return headerCopy
	}
	return header
}

func DoCall(ctx context.Context, b Backend, args TransactionArgs, blockNrOrHash rpc.BlockNumberOrHash, overrides *StateOverride, blockOverrides *BlockOverrides, timeout time.Duration, globalGasCap uint64, runMode core.MessageRunMode) (*core.ExecutionResult, error) {
	defer func(start time.Time) { log.Debug("Executing EVM call finished", "runtime", time.Since(start)) }(time.Now())

	state, header, err := b.StateAndHeaderByNumberOrHash(ctx, blockNrOrHash)
	if state == nil || err != nil {
		return nil, err
	}
	header = updateHeaderForPendingBlocks(blockNrOrHash, header)
	return doCall(ctx, b, args, state, header, overrides, blockOverrides, timeout, globalGasCap, runMode)
}

// Call executes the given transaction on the state for the given block number.
//
// Additionally, the caller can specify a batch of contract for fields overriding.
//
// Note, this function doesn't make and changes in the state/blockchain and is
// useful to execute and retrieve values.
func (api *BlockChainAPI) Call(ctx context.Context, args TransactionArgs, blockNrOrHash *rpc.BlockNumberOrHash, overrides *StateOverride, blockOverrides *BlockOverrides) (hexutil.Bytes, error) {
	if blockNrOrHash == nil {
		latest := rpc.BlockNumberOrHashWithNumber(rpc.LatestBlockNumber)
		blockNrOrHash = &latest
	}
	result, err := DoCall(ctx, api.b, args, *blockNrOrHash, overrides, blockOverrides, api.b.RPCEVMTimeout(), api.b.RPCGasCap(), core.MessageEthcallMode)
	if err != nil {
		if client := fallbackClientFor(api.b, err); client != nil {
			var res hexutil.Bytes
			err := client.CallContext(ctx, &res, "eth_call", args, blockNrOrHash, overrides)
			return res, err
		}
		return nil, err
	}
	// If the result contains a revert reason, try to unpack and return it.
	if len(result.Revert()) > 0 {
		return nil, newRevertError(result.Revert())
	}
	gasUsedEthCallGauge.Inc(int64(result.UsedGas))
	return result.Return(), result.Err
}

// SimulateV1 executes series of transactions on top of a base state.
// The transactions are packed into blocks. For each block, block header
// fields can be overridden. The state can also be overridden prior to
// execution of each block.
//
// Note, this function doesn't make any changes in the state/blockchain and is
// useful to execute and retrieve values.
func (api *BlockChainAPI) SimulateV1(ctx context.Context, opts simOpts, blockNrOrHash *rpc.BlockNumberOrHash) ([]map[string]interface{}, error) {
	if len(opts.BlockStateCalls) == 0 {
		return nil, &invalidParamsError{message: "empty input"}
	} else if len(opts.BlockStateCalls) > maxSimulateBlocks {
		return nil, &clientLimitExceededError{message: "too many blocks"}
	}
	if blockNrOrHash == nil {
		n := rpc.BlockNumberOrHashWithNumber(rpc.LatestBlockNumber)
		blockNrOrHash = &n
	}
	state, base, err := api.b.StateAndHeaderByNumberOrHash(ctx, *blockNrOrHash)
	if state == nil || err != nil {
		return nil, err
	}
	gasCap := api.b.RPCGasCap()
	if gasCap == 0 {
		gasCap = math.MaxUint64
	}
	sim := &simulator{
		b:           api.b,
		state:       state,
		base:        base,
		chainConfig: api.b.ChainConfig(),
		// Each tx and all the series of txes shouldn't consume more gas than cap
		gp:             new(core.GasPool).AddGas(gasCap),
		traceTransfers: opts.TraceTransfers,
		validate:       opts.Validation,
		fullTx:         opts.ReturnFullTransactions,
	}
	return sim.execute(ctx, opts.BlockStateCalls)
}

// DoEstimateGas returns the lowest possible gas limit that allows the transaction to run
// successfully at block `blockNrOrHash`. It returns error if the transaction would revert, or if
// there are unexpected failures. The gas limit is capped by both `args.Gas` (if non-nil &
// non-zero) and `gasCap` (if non-zero).
func DoEstimateGas(ctx context.Context, b Backend, args TransactionArgs, blockNrOrHash rpc.BlockNumberOrHash, overrides *StateOverride, gasCap uint64) (hexutil.Uint64, error) {
	// Retrieve the base state and mutate it with any overrides
	state, header, err := b.StateAndHeaderByNumberOrHash(ctx, blockNrOrHash)
	if state == nil || err != nil {
		return 0, err
	}
	if err := overrides.Apply(state, nil); err != nil {
		return 0, err
	}
	header = updateHeaderForPendingBlocks(blockNrOrHash, header)

	// Construct the gas estimator option from the user input
	opts := &gasestimator.Options{
		Config:           b.ChainConfig(),
		Chain:            NewChainContext(ctx, b),
		Header:           header,
		State:            state,
		Backend:          b,
		ErrorRatio:       gasestimator.EstimateGasErrorRatio,
		RunScheduledTxes: runScheduledTxes,
	}
	// Set any required transaction default, but make sure the gas cap itself is not messed with
	// if it was not specified in the original argument list.
	if args.Gas == nil {
		args.Gas = new(hexutil.Uint64)
	}
	if err := args.CallDefaults(gasCap, header.BaseFee, b.ChainConfig().ChainID); err != nil {
		return 0, err
	}
	// Run the gas estimation and wrap any revertals into a custom return
	// Arbitrum: this also appropriately recursively calls another args.ToMessage with increased gasCap by posterCostInL2Gas amount
	call := args.ToMessage(header.BaseFee, gasCap, header, state, core.MessageGasEstimationMode, true, true)

	// Arbitrum: raise the gas cap to ignore L1 costs so that it's compute-only
	if gasCap > 0 {
		postingGas, err := core.RPCPostingGasHook(call, header, state)
		if err != nil {
			return 0, err
		}
		gasCap += postingGas
	}

	estimate, revert, err := gasestimator.Estimate(ctx, call, opts, gasCap)
	if err != nil {
		if len(revert) > 0 {
			return 0, newRevertError(revert)
		}
		return 0, err
	}
	return hexutil.Uint64(estimate), nil
}

// EstimateGas returns the lowest possible gas limit that allows the transaction to run
// successfully at block `blockNrOrHash`, or the latest block if `blockNrOrHash` is unspecified. It
// returns error if the transaction would revert or if there are unexpected failures. The returned
// value is capped by both `args.Gas` (if non-nil & non-zero) and the backend's RPCGasCap
// configuration (if non-zero).
// Note: Required blob gas is not computed in this method.
func (api *BlockChainAPI) EstimateGas(ctx context.Context, args TransactionArgs, blockNrOrHash *rpc.BlockNumberOrHash, overrides *StateOverride) (hexutil.Uint64, error) {
	bNrOrHash := rpc.BlockNumberOrHashWithNumber(rpc.PendingBlockNumber)
	if blockNrOrHash != nil {
		bNrOrHash = *blockNrOrHash
	}
	res, err := DoEstimateGas(ctx, api.b, args, bNrOrHash, overrides, api.b.RPCGasCap())
	if client := fallbackClientFor(api.b, err); client != nil {
		var res hexutil.Uint64
		err := client.CallContext(ctx, &res, "eth_estimateGas", args, blockNrOrHash, overrides)
		return res, err
	}
	if err != nil {
		gasUsedEthEstimateGasGauge.Inc(int64(res))
	}
	return res, err
}

// RPCMarshalHeader converts the given header to the RPC output .
func RPCMarshalHeader(head *types.Header) map[string]interface{} {
	result := map[string]interface{}{
		"number":           (*hexutil.Big)(head.Number),
		"hash":             head.Hash(),
		"parentHash":       head.ParentHash,
		"nonce":            head.Nonce,
		"mixHash":          head.MixDigest,
		"sha3Uncles":       head.UncleHash,
		"logsBloom":        head.Bloom,
		"stateRoot":        head.Root,
		"miner":            head.Coinbase,
		"difficulty":       (*hexutil.Big)(head.Difficulty),
		"extraData":        hexutil.Bytes(head.Extra),
		"gasLimit":         hexutil.Uint64(head.GasLimit),
		"gasUsed":          hexutil.Uint64(head.GasUsed),
		"timestamp":        hexutil.Uint64(head.Time),
		"transactionsRoot": head.TxHash,
		"receiptsRoot":     head.ReceiptHash,
	}
	if head.BaseFee != nil {
		result["baseFeePerGas"] = (*hexutil.Big)(head.BaseFee)
	}
	if head.WithdrawalsHash != nil {
		result["withdrawalsRoot"] = head.WithdrawalsHash
	}
	if head.BlobGasUsed != nil {
		result["blobGasUsed"] = hexutil.Uint64(*head.BlobGasUsed)
	}
	if head.ExcessBlobGas != nil {
		result["excessBlobGas"] = hexutil.Uint64(*head.ExcessBlobGas)
	}
	if head.ParentBeaconRoot != nil {
		result["parentBeaconBlockRoot"] = head.ParentBeaconRoot
	}
	if head.RequestsHash != nil {
		result["requestsRoot"] = head.RequestsHash
	}
	return result
}

// RPCMarshalBlock converts the given block to the RPC output which depends on fullTx. If inclTx is true transactions are
// returned. When fullTx is true the returned block contains full transaction details, otherwise it will only contain
// transaction hashes.
func RPCMarshalBlock(block *types.Block, inclTx bool, fullTx bool, config *params.ChainConfig) map[string]interface{} {
	fields := RPCMarshalHeader(block.Header())
	fields["size"] = hexutil.Uint64(block.Size())

	if inclTx {
		formatTx := func(idx int, tx *types.Transaction) interface{} {
			return tx.Hash()
		}
		if fullTx {
			formatTx = func(idx int, tx *types.Transaction) interface{} {
				return newRPCTransactionFromBlockIndex(block, uint64(idx), config)
			}
		}
		txs := block.Transactions()
		transactions := make([]interface{}, len(txs))
		for i, tx := range txs {
			transactions[i] = formatTx(i, tx)
		}
		fields["transactions"] = transactions
	}
	uncles := block.Uncles()
	uncleHashes := make([]common.Hash, len(uncles))
	for i, uncle := range uncles {
		uncleHashes[i] = uncle.Hash()
	}
	fields["uncles"] = uncleHashes

	if config.IsArbitrumNitro(block.Header().Number) {
		fillArbitrumNitroHeaderInfo(block.Header(), fields)
	}

	if block.Header().WithdrawalsHash != nil {
		fields["withdrawals"] = block.Withdrawals()
	}
	if block.Header().RequestsHash != nil {
		fields["requests"] = block.Requests()
	}
	return fields
}

<<<<<<< HEAD
func fillArbitrumNitroHeaderInfo(header *types.Header, fields map[string]interface{}) {
	info := types.DeserializeHeaderExtraInformation(header)
	fields["l1BlockNumber"] = hexutil.Uint64(info.L1BlockNumber)
	fields["sendRoot"] = info.SendRoot
	fields["sendCount"] = hexutil.Uint64(info.SendCount)
}

// rpcMarshalHeader uses the generalized output filler, then adds the total difficulty field, which requires
// a `BlockchainAPI`.
func (api *BlockChainAPI) rpcMarshalHeader(ctx context.Context, header *types.Header) map[string]interface{} {
	fields := RPCMarshalHeader(header)
	fields["totalDifficulty"] = (*hexutil.Big)(api.b.GetTd(ctx, header.Hash()))
	if api.b.ChainConfig().IsArbitrumNitro(header.Number) {
		fillArbitrumNitroHeaderInfo(header, fields)
	}
	return fields
}

func (api *BlockChainAPI) arbClassicL1BlockNumber(ctx context.Context, block *types.Block) (hexutil.Uint64, error) {
	startBlockNum := block.Number().Int64()
	blockNum := startBlockNum
	i := int64(0)
	for {
		transactions := block.Transactions()
		if len(transactions) > 0 {
			legacyTx, ok := transactions[0].GetInner().(*types.ArbitrumLegacyTxData)
			if !ok {
				return 0, fmt.Errorf("couldn't read legacy transaction from block %d", blockNum)
			}
			return hexutil.Uint64(legacyTx.L1BlockNumber), nil
		}
		if blockNum == 0 {
			return 0, nil
		}
		i++
		blockNum = startBlockNum - i
		if i > 50 {
			return 0, fmt.Errorf("couldn't find block with transactions. Reached %d", blockNum)
		}
		var err error
		block, err = api.b.BlockByNumber(ctx, rpc.BlockNumber(blockNum))
		if err != nil {
			return 0, err
		}
	}
}

// rpcMarshalBlock uses the generalized output filler, then adds the total difficulty field, which requires
// a `BlockchainAPI`.
func (api *BlockChainAPI) rpcMarshalBlock(ctx context.Context, b *types.Block, inclTx bool, fullTx bool) (map[string]interface{}, error) {
	chainConfig := api.b.ChainConfig()
	fields := RPCMarshalBlock(b, inclTx, fullTx, chainConfig)
	if inclTx {
		fields["totalDifficulty"] = (*hexutil.Big)(api.b.GetTd(ctx, b.Hash()))
	}
	if chainConfig.IsArbitrum() && !chainConfig.IsArbitrumNitro(b.Number()) {
		l1BlockNumber, err := api.arbClassicL1BlockNumber(ctx, b)
		if err != nil {
			log.Error("error trying to fill legacy l1BlockNumber", "err", err)
			return fields, err
		} else {
			fields["l1BlockNumber"] = l1BlockNumber
		}
	}
	return fields, nil
}

=======
>>>>>>> f3c696fa
// RPCTransaction represents a transaction that will serialize to the RPC representation of a transaction
type RPCTransaction struct {
	BlockHash           *common.Hash      `json:"blockHash"`
	BlockNumber         *hexutil.Big      `json:"blockNumber"`
	From                common.Address    `json:"from"`
	Gas                 hexutil.Uint64    `json:"gas"`
	GasPrice            *hexutil.Big      `json:"gasPrice"`
	GasFeeCap           *hexutil.Big      `json:"maxFeePerGas,omitempty"`
	GasTipCap           *hexutil.Big      `json:"maxPriorityFeePerGas,omitempty"`
	MaxFeePerBlobGas    *hexutil.Big      `json:"maxFeePerBlobGas,omitempty"`
	Hash                common.Hash       `json:"hash"`
	Input               hexutil.Bytes     `json:"input"`
	Nonce               hexutil.Uint64    `json:"nonce"`
	To                  *common.Address   `json:"to"`
	TransactionIndex    *hexutil.Uint64   `json:"transactionIndex"`
	Value               *hexutil.Big      `json:"value"`
	Type                hexutil.Uint64    `json:"type"`
	Accesses            *types.AccessList `json:"accessList,omitempty"`
	ChainID             *hexutil.Big      `json:"chainId,omitempty"`
	BlobVersionedHashes []common.Hash     `json:"blobVersionedHashes,omitempty"`
	V                   *hexutil.Big      `json:"v"`
	R                   *hexutil.Big      `json:"r"`
	S                   *hexutil.Big      `json:"s"`
	YParity             *hexutil.Uint64   `json:"yParity,omitempty"`

	// Arbitrum fields:
	RequestId           *common.Hash    `json:"requestId,omitempty"`           // Contract SubmitRetryable Deposit
	TicketId            *common.Hash    `json:"ticketId,omitempty"`            // Retry
	MaxRefund           *hexutil.Big    `json:"maxRefund,omitempty"`           // Retry
	SubmissionFeeRefund *hexutil.Big    `json:"submissionFeeRefund,omitempty"` // Retry
	RefundTo            *common.Address `json:"refundTo,omitempty"`            // SubmitRetryable Retry
	L1BaseFee           *hexutil.Big    `json:"l1BaseFee,omitempty"`           // SubmitRetryable
	DepositValue        *hexutil.Big    `json:"depositValue,omitempty"`        // SubmitRetryable
	RetryTo             *common.Address `json:"retryTo,omitempty"`             // SubmitRetryable
	RetryValue          *hexutil.Big    `json:"retryValue,omitempty"`          // SubmitRetryable
	RetryData           *hexutil.Bytes  `json:"retryData,omitempty"`           // SubmitRetryable
	Beneficiary         *common.Address `json:"beneficiary,omitempty"`         // SubmitRetryable
	MaxSubmissionFee    *hexutil.Big    `json:"maxSubmissionFee,omitempty"`    // SubmitRetryable
}

// newRPCTransaction returns a transaction that will serialize to the RPC
// representation, with the given location metadata set (if available).
func newRPCTransaction(tx *types.Transaction, blockHash common.Hash, blockNumber uint64, blockTime uint64, index uint64, baseFee *big.Int, config *params.ChainConfig) *RPCTransaction {
	signer := types.MakeSigner(config, new(big.Int).SetUint64(blockNumber), blockTime)
	from, _ := types.Sender(signer, tx)
	v, r, s := tx.RawSignatureValues()
	result := &RPCTransaction{
		Type:     hexutil.Uint64(tx.Type()),
		From:     from,
		Gas:      hexutil.Uint64(tx.Gas()),
		GasPrice: (*hexutil.Big)(tx.GasPrice()),
		Hash:     tx.Hash(),
		Input:    hexutil.Bytes(tx.Data()),
		Nonce:    hexutil.Uint64(tx.Nonce()),
		To:       tx.To(),
		Value:    (*hexutil.Big)(tx.Value()),
		V:        (*hexutil.Big)(v),
		R:        (*hexutil.Big)(r),
		S:        (*hexutil.Big)(s),
	}
	if blockHash != (common.Hash{}) {
		result.BlockHash = &blockHash
		result.BlockNumber = (*hexutil.Big)(new(big.Int).SetUint64(blockNumber))
		result.TransactionIndex = (*hexutil.Uint64)(&index)
	}

	switch tx.Type() {
	case types.LegacyTxType:
		// if a legacy transaction has an EIP-155 chain id, include it explicitly
		if id := tx.ChainId(); id.Sign() != 0 {
			result.ChainID = (*hexutil.Big)(id)
		}

	case types.AccessListTxType:
		al := tx.AccessList()
		yparity := hexutil.Uint64(v.Sign())
		result.Accesses = &al
		result.ChainID = (*hexutil.Big)(tx.ChainId())
		result.YParity = &yparity

	case types.DynamicFeeTxType:
		al := tx.AccessList()
		yparity := hexutil.Uint64(v.Sign())
		result.Accesses = &al
		result.ChainID = (*hexutil.Big)(tx.ChainId())
		result.YParity = &yparity
		result.GasFeeCap = (*hexutil.Big)(tx.GasFeeCap())
		result.GasTipCap = (*hexutil.Big)(tx.GasTipCap())
		// if the transaction has been mined, compute the effective gas price
		if baseFee != nil && blockHash != (common.Hash{}) {
			// price = min(gasTipCap + baseFee, gasFeeCap)
			result.GasPrice = (*hexutil.Big)(effectiveGasPrice(tx, baseFee))
		} else {
			result.GasPrice = (*hexutil.Big)(tx.GasFeeCap())
		}

	case types.BlobTxType:
		al := tx.AccessList()
		yparity := hexutil.Uint64(v.Sign())
		result.Accesses = &al
		result.ChainID = (*hexutil.Big)(tx.ChainId())
		result.YParity = &yparity
		result.GasFeeCap = (*hexutil.Big)(tx.GasFeeCap())
		result.GasTipCap = (*hexutil.Big)(tx.GasTipCap())
		// if the transaction has been mined, compute the effective gas price
		if baseFee != nil && blockHash != (common.Hash{}) {
			result.GasPrice = (*hexutil.Big)(effectiveGasPrice(tx, baseFee))
		} else {
			result.GasPrice = (*hexutil.Big)(tx.GasFeeCap())
		}
		result.MaxFeePerBlobGas = (*hexutil.Big)(tx.BlobGasFeeCap())
		result.BlobVersionedHashes = tx.BlobHashes()
	}

	// Arbitrum: support arbitrum-specific transaction types
	switch inner := tx.GetInner().(type) {
	case *types.ArbitrumInternalTx:
		result.ChainID = (*hexutil.Big)(inner.ChainId)
	case *types.ArbitrumDepositTx:
		result.RequestId = &inner.L1RequestId
		result.ChainID = (*hexutil.Big)(inner.ChainId)
	case *types.ArbitrumContractTx:
		result.RequestId = &inner.RequestId
		result.GasFeeCap = (*hexutil.Big)(inner.GasFeeCap)
		result.ChainID = (*hexutil.Big)(inner.ChainId)
	case *types.ArbitrumRetryTx:
		result.TicketId = &inner.TicketId
		result.RefundTo = &inner.RefundTo
		result.GasFeeCap = (*hexutil.Big)(inner.GasFeeCap)
		result.ChainID = (*hexutil.Big)(inner.ChainId)
		result.MaxRefund = (*hexutil.Big)(inner.MaxRefund)
		result.SubmissionFeeRefund = (*hexutil.Big)(inner.SubmissionFeeRefund)
	case *types.ArbitrumSubmitRetryableTx:
		result.RequestId = &inner.RequestId
		result.L1BaseFee = (*hexutil.Big)(inner.L1BaseFee)
		result.DepositValue = (*hexutil.Big)(inner.DepositValue)
		result.RetryTo = inner.RetryTo
		result.RetryValue = (*hexutil.Big)(inner.RetryValue)
		result.RetryData = (*hexutil.Bytes)(&inner.RetryData)
		result.Beneficiary = &inner.Beneficiary
		result.RefundTo = &inner.FeeRefundAddr
		result.MaxSubmissionFee = (*hexutil.Big)(inner.MaxSubmissionFee)
		result.GasFeeCap = (*hexutil.Big)(inner.GasFeeCap)
		result.ChainID = (*hexutil.Big)(inner.ChainId)
	case *types.ArbitrumUnsignedTx:
		result.ChainID = (*hexutil.Big)(inner.ChainId)
	}
	return result
}

// effectiveGasPrice computes the transaction gas fee, based on the given basefee value.
//
//	price = min(gasTipCap + baseFee, gasFeeCap)
func effectiveGasPrice(tx *types.Transaction, baseFee *big.Int) *big.Int {
	fee := tx.GasTipCap()
	fee = fee.Add(fee, baseFee)
	if tx.GasFeeCapIntCmp(fee) < 0 {
		return tx.GasFeeCap()
	}
	return fee
}

// NewRPCPendingTransaction returns a pending transaction that will serialize to the RPC representation
func NewRPCPendingTransaction(tx *types.Transaction, current *types.Header, config *params.ChainConfig) *RPCTransaction {
	var (
		baseFee     *big.Int
		blockNumber = uint64(0)
		blockTime   = uint64(0)
	)
	if current != nil {
		baseFee = eip1559.CalcBaseFee(config, current)
		blockNumber = current.Number.Uint64()
		blockTime = current.Time
	}
	return newRPCTransaction(tx, common.Hash{}, blockNumber, blockTime, 0, baseFee, config)
}

// newRPCTransactionFromBlockIndex returns a transaction that will serialize to the RPC representation.
func newRPCTransactionFromBlockIndex(b *types.Block, index uint64, config *params.ChainConfig) *RPCTransaction {
	txs := b.Transactions()
	if index >= uint64(len(txs)) {
		return nil
	}
	return newRPCTransaction(txs[index], b.Hash(), b.NumberU64(), b.Time(), index, b.BaseFee(), config)
}

// newRPCRawTransactionFromBlockIndex returns the bytes of a transaction given a block and a transaction index.
func newRPCRawTransactionFromBlockIndex(b *types.Block, index uint64) hexutil.Bytes {
	txs := b.Transactions()
	if index >= uint64(len(txs)) {
		return nil
	}
	blob, _ := txs[index].MarshalBinary()
	return blob
}

// accessListResult returns an optional accesslist
// It's the result of the `debug_createAccessList` RPC call.
// It contains an error if the transaction itself failed.
type accessListResult struct {
	Accesslist *types.AccessList `json:"accessList"`
	Error      string            `json:"error,omitempty"`
	GasUsed    hexutil.Uint64    `json:"gasUsed"`
}

// CreateAccessList creates an EIP-2930 type AccessList for the given transaction.
// Reexec and BlockNrOrHash can be specified to create the accessList on top of a certain state.
func (api *BlockChainAPI) CreateAccessList(ctx context.Context, args TransactionArgs, blockNrOrHash *rpc.BlockNumberOrHash) (*accessListResult, error) {
	bNrOrHash := rpc.BlockNumberOrHashWithNumber(rpc.LatestBlockNumber)
	if blockNrOrHash != nil {
		bNrOrHash = *blockNrOrHash
	}
	acl, gasUsed, vmerr, err := AccessList(ctx, api.b, bNrOrHash, args)
	if err != nil {
		return nil, err
	}
	result := &accessListResult{Accesslist: &acl, GasUsed: hexutil.Uint64(gasUsed)}
	if vmerr != nil {
		result.Error = vmerr.Error()
	}
	return result, nil
}

// AccessList creates an access list for the given transaction.
// If the accesslist creation fails an error is returned.
// If the transaction itself fails, an vmErr is returned.
func AccessList(ctx context.Context, b Backend, blockNrOrHash rpc.BlockNumberOrHash, args TransactionArgs) (acl types.AccessList, gasUsed uint64, vmErr error, err error) {
	// Retrieve the execution context
	db, header, err := b.StateAndHeaderByNumberOrHash(ctx, blockNrOrHash)
	if db == nil || err != nil {
		return nil, 0, nil, err
	}

	// Ensure any missing fields are filled, extract the recipient and input data
	if err := args.setDefaults(ctx, b, true); err != nil {
		return nil, 0, nil, err
	}
	var to common.Address
	if args.To != nil {
		to = *args.To
	} else {
		to = crypto.CreateAddress(args.from(), uint64(*args.Nonce))
	}
	isPostMerge := header.Difficulty.Sign() == 0
	// Retrieve the precompiles since they don't need to be added to the access list
	precompiles := vm.ActivePrecompiles(b.ChainConfig().Rules(header.Number, isPostMerge, header.Time, types.DeserializeHeaderExtraInformation(header).ArbOSFormatVersion))

	// Create an initial tracer
	prevTracer := logger.NewAccessListTracer(nil, args.from(), to, precompiles)
	if args.AccessList != nil {
		prevTracer = logger.NewAccessListTracer(*args.AccessList, args.from(), to, precompiles)
	}
	for {
		if err := ctx.Err(); err != nil {
			return nil, 0, nil, err
		}
		// Retrieve the current access list to expand
		accessList := prevTracer.AccessList()
		log.Trace("Creating access list", "input", accessList)

		// Copy the original db so we don't modify it
		statedb := db.Copy()
		// Set the accesslist to the last al
		args.AccessList = &accessList
		msg := args.ToMessage(header.BaseFee, b.RPCGasCap(), header, statedb, core.MessageEthcallMode, true, true)

		// Apply the transaction with the access list tracer
		tracer := logger.NewAccessListTracer(accessList, args.from(), to, precompiles)
		config := vm.Config{Tracer: tracer.Hooks(), NoBaseFee: true}
		vmenv := b.GetEVM(ctx, msg, statedb, header, &config, nil)
		// Lower the basefee to 0 to avoid breaking EVM
		// invariants (basefee < feecap).
		if msg.GasPrice.Sign() == 0 {
			vmenv.Context.BaseFeeInBlock = new(big.Int).Set(vmenv.Context.BaseFee)
			vmenv.Context.BaseFee = new(big.Int)
		}
		if msg.BlobGasFeeCap != nil && msg.BlobGasFeeCap.BitLen() == 0 {
			vmenv.Context.BlobBaseFee = new(big.Int)
		}
		res, err := core.ApplyMessage(vmenv, msg, new(core.GasPool).AddGas(msg.GasLimit))
		if err != nil {
			return nil, 0, nil, fmt.Errorf("failed to apply transaction: %v err: %v", args.ToTransaction(types.LegacyTxType).Hash(), err)
		}
		if tracer.Equal(prevTracer) {
			return accessList, res.UsedGas, res.Err, nil
		}
		prevTracer = tracer
	}
}

// TransactionAPI exposes methods for reading and creating transaction data.
type TransactionAPI struct {
	b         Backend
	nonceLock *AddrLocker
	signer    types.Signer
}

// NewTransactionAPI creates a new RPC service with methods for interacting with transactions.
func NewTransactionAPI(b Backend, nonceLock *AddrLocker) *TransactionAPI {
	// The signer used by the API should always be the 'latest' known one because we expect
	// signers to be backwards-compatible with old transactions.
	signer := types.LatestSigner(b.ChainConfig())
	return &TransactionAPI{b, nonceLock, signer}
}

// GetBlockTransactionCountByNumber returns the number of transactions in the block with the given block number.
func (api *TransactionAPI) GetBlockTransactionCountByNumber(ctx context.Context, blockNr rpc.BlockNumber) *hexutil.Uint {
	if block, _ := api.b.BlockByNumber(ctx, blockNr); block != nil {
		n := hexutil.Uint(len(block.Transactions()))
		return &n
	}
	return nil
}

// GetBlockTransactionCountByHash returns the number of transactions in the block with the given hash.
func (api *TransactionAPI) GetBlockTransactionCountByHash(ctx context.Context, blockHash common.Hash) *hexutil.Uint {
	if block, _ := api.b.BlockByHash(ctx, blockHash); block != nil {
		n := hexutil.Uint(len(block.Transactions()))
		return &n
	}
	return nil
}

// GetTransactionByBlockNumberAndIndex returns the transaction for the given block number and index.
func (api *TransactionAPI) GetTransactionByBlockNumberAndIndex(ctx context.Context, blockNr rpc.BlockNumber, index hexutil.Uint) *RPCTransaction {
	if block, _ := api.b.BlockByNumber(ctx, blockNr); block != nil {
		return newRPCTransactionFromBlockIndex(block, uint64(index), api.b.ChainConfig())
	}
	return nil
}

// GetTransactionByBlockHashAndIndex returns the transaction for the given block hash and index.
func (api *TransactionAPI) GetTransactionByBlockHashAndIndex(ctx context.Context, blockHash common.Hash, index hexutil.Uint) *RPCTransaction {
	if block, _ := api.b.BlockByHash(ctx, blockHash); block != nil {
		return newRPCTransactionFromBlockIndex(block, uint64(index), api.b.ChainConfig())
	}
	return nil
}

// GetRawTransactionByBlockNumberAndIndex returns the bytes of the transaction for the given block number and index.
func (api *TransactionAPI) GetRawTransactionByBlockNumberAndIndex(ctx context.Context, blockNr rpc.BlockNumber, index hexutil.Uint) hexutil.Bytes {
	if block, _ := api.b.BlockByNumber(ctx, blockNr); block != nil {
		return newRPCRawTransactionFromBlockIndex(block, uint64(index))
	}
	return nil
}

// GetRawTransactionByBlockHashAndIndex returns the bytes of the transaction for the given block hash and index.
func (api *TransactionAPI) GetRawTransactionByBlockHashAndIndex(ctx context.Context, blockHash common.Hash, index hexutil.Uint) hexutil.Bytes {
	if block, _ := api.b.BlockByHash(ctx, blockHash); block != nil {
		return newRPCRawTransactionFromBlockIndex(block, uint64(index))
	}
	return nil
}

// GetTransactionCount returns the number of transactions the given address has sent for the given block number
func (api *TransactionAPI) GetTransactionCount(ctx context.Context, address common.Address, blockNrOrHash rpc.BlockNumberOrHash) (*hexutil.Uint64, error) {
	// Ask transaction pool for the nonce which includes pending transactions
	if blockNr, ok := blockNrOrHash.Number(); ok && blockNr == rpc.PendingBlockNumber {
		nonce, err := api.b.GetPoolNonce(ctx, address)
		if err != nil {
			return nil, err
		}
		return (*hexutil.Uint64)(&nonce), nil
	}
	// Resolve block number and use its state to ask for the nonce
	state, _, err := api.b.StateAndHeaderByNumberOrHash(ctx, blockNrOrHash)
	if state == nil || err != nil {
		if client := fallbackClientFor(api.b, err); client != nil {
			var res hexutil.Uint64
			err := client.CallContext(ctx, &res, "eth_getTransactionCount", address, blockNrOrHash)
			return &res, err
		}
		return nil, err
	}
	nonce := state.GetNonce(address)
	return (*hexutil.Uint64)(&nonce), state.Error()
}

// GetTransactionByHash returns the transaction for the given hash
func (api *TransactionAPI) GetTransactionByHash(ctx context.Context, hash common.Hash) (*RPCTransaction, error) {
	// Try to return an already finalized transaction
	found, tx, blockHash, blockNumber, index, err := api.b.GetTransaction(ctx, hash)
	if !found {
		// No finalized transaction, try to retrieve it from the pool
		if tx := api.b.GetPoolTransaction(hash); tx != nil {
			return NewRPCPendingTransaction(tx, api.b.CurrentHeader(), api.b.ChainConfig()), nil
		}
		if err == nil {
			return nil, nil
		}
		return nil, NewTxIndexingError()
	}
	header, err := api.b.HeaderByHash(ctx, blockHash)
	if err != nil {
		return nil, err
	}
	return newRPCTransaction(tx, blockHash, blockNumber, header.Time, index, header.BaseFee, api.b.ChainConfig()), nil
}

// GetRawTransactionByHash returns the bytes of the transaction for the given hash.
func (api *TransactionAPI) GetRawTransactionByHash(ctx context.Context, hash common.Hash) (hexutil.Bytes, error) {
	// Retrieve a finalized transaction, or a pooled otherwise
	found, tx, _, _, _, err := api.b.GetTransaction(ctx, hash)
	if !found {
		if tx = api.b.GetPoolTransaction(hash); tx != nil {
			return tx.MarshalBinary()
		}
		if err == nil {
			return nil, nil
		}
		return nil, NewTxIndexingError()
	}
	return tx.MarshalBinary()
}

// GetTransactionReceipt returns the transaction receipt for the given transaction hash.
func (api *TransactionAPI) GetTransactionReceipt(ctx context.Context, hash common.Hash) (map[string]interface{}, error) {
	found, tx, blockHash, blockNumber, index, err := api.b.GetTransaction(ctx, hash)
	if err != nil {
		return nil, NewTxIndexingError() // transaction is not fully indexed
	}
	if !found {
		return nil, nil // transaction is not existent or reachable
	}
	header, err := api.b.HeaderByHash(ctx, blockHash)
	if err != nil {
		return nil, err
	}
	receipts, err := api.b.GetReceipts(ctx, blockHash)
	if err != nil {
		return nil, err
	}
	if uint64(len(receipts)) <= index {
		return nil, nil
	}
	receipt := receipts[index]

	// Derive the sender.
	signer := types.MakeSigner(api.b.ChainConfig(), header.Number, header.Time)
	return marshalReceipt(ctx, receipt, blockHash, blockNumber, signer, tx, int(index), api.b)
}

// marshalReceipt marshals a transaction receipt into a JSON object.
func marshalReceipt(ctx context.Context, receipt *types.Receipt, blockHash common.Hash, blockNumber uint64, signer types.Signer, tx *types.Transaction, txIndex int, backend Backend) (map[string]interface{}, error) {
	from, _ := types.Sender(signer, tx)

	fields := map[string]interface{}{
		"blockHash":         blockHash,
		"blockNumber":       hexutil.Uint64(blockNumber),
		"transactionHash":   tx.Hash(),
		"transactionIndex":  hexutil.Uint64(txIndex),
		"from":              from,
		"to":                tx.To(),
		"gasUsed":           hexutil.Uint64(receipt.GasUsed),
		"cumulativeGasUsed": hexutil.Uint64(receipt.CumulativeGasUsed),
		"contractAddress":   nil,
		"logs":              receipt.Logs,
		"logsBloom":         receipt.Bloom,
		"type":              hexutil.Uint(tx.Type()),
		"effectiveGasPrice": (*hexutil.Big)(receipt.EffectiveGasPrice),
	}

	// Assign receipt status or post state.
	if len(receipt.PostState) > 0 && tx.Type() != types.ArbitrumLegacyTxType {
		fields["root"] = hexutil.Bytes(receipt.PostState)
	} else {
		fields["status"] = hexutil.Uint(receipt.Status)
	}
	if receipt.Logs == nil {
		fields["logs"] = []*types.Log{}
	}

	if tx.Type() == types.BlobTxType {
		fields["blobGasUsed"] = hexutil.Uint64(receipt.BlobGasUsed)
		fields["blobGasPrice"] = (*hexutil.Big)(receipt.BlobGasPrice)
	}

	// If the ContractAddress is 20 0x0 bytes, assume it is not a contract creation
	if receipt.ContractAddress != (common.Address{}) {
		fields["contractAddress"] = receipt.ContractAddress
	}
	if backend.ChainConfig().IsArbitrum() {
		fields["gasUsedForL1"] = hexutil.Uint64(receipt.GasUsedForL1)

		header, err := backend.HeaderByHash(ctx, blockHash)
		if err != nil {
			return nil, err
		}
		if backend.ChainConfig().IsArbitrumNitro(header.Number) {
			fields["effectiveGasPrice"] = hexutil.Uint64(header.BaseFee.Uint64())
			fields["l1BlockNumber"] = hexutil.Uint64(types.DeserializeHeaderExtraInformation(header).L1BlockNumber)
		} else {
			inner := tx.GetInner()
			arbTx, ok := inner.(*types.ArbitrumLegacyTxData)
			if !ok {
				log.Error("Expected transaction to contain arbitrum data", "txHash", tx.Hash())
			} else {
				fields["effectiveGasPrice"] = hexutil.Uint64(arbTx.EffectiveGasPrice)
				fields["l1BlockNumber"] = hexutil.Uint64(arbTx.L1BlockNumber)
			}
		}

		// If blockMetadata exists for the block containing this tx, then we will determine if it was timeboosted or not
		// and add that info to the receipt object
		blockMetadata, err := backend.BlockMetadataByNumber(blockNumber)
		if err != nil {
			return nil, err
		}
		if blockMetadata != nil {
			fields["timeboosted"], err = blockMetadata.IsTxTimeboosted(txIndex)
			if err != nil {
				log.Error("Error checking if a tx was timeboosted", "txIndex", txIndex, "txHash", tx.Hash(), "err", err)
			}
		}
	}
	return fields, nil
}

// sign is a helper function that signs a transaction with the private key of the given address.
func (api *TransactionAPI) sign(addr common.Address, tx *types.Transaction) (*types.Transaction, error) {
	// Look up the wallet containing the requested signer
	account := accounts.Account{Address: addr}

	wallet, err := api.b.AccountManager().Find(account)
	if err != nil {
		return nil, err
	}
	// Request the wallet to sign the transaction
	return wallet.SignTx(account, tx, api.b.ChainConfig().ChainID)
}

// SubmitTransaction is a helper function that submits tx to txPool and logs a message.
func SubmitTransaction(ctx context.Context, b Backend, tx *types.Transaction) (common.Hash, error) {
	// If the transaction fee cap is already specified, ensure the
	// fee of the given transaction is _reasonable_.
	if err := checkTxFee(tx.GasPrice(), tx.Gas(), b.RPCTxFeeCap()); err != nil {
		return common.Hash{}, err
	}
	if !b.UnprotectedAllowed() && !tx.Protected() {
		// Ensure only eip155 signed transactions are submitted if EIP155Required is set.
		return common.Hash{}, errors.New("only replay-protected (EIP-155) transactions allowed over RPC")
	}
	if err := b.SendTx(ctx, tx); err != nil {
		return common.Hash{}, err
	}
	// Print a log with full tx details for manual investigations and interventions
	head := b.CurrentBlock()
	signer := types.MakeSigner(b.ChainConfig(), head.Number, head.Time)
	from, err := types.Sender(signer, tx)
	if err != nil {
		return common.Hash{}, err
	}

	if tx.To() == nil {
		addr := crypto.CreateAddress(from, tx.Nonce())
		log.Info("Submitted contract creation", "hash", tx.Hash().Hex(), "from", from, "nonce", tx.Nonce(), "contract", addr.Hex(), "value", tx.Value())
	} else {
		log.Info("Submitted transaction", "hash", tx.Hash().Hex(), "from", from, "nonce", tx.Nonce(), "recipient", tx.To(), "value", tx.Value())
	}
	return tx.Hash(), nil
}

// SendTransaction creates a transaction for the given argument, sign it and submit it to the
// transaction pool.
func (api *TransactionAPI) SendTransaction(ctx context.Context, args TransactionArgs) (common.Hash, error) {
	// Look up the wallet containing the requested signer
	account := accounts.Account{Address: args.from()}

	wallet, err := api.b.AccountManager().Find(account)
	if err != nil {
		return common.Hash{}, err
	}

	if args.Nonce == nil {
		// Hold the mutex around signing to prevent concurrent assignment of
		// the same nonce to multiple accounts.
		api.nonceLock.LockAddr(args.from())
		defer api.nonceLock.UnlockAddr(args.from())
	}
	if args.IsEIP4844() {
		return common.Hash{}, errBlobTxNotSupported
	}

	// Set some sanity defaults and terminate on failure
	if err := args.setDefaults(ctx, api.b, false); err != nil {
		return common.Hash{}, err
	}
	// Assemble the transaction and sign with the wallet
	tx := args.ToTransaction(types.LegacyTxType)

	signed, err := wallet.SignTx(account, tx, api.b.ChainConfig().ChainID)
	if err != nil {
		return common.Hash{}, err
	}
	return SubmitTransaction(ctx, api.b, signed)
}

// FillTransaction fills the defaults (nonce, gas, gasPrice or 1559 fields)
// on a given unsigned transaction, and returns it to the caller for further
// processing (signing + broadcast).
func (api *TransactionAPI) FillTransaction(ctx context.Context, args TransactionArgs) (*SignTransactionResult, error) {
	args.blobSidecarAllowed = true

	// Set some sanity defaults and terminate on failure
	if err := args.setDefaults(ctx, api.b, false); err != nil {
		return nil, err
	}
	// Assemble the transaction and obtain rlp
	tx := args.ToTransaction(types.LegacyTxType)
	data, err := tx.MarshalBinary()
	if err != nil {
		return nil, err
	}
	return &SignTransactionResult{data, tx}, nil
}

// SendRawTransaction will add the signed transaction to the transaction pool.
// The sender is responsible for signing the transaction and using the correct nonce.
func (api *TransactionAPI) SendRawTransaction(ctx context.Context, input hexutil.Bytes) (common.Hash, error) {
	tx := new(types.Transaction)
	if err := tx.UnmarshalBinary(input); err != nil {
		return common.Hash{}, err
	}
	return SubmitTransaction(ctx, api.b, tx)
}

// Sign calculates an ECDSA signature for:
// keccak256("\x19Ethereum Signed Message:\n" + len(message) + message).
//
// Note, the produced signature conforms to the secp256k1 curve R, S and V values,
// where the V value will be 27 or 28 for legacy reasons.
//
// The account associated with addr must be unlocked.
//
// https://github.com/ethereum/wiki/wiki/JSON-RPC#eth_sign
func (api *TransactionAPI) Sign(addr common.Address, data hexutil.Bytes) (hexutil.Bytes, error) {
	// Look up the wallet containing the requested signer
	account := accounts.Account{Address: addr}

	wallet, err := api.b.AccountManager().Find(account)
	if err != nil {
		return nil, err
	}
	// Sign the requested hash with the wallet
	signature, err := wallet.SignText(account, data)
	if err == nil {
		signature[64] += 27 // Transform V from 0/1 to 27/28 according to the yellow paper
	}
	return signature, err
}

// SignTransactionResult represents a RLP encoded signed transaction.
type SignTransactionResult struct {
	Raw hexutil.Bytes      `json:"raw"`
	Tx  *types.Transaction `json:"tx"`
}

// SignTransaction will sign the given transaction with the from account.
// The node needs to have the private key of the account corresponding with
// the given from address and it needs to be unlocked.
func (api *TransactionAPI) SignTransaction(ctx context.Context, args TransactionArgs) (*SignTransactionResult, error) {
	args.blobSidecarAllowed = true

	if args.Gas == nil {
		return nil, errors.New("gas not specified")
	}
	if args.GasPrice == nil && (args.MaxPriorityFeePerGas == nil || args.MaxFeePerGas == nil) {
		return nil, errors.New("missing gasPrice or maxFeePerGas/maxPriorityFeePerGas")
	}
	if args.Nonce == nil {
		return nil, errors.New("nonce not specified")
	}
	if err := args.setDefaults(ctx, api.b, false); err != nil {
		return nil, err
	}
	// Before actually sign the transaction, ensure the transaction fee is reasonable.
	tx := args.ToTransaction(types.LegacyTxType)
	if err := checkTxFee(tx.GasPrice(), tx.Gas(), api.b.RPCTxFeeCap()); err != nil {
		return nil, err
	}
	signed, err := api.sign(args.from(), tx)
	if err != nil {
		return nil, err
	}
	// If the transaction-to-sign was a blob transaction, then the signed one
	// no longer retains the blobs, only the blob hashes. In this step, we need
	// to put back the blob(s).
	if args.IsEIP4844() {
		signed = signed.WithBlobTxSidecar(&types.BlobTxSidecar{
			Blobs:       args.Blobs,
			Commitments: args.Commitments,
			Proofs:      args.Proofs,
		})
	}
	data, err := signed.MarshalBinary()
	if err != nil {
		return nil, err
	}
	return &SignTransactionResult{data, signed}, nil
}

// PendingTransactions returns the transactions that are in the transaction pool
// and have a from address that is one of the accounts this node manages.
func (api *TransactionAPI) PendingTransactions() ([]*RPCTransaction, error) {
	pending, err := api.b.GetPoolTransactions()
	if err != nil {
		return nil, err
	}
	accounts := make(map[common.Address]struct{})
	for _, wallet := range api.b.AccountManager().Wallets() {
		for _, account := range wallet.Accounts() {
			accounts[account.Address] = struct{}{}
		}
	}
	curHeader := api.b.CurrentHeader()
	transactions := make([]*RPCTransaction, 0, len(pending))
	for _, tx := range pending {
		from, _ := types.Sender(api.signer, tx)
		if _, exists := accounts[from]; exists {
			transactions = append(transactions, NewRPCPendingTransaction(tx, curHeader, api.b.ChainConfig()))
		}
	}
	return transactions, nil
}

// Resend accepts an existing transaction and a new gas price and limit. It will remove
// the given transaction from the pool and reinsert it with the new gas price and limit.
func (api *TransactionAPI) Resend(ctx context.Context, sendArgs TransactionArgs, gasPrice *hexutil.Big, gasLimit *hexutil.Uint64) (common.Hash, error) {
	if sendArgs.Nonce == nil {
		return common.Hash{}, errors.New("missing transaction nonce in transaction spec")
	}
	if err := sendArgs.setDefaults(ctx, api.b, false); err != nil {
		return common.Hash{}, err
	}
	matchTx := sendArgs.ToTransaction(types.LegacyTxType)

	// Before replacing the old transaction, ensure the _new_ transaction fee is reasonable.
	var price = matchTx.GasPrice()
	if gasPrice != nil {
		price = gasPrice.ToInt()
	}
	var gas = matchTx.Gas()
	if gasLimit != nil {
		gas = uint64(*gasLimit)
	}
	if err := checkTxFee(price, gas, api.b.RPCTxFeeCap()); err != nil {
		return common.Hash{}, err
	}
	// Iterate the pending list for replacement
	pending, err := api.b.GetPoolTransactions()
	if err != nil {
		return common.Hash{}, err
	}
	for _, p := range pending {
		wantSigHash := api.signer.Hash(matchTx)
		pFrom, err := types.Sender(api.signer, p)
		if err == nil && pFrom == sendArgs.from() && api.signer.Hash(p) == wantSigHash {
			// Match. Re-sign and send the transaction.
			if gasPrice != nil && (*big.Int)(gasPrice).Sign() != 0 {
				sendArgs.GasPrice = gasPrice
			}
			if gasLimit != nil && *gasLimit != 0 {
				sendArgs.Gas = gasLimit
			}
			signedTx, err := api.sign(sendArgs.from(), sendArgs.ToTransaction(types.LegacyTxType))
			if err != nil {
				return common.Hash{}, err
			}
			if err = api.b.SendTx(ctx, signedTx); err != nil {
				return common.Hash{}, err
			}
			return signedTx.Hash(), nil
		}
	}
	return common.Hash{}, fmt.Errorf("transaction %#x not found", matchTx.Hash())
}

// DebugAPI is the collection of Ethereum APIs exposed over the debugging
// namespace.
type DebugAPI struct {
	b Backend
}

// NewDebugAPI creates a new instance of DebugAPI.
func NewDebugAPI(b Backend) *DebugAPI {
	return &DebugAPI{b: b}
}

// GetRawHeader retrieves the RLP encoding for a single header.
func (api *DebugAPI) GetRawHeader(ctx context.Context, blockNrOrHash rpc.BlockNumberOrHash) (hexutil.Bytes, error) {
	var hash common.Hash
	if h, ok := blockNrOrHash.Hash(); ok {
		hash = h
	} else {
		block, err := api.b.BlockByNumberOrHash(ctx, blockNrOrHash)
		if err != nil {
			return nil, err
		}
		hash = block.Hash()
	}
	header, _ := api.b.HeaderByHash(ctx, hash)
	if header == nil {
		return nil, fmt.Errorf("header #%d not found", hash)
	}
	return rlp.EncodeToBytes(header)
}

// GetRawBlock retrieves the RLP encoded for a single block.
func (api *DebugAPI) GetRawBlock(ctx context.Context, blockNrOrHash rpc.BlockNumberOrHash) (hexutil.Bytes, error) {
	var hash common.Hash
	if h, ok := blockNrOrHash.Hash(); ok {
		hash = h
	} else {
		block, err := api.b.BlockByNumberOrHash(ctx, blockNrOrHash)
		if err != nil {
			return nil, err
		}
		hash = block.Hash()
	}
	block, _ := api.b.BlockByHash(ctx, hash)
	if block == nil {
		return nil, fmt.Errorf("block #%d not found", hash)
	}
	return rlp.EncodeToBytes(block)
}

// GetRawReceipts retrieves the binary-encoded receipts of a single block.
func (api *DebugAPI) GetRawReceipts(ctx context.Context, blockNrOrHash rpc.BlockNumberOrHash) ([]hexutil.Bytes, error) {
	var hash common.Hash
	if h, ok := blockNrOrHash.Hash(); ok {
		hash = h
	} else {
		block, err := api.b.BlockByNumberOrHash(ctx, blockNrOrHash)
		if err != nil {
			return nil, err
		}
		hash = block.Hash()
	}
	receipts, err := api.b.GetReceipts(ctx, hash)
	if err != nil {
		return nil, err
	}
	result := make([]hexutil.Bytes, len(receipts))
	for i, receipt := range receipts {
		b, err := receipt.MarshalBinary()
		if err != nil {
			return nil, err
		}
		result[i] = b
	}
	return result, nil
}

// GetRawTransaction returns the bytes of the transaction for the given hash.
func (api *DebugAPI) GetRawTransaction(ctx context.Context, hash common.Hash) (hexutil.Bytes, error) {
	// Retrieve a finalized transaction, or a pooled otherwise
	found, tx, _, _, _, err := api.b.GetTransaction(ctx, hash)
	if !found {
		if tx = api.b.GetPoolTransaction(hash); tx != nil {
			return tx.MarshalBinary()
		}
		if err == nil {
			return nil, nil
		}
		return nil, NewTxIndexingError()
	}
	return tx.MarshalBinary()
}

// PrintBlock retrieves a block and returns its pretty printed form.
func (api *DebugAPI) PrintBlock(ctx context.Context, number uint64) (string, error) {
	block, _ := api.b.BlockByNumber(ctx, rpc.BlockNumber(number))
	if block == nil {
		return "", fmt.Errorf("block #%d not found", number)
	}
	return spew.Sdump(block), nil
}

// ChaindbProperty returns leveldb properties of the key-value database.
func (api *DebugAPI) ChaindbProperty() (string, error) {
	return api.b.ChainDb().Stat()
}

// ChaindbCompact flattens the entire key-value database into a single level,
// removing all unused slots and merging all keys.
func (api *DebugAPI) ChaindbCompact() error {
	cstart := time.Now()
	for b := 0; b <= 255; b++ {
		var (
			start = []byte{byte(b)}
			end   = []byte{byte(b + 1)}
		)
		if b == 255 {
			end = nil
		}
		log.Info("Compacting database", "range", fmt.Sprintf("%#X-%#X", start, end), "elapsed", common.PrettyDuration(time.Since(cstart)))
		if err := api.b.ChainDb().Compact(start, end); err != nil {
			log.Error("Database compaction failed", "err", err)
			return err
		}
	}
	return nil
}

// SetHead rewinds the head of the blockchain to a previous block.
func (api *DebugAPI) SetHead(number hexutil.Uint64) {
	api.b.SetHead(uint64(number))
}

// NetAPI offers network related RPC methods
type NetAPI struct {
	net            *p2p.Server
	networkVersion uint64
}

// NewNetAPI creates a new net API instance.
func NewNetAPI(net *p2p.Server, networkVersion uint64) *NetAPI {
	return &NetAPI{net, networkVersion}
}

// Listening returns an indication if the node is listening for network connections.
func (api *NetAPI) Listening() bool {
	return true // always listening
}

// PeerCount returns the number of connected peers
func (api *NetAPI) PeerCount() hexutil.Uint {
	return hexutil.Uint(api.net.PeerCount())
}

// Version returns the current ethereum protocol version.
func (api *NetAPI) Version() string {
	return fmt.Sprintf("%d", api.networkVersion)
}

func CheckTxFee(gasPrice *big.Int, gas uint64, cap float64) error {
	return checkTxFee(gasPrice, gas, cap)
}

// checkTxFee is an internal function used to check whether the fee of
// the given transaction is _reasonable_(under the cap).
func checkTxFee(gasPrice *big.Int, gas uint64, cap float64) error {
	// Short circuit if there is no cap for transaction fee at all.
	if cap == 0 {
		return nil
	}
	feeEth := new(big.Float).Quo(new(big.Float).SetInt(new(big.Int).Mul(gasPrice, new(big.Int).SetUint64(gas))), new(big.Float).SetInt(big.NewInt(params.Ether)))
	feeFloat, _ := feeEth.Float64()
	if feeFloat > cap {
		return fmt.Errorf("tx fee (%.2f ether) exceeds the configured cap (%.2f ether)", feeFloat, cap)
	}
	return nil
}<|MERGE_RESOLUTION|>--- conflicted
+++ resolved
@@ -801,6 +801,9 @@
 	header, err := api.b.HeaderByNumber(ctx, number)
 	if header != nil && err == nil {
 		response := RPCMarshalHeader(header)
+		if api.b.ChainConfig().IsArbitrumNitro(header.Number) {
+			fillArbitrumNitroHeaderInfo(header, response)
+		}
 		if number == rpc.PendingBlockNumber {
 			// Pending header need to nil out a few fields
 			for _, field := range []string{"hash", "nonce", "miner"} {
@@ -816,7 +819,10 @@
 func (api *BlockChainAPI) GetHeaderByHash(ctx context.Context, hash common.Hash) map[string]interface{} {
 	header, _ := api.b.HeaderByHash(ctx, hash)
 	if header != nil {
-		return RPCMarshalHeader(header)
+		response := RPCMarshalHeader(header)
+		if api.b.ChainConfig().IsArbitrumNitro(header.Number) {
+			fillArbitrumNitroHeaderInfo(header, response)
+		}
 	}
 	return nil
 }
@@ -832,6 +838,7 @@
 	block, err := api.b.BlockByNumber(ctx, number)
 	if block != nil && err == nil {
 		response := RPCMarshalBlock(block, true, fullTx, api.b.ChainConfig())
+		api.checkAndFillArbClassicL1BlockNumber(ctx, block, response)
 		if number == rpc.PendingBlockNumber {
 			// Pending blocks need to nil out a few fields
 			for _, field := range []string{"hash", "nonce", "miner"} {
@@ -848,7 +855,8 @@
 func (api *BlockChainAPI) GetBlockByHash(ctx context.Context, hash common.Hash, fullTx bool) (map[string]interface{}, error) {
 	block, err := api.b.BlockByHash(ctx, hash)
 	if block != nil {
-		return RPCMarshalBlock(block, true, fullTx, api.b.ChainConfig()), nil
+		response := RPCMarshalBlock(block, true, fullTx, api.b.ChainConfig())
+		api.checkAndFillArbClassicL1BlockNumber(ctx, block, response)
 	}
 	return nil, err
 }
@@ -863,7 +871,8 @@
 			return nil, nil
 		}
 		block = types.NewBlockWithHeader(uncles[index])
-		return RPCMarshalBlock(block, false, false, api.b.ChainConfig()), nil
+		response := RPCMarshalBlock(block, false, false, api.b.ChainConfig())
+		api.checkAndFillArbClassicL1BlockNumber(ctx, block, response)
 	}
 	return nil, err
 }
@@ -878,7 +887,9 @@
 			return nil, nil
 		}
 		block = types.NewBlockWithHeader(uncles[index])
-		return RPCMarshalBlock(block, false, false, api.b.ChainConfig()), nil
+		response := RPCMarshalBlock(block, false, false, api.b.ChainConfig())
+		api.checkAndFillArbClassicL1BlockNumber(ctx, block, response)
+		return response, nil
 	}
 	return nil, err
 }
@@ -1572,7 +1583,6 @@
 	return fields
 }
 
-<<<<<<< HEAD
 func fillArbitrumNitroHeaderInfo(header *types.Header, fields map[string]interface{}) {
 	info := types.DeserializeHeaderExtraInformation(header)
 	fields["l1BlockNumber"] = hexutil.Uint64(info.L1BlockNumber)
@@ -1580,15 +1590,15 @@
 	fields["sendCount"] = hexutil.Uint64(info.SendCount)
 }
 
-// rpcMarshalHeader uses the generalized output filler, then adds the total difficulty field, which requires
-// a `BlockchainAPI`.
-func (api *BlockChainAPI) rpcMarshalHeader(ctx context.Context, header *types.Header) map[string]interface{} {
-	fields := RPCMarshalHeader(header)
-	fields["totalDifficulty"] = (*hexutil.Big)(api.b.GetTd(ctx, header.Hash()))
-	if api.b.ChainConfig().IsArbitrumNitro(header.Number) {
-		fillArbitrumNitroHeaderInfo(header, fields)
-	}
-	return fields
+func (api *BlockChainAPI) checkAndFillArbClassicL1BlockNumber(ctx context.Context, block *types.Block, response map[string]interface{}) {
+	if api.b.ChainConfig().IsArbitrum() && !api.b.ChainConfig().IsArbitrumNitro(block.Number()) {
+		l1BlockNumber, err := api.arbClassicL1BlockNumber(ctx, block)
+		if err != nil {
+			log.Error("error trying to fill legacy l1BlockNumber", "err", err)
+		} else {
+			response["l1BlockNumber"] = l1BlockNumber
+		}
+	}
 }
 
 func (api *BlockChainAPI) arbClassicL1BlockNumber(ctx context.Context, block *types.Block) (hexutil.Uint64, error) {
@@ -1620,28 +1630,6 @@
 	}
 }
 
-// rpcMarshalBlock uses the generalized output filler, then adds the total difficulty field, which requires
-// a `BlockchainAPI`.
-func (api *BlockChainAPI) rpcMarshalBlock(ctx context.Context, b *types.Block, inclTx bool, fullTx bool) (map[string]interface{}, error) {
-	chainConfig := api.b.ChainConfig()
-	fields := RPCMarshalBlock(b, inclTx, fullTx, chainConfig)
-	if inclTx {
-		fields["totalDifficulty"] = (*hexutil.Big)(api.b.GetTd(ctx, b.Hash()))
-	}
-	if chainConfig.IsArbitrum() && !chainConfig.IsArbitrumNitro(b.Number()) {
-		l1BlockNumber, err := api.arbClassicL1BlockNumber(ctx, b)
-		if err != nil {
-			log.Error("error trying to fill legacy l1BlockNumber", "err", err)
-			return fields, err
-		} else {
-			fields["l1BlockNumber"] = l1BlockNumber
-		}
-	}
-	return fields, nil
-}
-
-=======
->>>>>>> f3c696fa
 // RPCTransaction represents a transaction that will serialize to the RPC representation of a transaction
 type RPCTransaction struct {
 	BlockHash           *common.Hash      `json:"blockHash"`
