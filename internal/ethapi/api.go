--- conflicted
+++ resolved
@@ -1019,17 +1019,7 @@
 	return header
 }
 
-<<<<<<< HEAD
-func DoCall(ctx context.Context, b Backend, args TransactionArgs, blockNrOrHash rpc.BlockNumberOrHash, overrides *StateOverride, blockOverrides *BlockOverrides, timeout time.Duration, globalGasCap uint64, runMode core.MessageRunMode) (*core.ExecutionResult, error) {
-	defer func(start time.Time) { log.Debug("Executing EVM call finished", "runtime", time.Since(start)) }(time.Now())
-
-	state, header, err := b.StateAndHeaderByNumberOrHash(ctx, blockNrOrHash)
-	if state == nil || err != nil {
-		return nil, err
-	}
-=======
-func doCall(ctx context.Context, b Backend, args TransactionArgs, state *state.StateDB, header *types.Header, overrides *StateOverride, blockOverrides *BlockOverrides, timeout time.Duration, globalGasCap uint64) (*core.ExecutionResult, error) {
->>>>>>> 8c288b52
+func doCall(ctx context.Context, b Backend, args TransactionArgs, state *state.StateDB, header *types.Header, overrides *StateOverride, blockOverrides *BlockOverrides, timeout time.Duration, globalGasCap uint64, runMode core.MessageRunMode) (*core.ExecutionResult, error) {
 	if err := overrides.Apply(state); err != nil {
 		return nil, err
 	}
@@ -1118,7 +1108,7 @@
 	return result, nil
 }
 
-func DoCall(ctx context.Context, b Backend, args TransactionArgs, blockNrOrHash rpc.BlockNumberOrHash, overrides *StateOverride, blockOverrides *BlockOverrides, timeout time.Duration, globalGasCap uint64) (*core.ExecutionResult, error) {
+func DoCall(ctx context.Context, b Backend, args TransactionArgs, blockNrOrHash rpc.BlockNumberOrHash, overrides *StateOverride, blockOverrides *BlockOverrides, timeout time.Duration, globalGasCap uint64, runMode core.MessageRunMode) (*core.ExecutionResult, error) {
 	defer func(start time.Time) { log.Debug("Executing EVM call finished", "runtime", time.Since(start)) }(time.Now())
 
 	state, header, err := b.StateAndHeaderByNumberOrHash(ctx, blockNrOrHash)
@@ -1126,7 +1116,7 @@
 		return nil, err
 	}
 
-	return doCall(ctx, b, args, state, header, overrides, blockOverrides, timeout, globalGasCap)
+	return doCall(ctx, b, args, state, header, overrides, blockOverrides, timeout, globalGasCap, runMode)
 }
 
 func newRevertError(result *core.ExecutionResult) *revertError {
@@ -1278,11 +1268,7 @@
 	executable := func(gas uint64, state *state.StateDB, header *types.Header) (bool, *core.ExecutionResult, error) {
 		args.Gas = (*hexutil.Uint64)(&gas)
 
-<<<<<<< HEAD
-		result, err := DoCall(ctx, b, args, blockNrOrHash, nil, nil, 0, vanillaGasCap, core.MessageGasEstimationMode)
-=======
-		result, err := doCall(ctx, b, args, state, header, nil, nil, 0, gasCap)
->>>>>>> 8c288b52
+		result, err := doCall(ctx, b, args, state, header, nil, nil, 0, vanillaGasCap, core.MessageGasEstimationMode)
 		if err != nil {
 			if errors.Is(err, core.ErrIntrinsicGas) {
 				return true, nil, nil // Special case, raise gas limit
