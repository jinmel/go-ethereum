--- conflicted
+++ resolved
@@ -914,13 +914,8 @@
 	if precompiles != nil {
 		evm.SetPrecompiles(precompiles)
 	}
-<<<<<<< HEAD
-
+	evm.SetTxContext(core.NewEVMTxContext(msg))
 	res, err = applyMessageWithEVM(ctx, evm, msg, state, timeout, gp, b, header, *blockContext)
-=======
-	evm.SetTxContext(core.NewEVMTxContext(msg))
-	res, err := applyMessageWithEVM(ctx, evm, msg, timeout, gp)
->>>>>>> e3d61e6d
 	// If an internal state error occurred, let that have precedence. Otherwise,
 	// a "trie root missing" type of error will masquerade as e.g. "insufficient gas"
 	if err := state.Error(); err != nil {
@@ -974,12 +969,13 @@
 			result.UsedGas = 0
 		}
 		// make a new EVM for the scheduled Tx (an EVM must never be reused)
-		evm := b.GetEVM(ctx, msg, state, header, &vm.Config{NoBaseFee: true}, &blockCtx)
+		evm := b.GetEVM(ctx, state, header, &vm.Config{NoBaseFee: true}, &blockCtx)
 		go func() {
 			<-ctx.Done()
 			evm.Cancel()
 		}()
 
+		evm.SetTxContext(core.NewEVMTxContext(msg))
 		scheduledTxResult, err := core.ApplyMessage(evm, msg, new(core.GasPool).AddGas(gomath.MaxUint64))
 		if err != nil {
 			return nil, err // Bail out
