// Copyright 2015 The go-ethereum Authors
// This file is part of the go-ethereum library.
//
// The go-ethereum library is free software: you can redistribute it and/or modify
// it under the terms of the GNU Lesser General Public License as published by
// the Free Software Foundation, either version 3 of the License, or
// (at your option) any later version.
//
// The go-ethereum library is distributed in the hope that it will be useful,
// but WITHOUT ANY WARRANTY; without even the implied warranty of
// MERCHANTABILITY or FITNESS FOR A PARTICULAR PURPOSE. See the
// GNU Lesser General Public License for more details.
//
// You should have received a copy of the GNU Lesser General Public License
// along with the go-ethereum library. If not, see <http://www.gnu.org/licenses/>.

package ethapi

import (
	"context"
	"encoding/hex"
	"errors"
	"fmt"
	"maps"
	gomath "math"
	"math/big"
	"strings"
	"time"

	"github.com/davecgh/go-spew/spew"
	"github.com/ethereum/go-ethereum/accounts"
	"github.com/ethereum/go-ethereum/common"
	"github.com/ethereum/go-ethereum/common/hexutil"
	"github.com/ethereum/go-ethereum/common/math"
	"github.com/ethereum/go-ethereum/consensus"
	"github.com/ethereum/go-ethereum/consensus/misc/eip1559"
	"github.com/ethereum/go-ethereum/core"
	"github.com/ethereum/go-ethereum/core/state"
	"github.com/ethereum/go-ethereum/core/tracing"
	"github.com/ethereum/go-ethereum/core/types"
	"github.com/ethereum/go-ethereum/core/vm"
	"github.com/ethereum/go-ethereum/crypto"
	"github.com/ethereum/go-ethereum/eth/gasestimator"
	"github.com/ethereum/go-ethereum/eth/tracers/logger"
	"github.com/ethereum/go-ethereum/log"
	"github.com/ethereum/go-ethereum/metrics"
	"github.com/ethereum/go-ethereum/p2p"
	"github.com/ethereum/go-ethereum/params"
	"github.com/ethereum/go-ethereum/rlp"
	"github.com/ethereum/go-ethereum/rpc"
	"github.com/ethereum/go-ethereum/trie"
	"github.com/holiman/uint256"
)

var errBlobTxNotSupported = errors.New("signing blob transactions not supported")
var (
	gasUsedEthEstimateGasGauge = metrics.NewRegisteredCounter("rpc/gas_used/eth_estimategas", nil)
	gasUsedEthCallGauge        = metrics.NewRegisteredCounter("rpc/gas_used/eth_call", nil)
)

func fallbackClientFor(b Backend, err error) types.FallbackClient {
	if !errors.Is(err, types.ErrUseFallback) {
		return nil
	}
	return b.FallbackClient()
}

// EthereumAPI provides an API to access Ethereum related information.
type EthereumAPI struct {
	b Backend
}

// NewEthereumAPI creates a new Ethereum protocol API.
func NewEthereumAPI(b Backend) *EthereumAPI {
	return &EthereumAPI{b}
}

// GasPrice returns a suggestion for a gas price for legacy transactions.
func (api *EthereumAPI) GasPrice(ctx context.Context) (*hexutil.Big, error) {
	tipcap, err := api.b.SuggestGasTipCap(ctx)
	if err != nil {
		return nil, err
	}
	if head := api.b.CurrentHeader(); head.BaseFee != nil {
		tipcap.Add(tipcap, head.BaseFee)
	}
	return (*hexutil.Big)(tipcap), err
}

// MaxPriorityFeePerGas returns a suggestion for a gas tip cap for dynamic fee transactions.
func (api *EthereumAPI) MaxPriorityFeePerGas(ctx context.Context) (*hexutil.Big, error) {
	tipcap, err := api.b.SuggestGasTipCap(ctx)
	if err != nil {
		return nil, err
	}
	return (*hexutil.Big)(tipcap), err
}

type feeHistoryResult struct {
	OldestBlock      *hexutil.Big     `json:"oldestBlock"`
	Reward           [][]*hexutil.Big `json:"reward,omitempty"`
	BaseFee          []*hexutil.Big   `json:"baseFeePerGas,omitempty"`
	GasUsedRatio     []float64        `json:"gasUsedRatio"`
	BlobBaseFee      []*hexutil.Big   `json:"baseFeePerBlobGas,omitempty"`
	BlobGasUsedRatio []float64        `json:"blobGasUsedRatio,omitempty"`
}

// FeeHistory returns the fee market history.
func (api *EthereumAPI) FeeHistory(ctx context.Context, blockCount math.HexOrDecimal64, lastBlock rpc.BlockNumber, rewardPercentiles []float64) (*feeHistoryResult, error) {
	oldest, reward, baseFee, gasUsed, blobBaseFee, blobGasUsed, err := api.b.FeeHistory(ctx, uint64(blockCount), lastBlock, rewardPercentiles)
	if err != nil {
		return nil, err
	}
	results := &feeHistoryResult{
		OldestBlock:  (*hexutil.Big)(oldest),
		GasUsedRatio: gasUsed,
	}
	if reward != nil {
		results.Reward = make([][]*hexutil.Big, len(reward))
		for i, w := range reward {
			results.Reward[i] = make([]*hexutil.Big, len(w))
			for j, v := range w {
				results.Reward[i][j] = (*hexutil.Big)(v)
			}
		}
	}
	if baseFee != nil {
		results.BaseFee = make([]*hexutil.Big, len(baseFee))
		for i, v := range baseFee {
			results.BaseFee[i] = (*hexutil.Big)(v)
		}
	}
	if blobBaseFee != nil {
		results.BlobBaseFee = make([]*hexutil.Big, len(blobBaseFee))
		for i, v := range blobBaseFee {
			results.BlobBaseFee[i] = (*hexutil.Big)(v)
		}
	}
	if blobGasUsed != nil {
		results.BlobGasUsedRatio = blobGasUsed
	}
	return results, nil
}

// BlobBaseFee returns the base fee for blob gas at the current head.
func (api *EthereumAPI) BlobBaseFee(ctx context.Context) *hexutil.Big {
	return (*hexutil.Big)(api.b.BlobBaseFee(ctx))
}

// Syncing returns false in case the node is currently not syncing with the network. It can be up-to-date or has not
// yet received the latest block headers from its peers. In case it is synchronizing:
// - startingBlock: block number this node started to synchronize from
// - currentBlock:  block number this node is currently importing
// - highestBlock:  block number of the highest block header this node has received from peers
// - pulledStates:  number of state entries processed until now
// - knownStates:   number of known state entries that still need to be pulled
func (api *EthereumAPI) Syncing() (interface{}, error) {
	progress := api.b.SyncProgressMap()

	if len(progress) == 0 {
		return false, nil
	}
	return progress, nil
}

// TxPoolAPI offers and API for the transaction pool. It only operates on data that is non-confidential.
type TxPoolAPI struct {
	b Backend
}

// NewTxPoolAPI creates a new tx pool service that gives information about the transaction pool.
func NewTxPoolAPI(b Backend) *TxPoolAPI {
	return &TxPoolAPI{b}
}

// Content returns the transactions contained within the transaction pool.
func (api *TxPoolAPI) Content() map[string]map[string]map[string]*RPCTransaction {
	content := map[string]map[string]map[string]*RPCTransaction{
		"pending": make(map[string]map[string]*RPCTransaction),
		"queued":  make(map[string]map[string]*RPCTransaction),
	}
	pending, queue := api.b.TxPoolContent()
	curHeader := api.b.CurrentHeader()
	// Flatten the pending transactions
	for account, txs := range pending {
		dump := make(map[string]*RPCTransaction)
		for _, tx := range txs {
			dump[fmt.Sprintf("%d", tx.Nonce())] = NewRPCPendingTransaction(tx, curHeader, api.b.ChainConfig())
		}
		content["pending"][account.Hex()] = dump
	}
	// Flatten the queued transactions
	for account, txs := range queue {
		dump := make(map[string]*RPCTransaction)
		for _, tx := range txs {
			dump[fmt.Sprintf("%d", tx.Nonce())] = NewRPCPendingTransaction(tx, curHeader, api.b.ChainConfig())
		}
		content["queued"][account.Hex()] = dump
	}
	return content
}

// ContentFrom returns the transactions contained within the transaction pool.
func (api *TxPoolAPI) ContentFrom(addr common.Address) map[string]map[string]*RPCTransaction {
	content := make(map[string]map[string]*RPCTransaction, 2)
	pending, queue := api.b.TxPoolContentFrom(addr)
	curHeader := api.b.CurrentHeader()

	// Build the pending transactions
	dump := make(map[string]*RPCTransaction, len(pending))
	for _, tx := range pending {
		dump[fmt.Sprintf("%d", tx.Nonce())] = NewRPCPendingTransaction(tx, curHeader, api.b.ChainConfig())
	}
	content["pending"] = dump

	// Build the queued transactions
	dump = make(map[string]*RPCTransaction, len(queue))
	for _, tx := range queue {
		dump[fmt.Sprintf("%d", tx.Nonce())] = NewRPCPendingTransaction(tx, curHeader, api.b.ChainConfig())
	}
	content["queued"] = dump

	return content
}

// Status returns the number of pending and queued transaction in the pool.
func (api *TxPoolAPI) Status() map[string]hexutil.Uint {
	pending, queue := api.b.Stats()
	return map[string]hexutil.Uint{
		"pending": hexutil.Uint(pending),
		"queued":  hexutil.Uint(queue),
	}
}

// Inspect retrieves the content of the transaction pool and flattens it into an
// easily inspectable list.
func (api *TxPoolAPI) Inspect() map[string]map[string]map[string]string {
	content := map[string]map[string]map[string]string{
		"pending": make(map[string]map[string]string),
		"queued":  make(map[string]map[string]string),
	}
	pending, queue := api.b.TxPoolContent()

	// Define a formatter to flatten a transaction into a string
	var format = func(tx *types.Transaction) string {
		if to := tx.To(); to != nil {
			return fmt.Sprintf("%s: %v wei + %v gas × %v wei", tx.To().Hex(), tx.Value(), tx.Gas(), tx.GasPrice())
		}
		return fmt.Sprintf("contract creation: %v wei + %v gas × %v wei", tx.Value(), tx.Gas(), tx.GasPrice())
	}
	// Flatten the pending transactions
	for account, txs := range pending {
		dump := make(map[string]string)
		for _, tx := range txs {
			dump[fmt.Sprintf("%d", tx.Nonce())] = format(tx)
		}
		content["pending"][account.Hex()] = dump
	}
	// Flatten the queued transactions
	for account, txs := range queue {
		dump := make(map[string]string)
		for _, tx := range txs {
			dump[fmt.Sprintf("%d", tx.Nonce())] = format(tx)
		}
		content["queued"][account.Hex()] = dump
	}
	return content
}

// EthereumAccountAPI provides an API to access accounts managed by this node.
// It offers only methods that can retrieve accounts.
type EthereumAccountAPI struct {
	am *accounts.Manager
}

// NewEthereumAccountAPI creates a new EthereumAccountAPI.
func NewEthereumAccountAPI(am *accounts.Manager) *EthereumAccountAPI {
	return &EthereumAccountAPI{am: am}
}

// Accounts returns the collection of accounts this node manages.
func (api *EthereumAccountAPI) Accounts() []common.Address {
	return api.am.Accounts()
}

// BlockChainAPI provides an API to access Ethereum blockchain data.
type BlockChainAPI struct {
	b Backend
}

// NewBlockChainAPI creates a new Ethereum blockchain API.
func NewBlockChainAPI(b Backend) *BlockChainAPI {
	return &BlockChainAPI{b}
}

// ChainId is the EIP-155 replay-protection chain id for the current Ethereum chain config.
//
// Note, this method does not conform to EIP-695 because the configured chain ID is always
// returned, regardless of the current head block. We used to return an error when the chain
// wasn't synced up to a block where EIP-155 is enabled, but this behavior caused issues
// in CL clients.
func (api *BlockChainAPI) ChainId() *hexutil.Big {
	return (*hexutil.Big)(api.b.ChainConfig().ChainID)
}

// BlockNumber returns the block number of the chain head.
func (api *BlockChainAPI) BlockNumber() hexutil.Uint64 {
	header, _ := api.b.HeaderByNumber(context.Background(), rpc.LatestBlockNumber) // latest header should always be available
	return hexutil.Uint64(header.Number.Uint64())
}

// GetBalance returns the amount of wei for the given address in the state of the
// given block number. The rpc.LatestBlockNumber and rpc.PendingBlockNumber meta
// block numbers are also allowed.
func (api *BlockChainAPI) GetBalance(ctx context.Context, address common.Address, blockNrOrHash rpc.BlockNumberOrHash) (*hexutil.Big, error) {
	state, _, err := api.b.StateAndHeaderByNumberOrHash(ctx, blockNrOrHash)
	if state == nil || err != nil {
		if client := fallbackClientFor(api.b, err); client != nil {
			var res hexutil.Big
			err := client.CallContext(ctx, &res, "eth_getBalance", address, blockNrOrHash)
			return &res, err
		}
		return nil, err
	}
	b := state.GetBalance(address).ToBig()
	return (*hexutil.Big)(b), state.Error()
}

// AccountResult structs for GetProof
type AccountResult struct {
	Address      common.Address  `json:"address"`
	AccountProof []string        `json:"accountProof"`
	Balance      *hexutil.Big    `json:"balance"`
	CodeHash     common.Hash     `json:"codeHash"`
	Nonce        hexutil.Uint64  `json:"nonce"`
	StorageHash  common.Hash     `json:"storageHash"`
	StorageProof []StorageResult `json:"storageProof"`
}

type StorageResult struct {
	Key   string       `json:"key"`
	Value *hexutil.Big `json:"value"`
	Proof []string     `json:"proof"`
}

// proofList implements ethdb.KeyValueWriter and collects the proofs as
// hex-strings for delivery to rpc-caller.
type proofList []string

func (n *proofList) Put(key []byte, value []byte) error {
	*n = append(*n, hexutil.Encode(value))
	return nil
}

func (n *proofList) Delete(key []byte) error {
	panic("not supported")
}

// GetProof returns the Merkle-proof for a given account and optionally some storage keys.
func (api *BlockChainAPI) GetProof(ctx context.Context, address common.Address, storageKeys []string, blockNrOrHash rpc.BlockNumberOrHash) (*AccountResult, error) {
	var (
		keys         = make([]common.Hash, len(storageKeys))
		keyLengths   = make([]int, len(storageKeys))
		storageProof = make([]StorageResult, len(storageKeys))
	)
	// Deserialize all keys. This prevents state access on invalid input.
	for i, hexKey := range storageKeys {
		var err error
		keys[i], keyLengths[i], err = decodeHash(hexKey)
		if err != nil {
			return nil, err
		}
	}
	statedb, header, err := api.b.StateAndHeaderByNumberOrHash(ctx, blockNrOrHash)
	if statedb == nil || err != nil {
		return nil, err
	}
	codeHash := statedb.GetCodeHash(address)
	storageRoot := statedb.GetStorageRoot(address)

	if len(keys) > 0 {
		var storageTrie state.Trie
		if storageRoot != types.EmptyRootHash && storageRoot != (common.Hash{}) {
			id := trie.StorageTrieID(header.Root, crypto.Keccak256Hash(address.Bytes()), storageRoot)
			st, err := trie.NewStateTrie(id, statedb.Database().TrieDB())
			if err != nil {
				return nil, err
			}
			storageTrie = st
		}
		// Create the proofs for the storageKeys.
		for i, key := range keys {
			// Output key encoding is a bit special: if the input was a 32-byte hash, it is
			// returned as such. Otherwise, we apply the QUANTITY encoding mandated by the
			// JSON-RPC spec for getProof. This behavior exists to preserve backwards
			// compatibility with older client versions.
			var outputKey string
			if keyLengths[i] != 32 {
				outputKey = hexutil.EncodeBig(key.Big())
			} else {
				outputKey = hexutil.Encode(key[:])
			}
			if storageTrie == nil {
				storageProof[i] = StorageResult{outputKey, &hexutil.Big{}, []string{}}
				continue
			}
			var proof proofList
			if err := storageTrie.Prove(crypto.Keccak256(key.Bytes()), &proof); err != nil {
				return nil, err
			}
			value := (*hexutil.Big)(statedb.GetState(address, key).Big())
			storageProof[i] = StorageResult{outputKey, value, proof}
		}
	}
	// Create the accountProof.
	tr, err := trie.NewStateTrie(trie.StateTrieID(header.Root), statedb.Database().TrieDB())
	if err != nil {
		return nil, err
	}
	var accountProof proofList
	if err := tr.Prove(crypto.Keccak256(address.Bytes()), &accountProof); err != nil {
		return nil, err
	}
	balance := statedb.GetBalance(address).ToBig()
	return &AccountResult{
		Address:      address,
		AccountProof: accountProof,
		Balance:      (*hexutil.Big)(balance),
		CodeHash:     codeHash,
		Nonce:        hexutil.Uint64(statedb.GetNonce(address)),
		StorageHash:  storageRoot,
		StorageProof: storageProof,
	}, statedb.Error()
}

// decodeHash parses a hex-encoded 32-byte hash. The input may optionally
// be prefixed by 0x and can have a byte length up to 32.
func decodeHash(s string) (h common.Hash, inputLength int, err error) {
	if strings.HasPrefix(s, "0x") || strings.HasPrefix(s, "0X") {
		s = s[2:]
	}
	if (len(s) & 1) > 0 {
		s = "0" + s
	}
	b, err := hex.DecodeString(s)
	if err != nil {
		return common.Hash{}, 0, errors.New("hex string invalid")
	}
	if len(b) > 32 {
		return common.Hash{}, len(b), errors.New("hex string too long, want at most 32 bytes")
	}
	return common.BytesToHash(b), len(b), nil
}

// GetHeaderByNumber returns the requested canonical block header.
//   - When blockNr is -1 the chain pending header is returned.
//   - When blockNr is -2 the chain latest header is returned.
//   - When blockNr is -3 the chain finalized header is returned.
//   - When blockNr is -4 the chain safe header is returned.
func (api *BlockChainAPI) GetHeaderByNumber(ctx context.Context, number rpc.BlockNumber) (map[string]interface{}, error) {
	header, err := api.b.HeaderByNumber(ctx, number)
	if header != nil && err == nil {
		response := RPCMarshalHeader(header)
		if api.b.ChainConfig().IsArbitrumNitro(header.Number) {
			fillArbitrumNitroHeaderInfo(header, response)
		}
		if number == rpc.PendingBlockNumber {
			// Pending header need to nil out a few fields
			for _, field := range []string{"hash", "nonce", "miner"} {
				response[field] = nil
			}
		}
		return response, err
	}
	return nil, err
}

// GetHeaderByHash returns the requested header by hash.
func (api *BlockChainAPI) GetHeaderByHash(ctx context.Context, hash common.Hash) map[string]interface{} {
	header, _ := api.b.HeaderByHash(ctx, hash)
	if header != nil {
		response := RPCMarshalHeader(header)
		if api.b.ChainConfig().IsArbitrumNitro(header.Number) {
			fillArbitrumNitroHeaderInfo(header, response)
		}
		return response
	}
	return nil
}

// GetBlockByNumber returns the requested canonical block.
//   - When blockNr is -1 the chain pending block is returned.
//   - When blockNr is -2 the chain latest block is returned.
//   - When blockNr is -3 the chain finalized block is returned.
//   - When blockNr is -4 the chain safe block is returned.
//   - When fullTx is true all transactions in the block are returned, otherwise
//     only the transaction hash is returned.
func (api *BlockChainAPI) GetBlockByNumber(ctx context.Context, number rpc.BlockNumber, fullTx bool) (map[string]interface{}, error) {
	block, err := api.b.BlockByNumber(ctx, number)
	if block != nil && err == nil {
		response := RPCMarshalBlock(block, true, fullTx, api.b.ChainConfig())
		api.checkAndFillArbClassicL1BlockNumber(ctx, block, response)
		if number == rpc.PendingBlockNumber {
			// Pending blocks need to nil out a few fields
			for _, field := range []string{"hash", "nonce", "miner"} {
				response[field] = nil
			}
		}
		return response, nil
	}
	return nil, err
}

// GetBlockByHash returns the requested block. When fullTx is true all transactions in the block are returned in full
// detail, otherwise only the transaction hash is returned.
func (api *BlockChainAPI) GetBlockByHash(ctx context.Context, hash common.Hash, fullTx bool) (map[string]interface{}, error) {
	block, err := api.b.BlockByHash(ctx, hash)
	if block != nil {
		response := RPCMarshalBlock(block, true, fullTx, api.b.ChainConfig())
		api.checkAndFillArbClassicL1BlockNumber(ctx, block, response)
		return response, nil
	}
	return nil, err
}

// GetUncleByBlockNumberAndIndex returns the uncle block for the given block hash and index.
func (api *BlockChainAPI) GetUncleByBlockNumberAndIndex(ctx context.Context, blockNr rpc.BlockNumber, index hexutil.Uint) (map[string]interface{}, error) {
	block, err := api.b.BlockByNumber(ctx, blockNr)
	if block != nil {
		uncles := block.Uncles()
		if index >= hexutil.Uint(len(uncles)) {
			log.Debug("Requested uncle not found", "number", blockNr, "hash", block.Hash(), "index", index)
			return nil, nil
		}
		block = types.NewBlockWithHeader(uncles[index])
		response := RPCMarshalBlock(block, false, false, api.b.ChainConfig())
		api.checkAndFillArbClassicL1BlockNumber(ctx, block, response)
	}
	return nil, err
}

// GetUncleByBlockHashAndIndex returns the uncle block for the given block hash and index.
func (api *BlockChainAPI) GetUncleByBlockHashAndIndex(ctx context.Context, blockHash common.Hash, index hexutil.Uint) (map[string]interface{}, error) {
	block, err := api.b.BlockByHash(ctx, blockHash)
	if block != nil {
		uncles := block.Uncles()
		if index >= hexutil.Uint(len(uncles)) {
			log.Debug("Requested uncle not found", "number", block.Number(), "hash", blockHash, "index", index)
			return nil, nil
		}
		block = types.NewBlockWithHeader(uncles[index])
		response := RPCMarshalBlock(block, false, false, api.b.ChainConfig())
		api.checkAndFillArbClassicL1BlockNumber(ctx, block, response)
		return response, nil
	}
	return nil, err
}

// GetUncleCountByBlockNumber returns number of uncles in the block for the given block number
func (api *BlockChainAPI) GetUncleCountByBlockNumber(ctx context.Context, blockNr rpc.BlockNumber) *hexutil.Uint {
	if block, _ := api.b.BlockByNumber(ctx, blockNr); block != nil {
		n := hexutil.Uint(len(block.Uncles()))
		return &n
	}
	return nil
}

// GetUncleCountByBlockHash returns number of uncles in the block for the given block hash
func (api *BlockChainAPI) GetUncleCountByBlockHash(ctx context.Context, blockHash common.Hash) *hexutil.Uint {
	if block, _ := api.b.BlockByHash(ctx, blockHash); block != nil {
		n := hexutil.Uint(len(block.Uncles()))
		return &n
	}
	return nil
}

// GetCode returns the code stored at the given address in the state for the given block number.
func (api *BlockChainAPI) GetCode(ctx context.Context, address common.Address, blockNrOrHash rpc.BlockNumberOrHash) (hexutil.Bytes, error) {
	state, _, err := api.b.StateAndHeaderByNumberOrHash(ctx, blockNrOrHash)
	if state == nil || err != nil {
		if client := fallbackClientFor(api.b, err); client != nil {
			var res hexutil.Bytes
			err := client.CallContext(ctx, &res, "eth_getCode", address, blockNrOrHash)
			return res, err
		}
		return nil, err
	}
	code := state.GetCode(address)
	return code, state.Error()
}

// GetStorageAt returns the storage from the state at the given address, key and
// block number. The rpc.LatestBlockNumber and rpc.PendingBlockNumber meta block
// numbers are also allowed.
func (api *BlockChainAPI) GetStorageAt(ctx context.Context, address common.Address, hexKey string, blockNrOrHash rpc.BlockNumberOrHash) (hexutil.Bytes, error) {
	key, _, err := decodeHash(hexKey)
	if err != nil {
		return nil, fmt.Errorf("unable to decode storage key: %s", err)
	}
	state, _, err := api.b.StateAndHeaderByNumberOrHash(ctx, blockNrOrHash)
	if state == nil || err != nil {
		if client := fallbackClientFor(api.b, err); client != nil {
			var res hexutil.Bytes
			err := client.CallContext(ctx, &res, "eth_getStorageAt", address, key, blockNrOrHash)
			return res, err
		}
		return nil, err
	}
	res := state.GetState(address, key)
	return res[:], state.Error()
}

// GetBlockReceipts returns the block receipts for the given block hash or number or tag.
func (api *BlockChainAPI) GetBlockReceipts(ctx context.Context, blockNrOrHash rpc.BlockNumberOrHash) ([]map[string]interface{}, error) {
	block, err := api.b.BlockByNumberOrHash(ctx, blockNrOrHash)
	if block == nil || err != nil {
		// When the block doesn't exist, the RPC method should return JSON null
		// as per specification.
		return nil, nil
	}
	receipts, err := api.b.GetReceipts(ctx, block.Hash())
	if err != nil {
		return nil, err
	}
	txs := block.Transactions()
	if len(txs) != len(receipts) {
		return nil, fmt.Errorf("receipts length mismatch: %d vs %d", len(txs), len(receipts))
	}

	// Derive the sender.
	signer := types.MakeSigner(api.b.ChainConfig(), block.Number(), block.Time())

	result := make([]map[string]interface{}, len(receipts))
	for i, receipt := range receipts {
		result[i], err = marshalReceipt(ctx, receipt, block.Hash(), block.NumberU64(), signer, txs[i], i, api.b)
		if err != nil {
			return nil, err
		}
	}

	return result, nil
}

// OverrideAccount indicates the overriding fields of account during the execution
// of a message call.
// Note, state and stateDiff can't be specified at the same time. If state is
// set, message execution will only use the data in the given state. Otherwise
// if stateDiff is set, all diff will be applied first and then execute the call
// message.
type OverrideAccount struct {
	Nonce            *hexutil.Uint64             `json:"nonce"`
	Code             *hexutil.Bytes              `json:"code"`
	Balance          *hexutil.Big                `json:"balance"`
	State            map[common.Hash]common.Hash `json:"state"`
	StateDiff        map[common.Hash]common.Hash `json:"stateDiff"`
	MovePrecompileTo *common.Address             `json:"movePrecompileToAddress"`
}

// StateOverride is the collection of overridden accounts.
type StateOverride map[common.Address]OverrideAccount

func (diff *StateOverride) has(address common.Address) bool {
	_, ok := (*diff)[address]
	return ok
}

// Apply overrides the fields of specified accounts into the given state.
func (diff *StateOverride) Apply(statedb *state.StateDB, precompiles vm.PrecompiledContracts) error {
	if diff == nil {
		return nil
	}
	// Tracks destinations of precompiles that were moved.
	dirtyAddrs := make(map[common.Address]struct{})
	for addr, account := range *diff {
		if addr == types.ArbosStateAddress {
			return fmt.Errorf("overriding address %v  not allowed", types.ArbosStateAddress)
		}
		// If a precompile was moved to this address already, it can't be overridden.
		if _, ok := dirtyAddrs[addr]; ok {
			return fmt.Errorf("account %s has already been overridden by a precompile", addr.Hex())
		}
		p, isPrecompile := precompiles[addr]
		// The MoveTo feature makes it possible to move a precompile
		// code to another address. If the target address is another precompile
		// the code for the latter is lost for this session.
		// Note the destination account is not cleared upon move.
		if account.MovePrecompileTo != nil {
			if !isPrecompile {
				return fmt.Errorf("account %s is not a precompile", addr.Hex())
			}
			// Refuse to move a precompile to an address that has been
			// or will be overridden.
			if diff.has(*account.MovePrecompileTo) {
				return fmt.Errorf("account %s is already overridden", account.MovePrecompileTo.Hex())
			}
			precompiles[*account.MovePrecompileTo] = p
			dirtyAddrs[*account.MovePrecompileTo] = struct{}{}
		}
		if isPrecompile {
			delete(precompiles, addr)
		}
		// Override account nonce.
		if account.Nonce != nil {
			statedb.SetNonce(addr, uint64(*account.Nonce))
		}
		// Override account(contract) code.
		if account.Code != nil {
			statedb.SetCode(addr, *account.Code)
		}
		// Override account balance.
		if account.Balance != nil {
			u256Balance, _ := uint256.FromBig((*big.Int)(account.Balance))
			statedb.SetBalance(addr, u256Balance, tracing.BalanceChangeUnspecified)
		}
		if account.State != nil && account.StateDiff != nil {
			return fmt.Errorf("account %s has both 'state' and 'stateDiff'", addr.Hex())
		}
		// Replace entire state if caller requires.
		if account.State != nil {
			statedb.SetStorage(addr, account.State)
		}
		// Apply state diff into specified accounts.
		if account.StateDiff != nil {
			for key, value := range account.StateDiff {
				statedb.SetState(addr, key, value)
			}
		}
	}
	// Now finalize the changes. Finalize is normally performed between transactions.
	// By using finalize, the overrides are semantically behaving as
	// if they were created in a transaction just before the tracing occur.
	statedb.Finalise(false)
	return nil
}

// BlockOverrides is a set of header fields to override.
type BlockOverrides struct {
	Number        *hexutil.Big
	Difficulty    *hexutil.Big // No-op if we're simulating post-merge calls.
	Time          *hexutil.Uint64
	GasLimit      *hexutil.Uint64
	FeeRecipient  *common.Address
	PrevRandao    *common.Hash
	BaseFeePerGas *hexutil.Big
	BlobBaseFee   *hexutil.Big
}

// Apply overrides the given header fields into the given block context.
func (o *BlockOverrides) Apply(blockCtx *vm.BlockContext) {
	if o == nil {
		return
	}
	if o.Number != nil {
		blockCtx.BlockNumber = o.Number.ToInt()
	}
	if o.Difficulty != nil {
		blockCtx.Difficulty = o.Difficulty.ToInt()
		if blockCtx.ArbOSVersion > 0 {
			difficultHash := common.BigToHash(o.Difficulty.ToInt())
			blockCtx.Random = &difficultHash
		}
	}
	if o.Time != nil {
		blockCtx.Time = uint64(*o.Time)
	}
	if o.GasLimit != nil {
		blockCtx.GasLimit = uint64(*o.GasLimit)
	}
	if o.FeeRecipient != nil {
		blockCtx.Coinbase = *o.FeeRecipient
	}
	if blockCtx.ArbOSVersion == 0 && o.PrevRandao != nil {
		blockCtx.Random = o.PrevRandao
	}
	if o.BaseFeePerGas != nil {
		blockCtx.BaseFee = o.BaseFeePerGas.ToInt()
	}
	if o.BlobBaseFee != nil {
		blockCtx.BlobBaseFee = o.BlobBaseFee.ToInt()
	}
}

// MakeHeader returns a new header object with the overridden
// fields.
// Note: MakeHeader ignores BlobBaseFee if set. That's because
// header has no such field.
func (o *BlockOverrides) MakeHeader(header *types.Header) *types.Header {
	if o == nil {
		return header
	}
	h := types.CopyHeader(header)
	if o.Number != nil {
		h.Number = o.Number.ToInt()
	}
	if o.Difficulty != nil {
		h.Difficulty = o.Difficulty.ToInt()
	}
	if o.Time != nil {
		h.Time = uint64(*o.Time)
	}
	if o.GasLimit != nil {
		h.GasLimit = uint64(*o.GasLimit)
	}
	if o.FeeRecipient != nil {
		h.Coinbase = *o.FeeRecipient
	}
	if o.PrevRandao != nil {
		h.MixDigest = *o.PrevRandao
	}
	if o.BaseFeePerGas != nil {
		h.BaseFee = o.BaseFeePerGas.ToInt()
	}
	return h
}

// ChainContextBackend provides methods required to implement ChainContext.
type ChainContextBackend interface {
	Engine() consensus.Engine
	HeaderByNumber(context.Context, rpc.BlockNumber) (*types.Header, error)
}

// ChainContext is an implementation of core.ChainContext. It's main use-case
// is instantiating a vm.BlockContext without having access to the BlockChain object.
type ChainContext struct {
	b   ChainContextBackend
	ctx context.Context
}

// NewChainContext creates a new ChainContext object.
func NewChainContext(ctx context.Context, backend ChainContextBackend) *ChainContext {
	return &ChainContext{ctx: ctx, b: backend}
}

func (context *ChainContext) Engine() consensus.Engine {
	return context.b.Engine()
}

func (context *ChainContext) GetHeader(hash common.Hash, number uint64) *types.Header {
	// This method is called to get the hash for a block number when executing the BLOCKHASH
	// opcode. Hence no need to search for non-canonical blocks.
	header, err := context.b.HeaderByNumber(context.ctx, rpc.BlockNumber(number))
	if err != nil || header.Hash() != hash {
		return nil
	}
	return header
}

func doCall(ctx context.Context, b Backend, args TransactionArgs, state *state.StateDB, header *types.Header, overrides *StateOverride, blockOverrides *BlockOverrides, timeout time.Duration, globalGasCap uint64, runMode core.MessageRunMode) (*core.ExecutionResult, error) {
	blockCtx := core.NewEVMBlockContext(header, NewChainContext(ctx, b), nil)
	if blockOverrides != nil {
		blockOverrides.Apply(&blockCtx)
	}
	rules := b.ChainConfig().Rules(blockCtx.BlockNumber, blockCtx.Random != nil, blockCtx.Time, blockCtx.ArbOSVersion)
	precompiles := maps.Clone(vm.ActivePrecompiledContracts(rules))
	if err := overrides.Apply(state, precompiles); err != nil {
		return nil, err
	}

	// Setup context so it may be cancelled the call has completed
	// or, in case of unmetered gas, setup a context with a timeout.
	var cancel context.CancelFunc
	if timeout > 0 {
		ctx, cancel = context.WithTimeout(ctx, timeout)
	} else {
		ctx, cancel = context.WithCancel(ctx)
	}
	// Make sure the context is cancelled when the call has completed
	// this makes sure resources are cleaned up.
	defer cancel()
	gp := new(core.GasPool)
	if globalGasCap == 0 {
		gp.AddGas(gomath.MaxUint64)
	} else {
		gp.AddGas(globalGasCap)
	}
	return applyMessage(ctx, b, args, state, header, timeout, gp, &blockCtx, &vm.Config{NoBaseFee: true}, precompiles, true, runMode)
}

func applyMessage(ctx context.Context, b Backend, args TransactionArgs, state *state.StateDB, header *types.Header, timeout time.Duration, gp *core.GasPool, blockContext *vm.BlockContext, vmConfig *vm.Config, precompiles vm.PrecompiledContracts, skipChecks bool, runMode core.MessageRunMode) (*core.ExecutionResult, error) {
	// Get a new instance of the EVM.
	if err := args.CallDefaults(gp.Gas(), blockContext.BaseFee, b.ChainConfig().ChainID); err != nil {
		return nil, err
	}
	msg := args.ToMessage(blockContext.BaseFee, gp.Gas(), header, state, runMode, skipChecks, skipChecks)

	// Arbitrum: raise the gas cap to ignore L1 costs so that it's compute-only
	if gp.Gas() > 0 {
		postingGas, err := core.RPCPostingGasHook(msg, header, state)
		if err != nil {
			return nil, err
		}
		gp.AddGas(postingGas)
	}
	if msg.GasLimit > gp.Gas() {
		gp.SetGas(msg.GasLimit)
	}
	// Arbitrum: support NodeInterface.sol by swapping out the message if needed
	var res *core.ExecutionResult
	var err error
	msg, res, err = core.InterceptRPCMessage(msg, ctx, state, header, b, blockContext)
	if err != nil || res != nil {
		return res, err
	}
	// Lower the basefee to 0 to avoid breaking EVM
	// invariants (basefee < feecap).
	if msg.GasPrice.Sign() == 0 {
		blockContext.BaseFeeInBlock = new(big.Int).Set(blockContext.BaseFee)
		blockContext.BaseFee = new(big.Int)
	}
	if msg.BlobGasFeeCap != nil && msg.BlobGasFeeCap.BitLen() == 0 {
		blockContext.BlobBaseFee = new(big.Int)
	}
	evm := b.GetEVM(ctx, msg, state, header, vmConfig, blockContext)
	if precompiles != nil {
		evm.SetPrecompiles(precompiles)
	}

	res, err = applyMessageWithEVM(ctx, evm, msg, state, timeout, gp, b, header, *blockContext)
	// If an internal state error occurred, let that have precedence. Otherwise,
	// a "trie root missing" type of error will masquerade as e.g. "insufficient gas"
	if err := state.Error(); err != nil {
		return nil, err
	}
	return res, err
}

func applyMessageWithEVM(ctx context.Context, evm *vm.EVM, msg *core.Message, state *state.StateDB, timeout time.Duration, gp *core.GasPool, b Backend, header *types.Header, blockContext vm.BlockContext) (*core.ExecutionResult, error) {
	// Wait for the context to be done and cancel the evm. Even if the
	// EVM has finished, cancelling may be done (repeatedly)
	go func() {
		<-ctx.Done()
		evm.Cancel()
	}()

	// Execute the message.
	result, err := core.ApplyMessage(evm, msg, gp)

	// If the timer caused an abort, return an appropriate error message
	if evm.Cancelled() {
		return nil, fmt.Errorf("execution aborted (timeout = %v)", timeout)
	}
	if err != nil {
		return result, fmt.Errorf("err: %w (supplied gas %d)", err, msg.GasLimit)
	}

	// Arbitrum: a tx can schedule another (see retryables)
	result, err = runScheduledTxes(ctx, b, state, header, blockContext, core.MessageGasEstimationMode, result)
	if err != nil {
		return nil, err
	}

	return result, nil
}

func runScheduledTxes(ctx context.Context, b core.NodeInterfaceBackendAPI, state *state.StateDB, header *types.Header, blockCtx vm.BlockContext, runMode core.MessageRunMode, result *core.ExecutionResult) (*core.ExecutionResult, error) {
	scheduled := result.ScheduledTxes
	for runMode == core.MessageGasEstimationMode && len(scheduled) > 0 {
		// This will panic if the scheduled tx is signed, but we only schedule unsigned ones
		msg, err := core.TransactionToMessage(scheduled[0], types.NewArbitrumSigner(nil), header.BaseFee, runMode)
		if err != nil {
			return nil, err
		}
		// The scheduling transaction will "use" all of the gas available to it,
		// but it's really just passing it on to the scheduled tx, so we subtract it out here.
		if result.UsedGas >= msg.GasLimit {
			result.UsedGas -= msg.GasLimit
		} else {
			log.Warn("Scheduling tx used less gas than scheduled tx has available", "usedGas", result.UsedGas, "scheduledGas", msg.GasLimit)
			result.UsedGas = 0
		}
		// make a new EVM for the scheduled Tx (an EVM must never be reused)
		evm := b.GetEVM(ctx, msg, state, header, &vm.Config{NoBaseFee: true}, &blockCtx)
		go func() {
			<-ctx.Done()
			evm.Cancel()
		}()

		scheduledTxResult, err := core.ApplyMessage(evm, msg, new(core.GasPool).AddGas(gomath.MaxUint64))
		if err != nil {
			return nil, err // Bail out
		}
		if err := state.Error(); err != nil {
			return nil, err
		}
		if scheduledTxResult.Failed() {
			return scheduledTxResult, nil
		}
		// Add back in any gas used by the scheduled transaction.
		result.UsedGas += scheduledTxResult.UsedGas
		scheduled = append(scheduled[1:], scheduledTxResult.ScheduledTxes...)
	}
	return result, nil
}

func updateHeaderForPendingBlocks(blockNrOrHash rpc.BlockNumberOrHash, header *types.Header) *types.Header {
	if blockNrOrHash.BlockNumber != nil &&
		*blockNrOrHash.BlockNumber == rpc.PendingBlockNumber {
		headerCopy := types.CopyHeader(header)
		now := uint64(time.Now().Unix())
		if now > headerCopy.Time {
			headerCopy.Time = now
		}
		headerCopy.Number = new(big.Int).Add(headerCopy.Number, common.Big1)
		headerCopy.ParentHash = header.Hash()
		return headerCopy
	}
	return header
}

func DoCall(ctx context.Context, b Backend, args TransactionArgs, blockNrOrHash rpc.BlockNumberOrHash, overrides *StateOverride, blockOverrides *BlockOverrides, timeout time.Duration, globalGasCap uint64, runMode core.MessageRunMode) (*core.ExecutionResult, error) {
	defer func(start time.Time) { log.Debug("Executing EVM call finished", "runtime", time.Since(start)) }(time.Now())

	state, header, err := b.StateAndHeaderByNumberOrHash(ctx, blockNrOrHash)
	if state == nil || err != nil {
		return nil, err
	}
	header = updateHeaderForPendingBlocks(blockNrOrHash, header)
	return doCall(ctx, b, args, state, header, overrides, blockOverrides, timeout, globalGasCap, runMode)
}

// Call executes the given transaction on the state for the given block number.
//
// Additionally, the caller can specify a batch of contract for fields overriding.
//
// Note, this function doesn't make and changes in the state/blockchain and is
// useful to execute and retrieve values.
func (api *BlockChainAPI) Call(ctx context.Context, args TransactionArgs, blockNrOrHash *rpc.BlockNumberOrHash, overrides *StateOverride, blockOverrides *BlockOverrides) (hexutil.Bytes, error) {
	if blockNrOrHash == nil {
		latest := rpc.BlockNumberOrHashWithNumber(rpc.LatestBlockNumber)
		blockNrOrHash = &latest
	}
	result, err := DoCall(ctx, api.b, args, *blockNrOrHash, overrides, blockOverrides, api.b.RPCEVMTimeout(), api.b.RPCGasCap(), core.MessageEthcallMode)
	if err != nil {
		if client := fallbackClientFor(api.b, err); client != nil {
			var res hexutil.Bytes
			err := client.CallContext(ctx, &res, "eth_call", args, blockNrOrHash, overrides)
			return res, err
		}
		return nil, err
	}
	// If the result contains a revert reason, try to unpack and return it.
	if len(result.Revert()) > 0 {
		return nil, newRevertError(result.Revert())
	}
	gasUsedEthCallGauge.Inc(int64(result.UsedGas))
	return result.Return(), result.Err
}

// SimulateV1 executes series of transactions on top of a base state.
// The transactions are packed into blocks. For each block, block header
// fields can be overridden. The state can also be overridden prior to
// execution of each block.
//
// Note, this function doesn't make any changes in the state/blockchain and is
// useful to execute and retrieve values.
func (api *BlockChainAPI) SimulateV1(ctx context.Context, opts simOpts, blockNrOrHash *rpc.BlockNumberOrHash) ([]map[string]interface{}, error) {
	if len(opts.BlockStateCalls) == 0 {
		return nil, &invalidParamsError{message: "empty input"}
	} else if len(opts.BlockStateCalls) > maxSimulateBlocks {
		return nil, &clientLimitExceededError{message: "too many blocks"}
	}
	if blockNrOrHash == nil {
		n := rpc.BlockNumberOrHashWithNumber(rpc.LatestBlockNumber)
		blockNrOrHash = &n
	}
	state, base, err := api.b.StateAndHeaderByNumberOrHash(ctx, *blockNrOrHash)
	if state == nil || err != nil {
		return nil, err
	}
	gasCap := api.b.RPCGasCap()
	if gasCap == 0 {
		gasCap = gomath.MaxUint64
	}
	sim := &simulator{
		b:           api.b,
		state:       state,
		base:        base,
		chainConfig: api.b.ChainConfig(),
		// Each tx and all the series of txes shouldn't consume more gas than cap
		gp:             new(core.GasPool).AddGas(gasCap),
		traceTransfers: opts.TraceTransfers,
		validate:       opts.Validation,
		fullTx:         opts.ReturnFullTransactions,
	}
	return sim.execute(ctx, opts.BlockStateCalls)
}

// DoEstimateGas returns the lowest possible gas limit that allows the transaction to run
// successfully at block `blockNrOrHash`. It returns error if the transaction would revert, or if
// there are unexpected failures. The gas limit is capped by both `args.Gas` (if non-nil &
// non-zero) and `gasCap` (if non-zero).
func DoEstimateGas(ctx context.Context, b Backend, args TransactionArgs, blockNrOrHash rpc.BlockNumberOrHash, overrides *StateOverride, gasCap uint64) (hexutil.Uint64, error) {
	// Retrieve the base state and mutate it with any overrides
	state, header, err := b.StateAndHeaderByNumberOrHash(ctx, blockNrOrHash)
	if state == nil || err != nil {
		return 0, err
	}
	if err := overrides.Apply(state, nil); err != nil {
		return 0, err
	}
	header = updateHeaderForPendingBlocks(blockNrOrHash, header)

	// Construct the gas estimator option from the user input
	opts := &gasestimator.Options{
		Config:           b.ChainConfig(),
		Chain:            NewChainContext(ctx, b),
		Header:           header,
		State:            state,
		Backend:          b,
		ErrorRatio:       gasestimator.EstimateGasErrorRatio,
		RunScheduledTxes: runScheduledTxes,
	}
	// Set any required transaction default, but make sure the gas cap itself is not messed with
	// if it was not specified in the original argument list.
	if args.Gas == nil {
		args.Gas = new(hexutil.Uint64)
	}
	if err := args.CallDefaults(gasCap, header.BaseFee, b.ChainConfig().ChainID); err != nil {
		return 0, err
	}
	// Run the gas estimation and wrap any revertals into a custom return
	// Arbitrum: this also appropriately recursively calls another args.ToMessage with increased gasCap by posterCostInL2Gas amount
	call := args.ToMessage(header.BaseFee, gasCap, header, state, core.MessageGasEstimationMode, true, true)

	// Arbitrum: raise the gas cap to ignore L1 costs so that it's compute-only
	if gasCap > 0 {
		postingGas, err := core.RPCPostingGasHook(call, header, state)
		if err != nil {
			return 0, err
		}
		gasCap += postingGas
	}

	estimate, revert, err := gasestimator.Estimate(ctx, call, opts, gasCap)
	if err != nil {
		if len(revert) > 0 {
			return 0, newRevertError(revert)
		}
		return 0, err
	}
	return hexutil.Uint64(estimate), nil
}

// EstimateGas returns the lowest possible gas limit that allows the transaction to run
// successfully at block `blockNrOrHash`, or the latest block if `blockNrOrHash` is unspecified. It
// returns error if the transaction would revert or if there are unexpected failures. The returned
// value is capped by both `args.Gas` (if non-nil & non-zero) and the backend's RPCGasCap
// configuration (if non-zero).
// Note: Required blob gas is not computed in this method.
func (api *BlockChainAPI) EstimateGas(ctx context.Context, args TransactionArgs, blockNrOrHash *rpc.BlockNumberOrHash, overrides *StateOverride) (hexutil.Uint64, error) {
	bNrOrHash := rpc.BlockNumberOrHashWithNumber(rpc.PendingBlockNumber)
	if blockNrOrHash != nil {
		bNrOrHash = *blockNrOrHash
	}
	res, err := DoEstimateGas(ctx, api.b, args, bNrOrHash, overrides, api.b.RPCGasCap())
	if client := fallbackClientFor(api.b, err); client != nil {
		var res hexutil.Uint64
		err := client.CallContext(ctx, &res, "eth_estimateGas", args, blockNrOrHash, overrides)
		return res, err
	}
	if err != nil {
		gasUsedEthEstimateGasGauge.Inc(int64(res))
	}
	return res, err
}

// RPCMarshalHeader converts the given header to the RPC output .
func RPCMarshalHeader(head *types.Header) map[string]interface{} {
	result := map[string]interface{}{
		"number":           (*hexutil.Big)(head.Number),
		"hash":             head.Hash(),
		"parentHash":       head.ParentHash,
		"nonce":            head.Nonce,
		"mixHash":          head.MixDigest,
		"sha3Uncles":       head.UncleHash,
		"logsBloom":        head.Bloom,
		"stateRoot":        head.Root,
		"miner":            head.Coinbase,
		"difficulty":       (*hexutil.Big)(head.Difficulty),
		"extraData":        hexutil.Bytes(head.Extra),
		"gasLimit":         hexutil.Uint64(head.GasLimit),
		"gasUsed":          hexutil.Uint64(head.GasUsed),
		"timestamp":        hexutil.Uint64(head.Time),
		"transactionsRoot": head.TxHash,
		"receiptsRoot":     head.ReceiptHash,
	}
	if head.BaseFee != nil {
		result["baseFeePerGas"] = (*hexutil.Big)(head.BaseFee)
	}
	if head.WithdrawalsHash != nil {
		result["withdrawalsRoot"] = head.WithdrawalsHash
	}
	if head.BlobGasUsed != nil {
		result["blobGasUsed"] = hexutil.Uint64(*head.BlobGasUsed)
	}
	if head.ExcessBlobGas != nil {
		result["excessBlobGas"] = hexutil.Uint64(*head.ExcessBlobGas)
	}
	if head.ParentBeaconRoot != nil {
		result["parentBeaconBlockRoot"] = head.ParentBeaconRoot
	}
	if head.RequestsHash != nil {
		result["requestsRoot"] = head.RequestsHash
	}
	return result
}

// RPCMarshalBlock converts the given block to the RPC output which depends on fullTx. If inclTx is true transactions are
// returned. When fullTx is true the returned block contains full transaction details, otherwise it will only contain
// transaction hashes.
func RPCMarshalBlock(block *types.Block, inclTx bool, fullTx bool, config *params.ChainConfig) map[string]interface{} {
	fields := RPCMarshalHeader(block.Header())
	fields["size"] = hexutil.Uint64(block.Size())

	if inclTx {
		formatTx := func(idx int, tx *types.Transaction) interface{} {
			return tx.Hash()
		}
		if fullTx {
			formatTx = func(idx int, tx *types.Transaction) interface{} {
				return newRPCTransactionFromBlockIndex(block, uint64(idx), config)
			}
		}
		txs := block.Transactions()
		transactions := make([]interface{}, len(txs))
		for i, tx := range txs {
			transactions[i] = formatTx(i, tx)
		}
		fields["transactions"] = transactions
	}
	uncles := block.Uncles()
	uncleHashes := make([]common.Hash, len(uncles))
	for i, uncle := range uncles {
		uncleHashes[i] = uncle.Hash()
	}
	fields["uncles"] = uncleHashes
<<<<<<< HEAD

	if config.IsArbitrumNitro(block.Header().Number) {
		fillArbitrumNitroHeaderInfo(block.Header(), fields)
	}

	if block.Withdrawals() != nil {
		fields["withdrawals"] = block.Withdrawals()
	}
=======
	if block.Withdrawals() != nil {
		fields["withdrawals"] = block.Withdrawals()
	}
>>>>>>> 2936b415
	return fields
}

func fillArbitrumNitroHeaderInfo(header *types.Header, fields map[string]interface{}) {
	info := types.DeserializeHeaderExtraInformation(header)
	fields["l1BlockNumber"] = hexutil.Uint64(info.L1BlockNumber)
	fields["sendRoot"] = info.SendRoot
	fields["sendCount"] = hexutil.Uint64(info.SendCount)
}

func (api *BlockChainAPI) checkAndFillArbClassicL1BlockNumber(ctx context.Context, block *types.Block, response map[string]interface{}) {
	if api.b.ChainConfig().IsArbitrum() && !api.b.ChainConfig().IsArbitrumNitro(block.Number()) {
		l1BlockNumber, err := api.arbClassicL1BlockNumber(ctx, block)
		if err != nil {
			log.Error("error trying to fill legacy l1BlockNumber", "err", err)
		} else {
			response["l1BlockNumber"] = l1BlockNumber
		}
	}
}

func (api *BlockChainAPI) arbClassicL1BlockNumber(ctx context.Context, block *types.Block) (hexutil.Uint64, error) {
	startBlockNum := block.Number().Int64()
	blockNum := startBlockNum
	i := int64(0)
	for {
		transactions := block.Transactions()
		if len(transactions) > 0 {
			legacyTx, ok := transactions[0].GetInner().(*types.ArbitrumLegacyTxData)
			if !ok {
				return 0, fmt.Errorf("couldn't read legacy transaction from block %d", blockNum)
			}
			return hexutil.Uint64(legacyTx.L1BlockNumber), nil
		}
		if blockNum == 0 {
			return 0, nil
		}
		i++
		blockNum = startBlockNum - i
		if i > 50 {
			return 0, fmt.Errorf("couldn't find block with transactions. Reached %d", blockNum)
		}
		var err error
		block, err = api.b.BlockByNumber(ctx, rpc.BlockNumber(blockNum))
		if err != nil {
			return 0, err
		}
	}
}

// RPCTransaction represents a transaction that will serialize to the RPC representation of a transaction
type RPCTransaction struct {
	BlockHash           *common.Hash      `json:"blockHash"`
	BlockNumber         *hexutil.Big      `json:"blockNumber"`
	From                common.Address    `json:"from"`
	Gas                 hexutil.Uint64    `json:"gas"`
	GasPrice            *hexutil.Big      `json:"gasPrice"`
	GasFeeCap           *hexutil.Big      `json:"maxFeePerGas,omitempty"`
	GasTipCap           *hexutil.Big      `json:"maxPriorityFeePerGas,omitempty"`
	MaxFeePerBlobGas    *hexutil.Big      `json:"maxFeePerBlobGas,omitempty"`
	Hash                common.Hash       `json:"hash"`
	Input               hexutil.Bytes     `json:"input"`
	Nonce               hexutil.Uint64    `json:"nonce"`
	To                  *common.Address   `json:"to"`
	TransactionIndex    *hexutil.Uint64   `json:"transactionIndex"`
	Value               *hexutil.Big      `json:"value"`
	Type                hexutil.Uint64    `json:"type"`
	Accesses            *types.AccessList `json:"accessList,omitempty"`
	ChainID             *hexutil.Big      `json:"chainId,omitempty"`
	BlobVersionedHashes []common.Hash     `json:"blobVersionedHashes,omitempty"`
	V                   *hexutil.Big      `json:"v"`
	R                   *hexutil.Big      `json:"r"`
	S                   *hexutil.Big      `json:"s"`
	YParity             *hexutil.Uint64   `json:"yParity,omitempty"`

	// Arbitrum fields:
	RequestId           *common.Hash    `json:"requestId,omitempty"`           // Contract SubmitRetryable Deposit
	TicketId            *common.Hash    `json:"ticketId,omitempty"`            // Retry
	MaxRefund           *hexutil.Big    `json:"maxRefund,omitempty"`           // Retry
	SubmissionFeeRefund *hexutil.Big    `json:"submissionFeeRefund,omitempty"` // Retry
	RefundTo            *common.Address `json:"refundTo,omitempty"`            // SubmitRetryable Retry
	L1BaseFee           *hexutil.Big    `json:"l1BaseFee,omitempty"`           // SubmitRetryable
	DepositValue        *hexutil.Big    `json:"depositValue,omitempty"`        // SubmitRetryable
	RetryTo             *common.Address `json:"retryTo,omitempty"`             // SubmitRetryable
	RetryValue          *hexutil.Big    `json:"retryValue,omitempty"`          // SubmitRetryable
	RetryData           *hexutil.Bytes  `json:"retryData,omitempty"`           // SubmitRetryable
	Beneficiary         *common.Address `json:"beneficiary,omitempty"`         // SubmitRetryable
	MaxSubmissionFee    *hexutil.Big    `json:"maxSubmissionFee,omitempty"`    // SubmitRetryable
}

// newRPCTransaction returns a transaction that will serialize to the RPC
// representation, with the given location metadata set (if available).
func newRPCTransaction(tx *types.Transaction, blockHash common.Hash, blockNumber uint64, blockTime uint64, index uint64, baseFee *big.Int, config *params.ChainConfig) *RPCTransaction {
	signer := types.MakeSigner(config, new(big.Int).SetUint64(blockNumber), blockTime)
	from, _ := types.Sender(signer, tx)
	v, r, s := tx.RawSignatureValues()
	result := &RPCTransaction{
		Type:     hexutil.Uint64(tx.Type()),
		From:     from,
		Gas:      hexutil.Uint64(tx.Gas()),
		GasPrice: (*hexutil.Big)(tx.GasPrice()),
		Hash:     tx.Hash(),
		Input:    hexutil.Bytes(tx.Data()),
		Nonce:    hexutil.Uint64(tx.Nonce()),
		To:       tx.To(),
		Value:    (*hexutil.Big)(tx.Value()),
		V:        (*hexutil.Big)(v),
		R:        (*hexutil.Big)(r),
		S:        (*hexutil.Big)(s),
	}
	if blockHash != (common.Hash{}) {
		result.BlockHash = &blockHash
		result.BlockNumber = (*hexutil.Big)(new(big.Int).SetUint64(blockNumber))
		result.TransactionIndex = (*hexutil.Uint64)(&index)
	}

	switch tx.Type() {
	case types.LegacyTxType:
		// if a legacy transaction has an EIP-155 chain id, include it explicitly
		if id := tx.ChainId(); id.Sign() != 0 {
			result.ChainID = (*hexutil.Big)(id)
		}

	case types.AccessListTxType:
		al := tx.AccessList()
		yparity := hexutil.Uint64(v.Sign())
		result.Accesses = &al
		result.ChainID = (*hexutil.Big)(tx.ChainId())
		result.YParity = &yparity

	case types.DynamicFeeTxType:
		al := tx.AccessList()
		yparity := hexutil.Uint64(v.Sign())
		result.Accesses = &al
		result.ChainID = (*hexutil.Big)(tx.ChainId())
		result.YParity = &yparity
		result.GasFeeCap = (*hexutil.Big)(tx.GasFeeCap())
		result.GasTipCap = (*hexutil.Big)(tx.GasTipCap())
		// if the transaction has been mined, compute the effective gas price
		if baseFee != nil && blockHash != (common.Hash{}) {
			// price = min(gasTipCap + baseFee, gasFeeCap)
			result.GasPrice = (*hexutil.Big)(effectiveGasPrice(tx, baseFee))
		} else {
			result.GasPrice = (*hexutil.Big)(tx.GasFeeCap())
		}

	case types.BlobTxType:
		al := tx.AccessList()
		yparity := hexutil.Uint64(v.Sign())
		result.Accesses = &al
		result.ChainID = (*hexutil.Big)(tx.ChainId())
		result.YParity = &yparity
		result.GasFeeCap = (*hexutil.Big)(tx.GasFeeCap())
		result.GasTipCap = (*hexutil.Big)(tx.GasTipCap())
		// if the transaction has been mined, compute the effective gas price
		if baseFee != nil && blockHash != (common.Hash{}) {
			result.GasPrice = (*hexutil.Big)(effectiveGasPrice(tx, baseFee))
		} else {
			result.GasPrice = (*hexutil.Big)(tx.GasFeeCap())
		}
		result.MaxFeePerBlobGas = (*hexutil.Big)(tx.BlobGasFeeCap())
		result.BlobVersionedHashes = tx.BlobHashes()
	}

	// Arbitrum: support arbitrum-specific transaction types
	switch inner := tx.GetInner().(type) {
	case *types.ArbitrumInternalTx:
		result.ChainID = (*hexutil.Big)(inner.ChainId)
	case *types.ArbitrumDepositTx:
		result.RequestId = &inner.L1RequestId
		result.ChainID = (*hexutil.Big)(inner.ChainId)
	case *types.ArbitrumContractTx:
		result.RequestId = &inner.RequestId
		result.GasFeeCap = (*hexutil.Big)(inner.GasFeeCap)
		result.ChainID = (*hexutil.Big)(inner.ChainId)
	case *types.ArbitrumRetryTx:
		result.TicketId = &inner.TicketId
		result.RefundTo = &inner.RefundTo
		result.GasFeeCap = (*hexutil.Big)(inner.GasFeeCap)
		result.ChainID = (*hexutil.Big)(inner.ChainId)
		result.MaxRefund = (*hexutil.Big)(inner.MaxRefund)
		result.SubmissionFeeRefund = (*hexutil.Big)(inner.SubmissionFeeRefund)
	case *types.ArbitrumSubmitRetryableTx:
		result.RequestId = &inner.RequestId
		result.L1BaseFee = (*hexutil.Big)(inner.L1BaseFee)
		result.DepositValue = (*hexutil.Big)(inner.DepositValue)
		result.RetryTo = inner.RetryTo
		result.RetryValue = (*hexutil.Big)(inner.RetryValue)
		result.RetryData = (*hexutil.Bytes)(&inner.RetryData)
		result.Beneficiary = &inner.Beneficiary
		result.RefundTo = &inner.FeeRefundAddr
		result.MaxSubmissionFee = (*hexutil.Big)(inner.MaxSubmissionFee)
		result.GasFeeCap = (*hexutil.Big)(inner.GasFeeCap)
		result.ChainID = (*hexutil.Big)(inner.ChainId)
	case *types.ArbitrumUnsignedTx:
		result.ChainID = (*hexutil.Big)(inner.ChainId)
	}
	return result
}

// effectiveGasPrice computes the transaction gas fee, based on the given basefee value.
//
//	price = min(gasTipCap + baseFee, gasFeeCap)
func effectiveGasPrice(tx *types.Transaction, baseFee *big.Int) *big.Int {
	fee := tx.GasTipCap()
	fee = fee.Add(fee, baseFee)
	if tx.GasFeeCapIntCmp(fee) < 0 {
		return tx.GasFeeCap()
	}
	return fee
}

// NewRPCPendingTransaction returns a pending transaction that will serialize to the RPC representation
func NewRPCPendingTransaction(tx *types.Transaction, current *types.Header, config *params.ChainConfig) *RPCTransaction {
	var (
		baseFee     *big.Int
		blockNumber = uint64(0)
		blockTime   = uint64(0)
	)
	if current != nil {
		baseFee = eip1559.CalcBaseFee(config, current)
		blockNumber = current.Number.Uint64()
		blockTime = current.Time
	}
	return newRPCTransaction(tx, common.Hash{}, blockNumber, blockTime, 0, baseFee, config)
}

// newRPCTransactionFromBlockIndex returns a transaction that will serialize to the RPC representation.
func newRPCTransactionFromBlockIndex(b *types.Block, index uint64, config *params.ChainConfig) *RPCTransaction {
	txs := b.Transactions()
	if index >= uint64(len(txs)) {
		return nil
	}
	return newRPCTransaction(txs[index], b.Hash(), b.NumberU64(), b.Time(), index, b.BaseFee(), config)
}

// newRPCRawTransactionFromBlockIndex returns the bytes of a transaction given a block and a transaction index.
func newRPCRawTransactionFromBlockIndex(b *types.Block, index uint64) hexutil.Bytes {
	txs := b.Transactions()
	if index >= uint64(len(txs)) {
		return nil
	}
	blob, _ := txs[index].MarshalBinary()
	return blob
}

// accessListResult returns an optional accesslist
// It's the result of the `debug_createAccessList` RPC call.
// It contains an error if the transaction itself failed.
type accessListResult struct {
	Accesslist *types.AccessList `json:"accessList"`
	Error      string            `json:"error,omitempty"`
	GasUsed    hexutil.Uint64    `json:"gasUsed"`
}

// CreateAccessList creates an EIP-2930 type AccessList for the given transaction.
// Reexec and BlockNrOrHash can be specified to create the accessList on top of a certain state.
func (api *BlockChainAPI) CreateAccessList(ctx context.Context, args TransactionArgs, blockNrOrHash *rpc.BlockNumberOrHash) (*accessListResult, error) {
	bNrOrHash := rpc.BlockNumberOrHashWithNumber(rpc.LatestBlockNumber)
	if blockNrOrHash != nil {
		bNrOrHash = *blockNrOrHash
	}
	acl, gasUsed, vmerr, err := AccessList(ctx, api.b, bNrOrHash, args)
	if err != nil {
		return nil, err
	}
	result := &accessListResult{Accesslist: &acl, GasUsed: hexutil.Uint64(gasUsed)}
	if vmerr != nil {
		result.Error = vmerr.Error()
	}
	return result, nil
}

// AccessList creates an access list for the given transaction.
// If the accesslist creation fails an error is returned.
// If the transaction itself fails, an vmErr is returned.
func AccessList(ctx context.Context, b Backend, blockNrOrHash rpc.BlockNumberOrHash, args TransactionArgs) (acl types.AccessList, gasUsed uint64, vmErr error, err error) {
	// Retrieve the execution context
	db, header, err := b.StateAndHeaderByNumberOrHash(ctx, blockNrOrHash)
	if db == nil || err != nil {
		return nil, 0, nil, err
	}

	// Ensure any missing fields are filled, extract the recipient and input data
	if err = args.setFeeDefaults(ctx, b, header); err != nil {
		return nil, 0, nil, err
	}
	if args.Nonce == nil {
		nonce := hexutil.Uint64(db.GetNonce(args.from()))
		args.Nonce = &nonce
	}
	blockCtx := core.NewEVMBlockContext(header, NewChainContext(ctx, b), nil)
	if err = args.CallDefaults(b.RPCGasCap(), blockCtx.BaseFee, b.ChainConfig().ChainID); err != nil {
		return nil, 0, nil, err
	}

	var to common.Address
	if args.To != nil {
		to = *args.To
	} else {
		to = crypto.CreateAddress(args.from(), uint64(*args.Nonce))
	}
	isPostMerge := header.Difficulty.Sign() == 0
	// Retrieve the precompiles since they don't need to be added to the access list
	precompiles := vm.ActivePrecompiles(b.ChainConfig().Rules(header.Number, isPostMerge, header.Time, types.DeserializeHeaderExtraInformation(header).ArbOSFormatVersion))

	// Create an initial tracer
	prevTracer := logger.NewAccessListTracer(nil, args.from(), to, precompiles)
	if args.AccessList != nil {
		prevTracer = logger.NewAccessListTracer(*args.AccessList, args.from(), to, precompiles)
	}
	for {
		if err := ctx.Err(); err != nil {
			return nil, 0, nil, err
		}
		// Retrieve the current access list to expand
		accessList := prevTracer.AccessList()
		log.Trace("Creating access list", "input", accessList)

		// Copy the original db so we don't modify it
		statedb := db.Copy()
		// Set the accesslist to the last al
		args.AccessList = &accessList
		msg := args.ToMessage(header.BaseFee, b.RPCGasCap(), header, statedb, core.MessageEthcallMode, true, true)

		// Apply the transaction with the access list tracer
		tracer := logger.NewAccessListTracer(accessList, args.from(), to, precompiles)
		config := vm.Config{Tracer: tracer.Hooks(), NoBaseFee: true}
		vmenv := b.GetEVM(ctx, msg, statedb, header, &config, nil)
		// Lower the basefee to 0 to avoid breaking EVM
		// invariants (basefee < feecap).
		if msg.GasPrice.Sign() == 0 {
			vmenv.Context.BaseFeeInBlock = new(big.Int).Set(vmenv.Context.BaseFee)
			vmenv.Context.BaseFee = new(big.Int)
		}
		if msg.BlobGasFeeCap != nil && msg.BlobGasFeeCap.BitLen() == 0 {
			vmenv.Context.BlobBaseFee = new(big.Int)
		}
		res, err := core.ApplyMessage(vmenv, msg, new(core.GasPool).AddGas(msg.GasLimit))
		if err != nil {
			return nil, 0, nil, fmt.Errorf("failed to apply transaction: %v err: %v", args.ToTransaction(types.LegacyTxType).Hash(), err)
		}
		if tracer.Equal(prevTracer) {
			return accessList, res.UsedGas, res.Err, nil
		}
		prevTracer = tracer
	}
}

// TransactionAPI exposes methods for reading and creating transaction data.
type TransactionAPI struct {
	b         Backend
	nonceLock *AddrLocker
	signer    types.Signer
}

// NewTransactionAPI creates a new RPC service with methods for interacting with transactions.
func NewTransactionAPI(b Backend, nonceLock *AddrLocker) *TransactionAPI {
	// The signer used by the API should always be the 'latest' known one because we expect
	// signers to be backwards-compatible with old transactions.
	signer := types.LatestSigner(b.ChainConfig())
	return &TransactionAPI{b, nonceLock, signer}
}

// GetBlockTransactionCountByNumber returns the number of transactions in the block with the given block number.
func (api *TransactionAPI) GetBlockTransactionCountByNumber(ctx context.Context, blockNr rpc.BlockNumber) *hexutil.Uint {
	if block, _ := api.b.BlockByNumber(ctx, blockNr); block != nil {
		n := hexutil.Uint(len(block.Transactions()))
		return &n
	}
	return nil
}

// GetBlockTransactionCountByHash returns the number of transactions in the block with the given hash.
func (api *TransactionAPI) GetBlockTransactionCountByHash(ctx context.Context, blockHash common.Hash) *hexutil.Uint {
	if block, _ := api.b.BlockByHash(ctx, blockHash); block != nil {
		n := hexutil.Uint(len(block.Transactions()))
		return &n
	}
	return nil
}

// GetTransactionByBlockNumberAndIndex returns the transaction for the given block number and index.
func (api *TransactionAPI) GetTransactionByBlockNumberAndIndex(ctx context.Context, blockNr rpc.BlockNumber, index hexutil.Uint) *RPCTransaction {
	if block, _ := api.b.BlockByNumber(ctx, blockNr); block != nil {
		return newRPCTransactionFromBlockIndex(block, uint64(index), api.b.ChainConfig())
	}
	return nil
}

// GetTransactionByBlockHashAndIndex returns the transaction for the given block hash and index.
func (api *TransactionAPI) GetTransactionByBlockHashAndIndex(ctx context.Context, blockHash common.Hash, index hexutil.Uint) *RPCTransaction {
	if block, _ := api.b.BlockByHash(ctx, blockHash); block != nil {
		return newRPCTransactionFromBlockIndex(block, uint64(index), api.b.ChainConfig())
	}
	return nil
}

// GetRawTransactionByBlockNumberAndIndex returns the bytes of the transaction for the given block number and index.
func (api *TransactionAPI) GetRawTransactionByBlockNumberAndIndex(ctx context.Context, blockNr rpc.BlockNumber, index hexutil.Uint) hexutil.Bytes {
	if block, _ := api.b.BlockByNumber(ctx, blockNr); block != nil {
		return newRPCRawTransactionFromBlockIndex(block, uint64(index))
	}
	return nil
}

// GetRawTransactionByBlockHashAndIndex returns the bytes of the transaction for the given block hash and index.
func (api *TransactionAPI) GetRawTransactionByBlockHashAndIndex(ctx context.Context, blockHash common.Hash, index hexutil.Uint) hexutil.Bytes {
	if block, _ := api.b.BlockByHash(ctx, blockHash); block != nil {
		return newRPCRawTransactionFromBlockIndex(block, uint64(index))
	}
	return nil
}

// GetTransactionCount returns the number of transactions the given address has sent for the given block number
func (api *TransactionAPI) GetTransactionCount(ctx context.Context, address common.Address, blockNrOrHash rpc.BlockNumberOrHash) (*hexutil.Uint64, error) {
	// Ask transaction pool for the nonce which includes pending transactions
	if blockNr, ok := blockNrOrHash.Number(); ok && blockNr == rpc.PendingBlockNumber {
		nonce, err := api.b.GetPoolNonce(ctx, address)
		if err != nil {
			return nil, err
		}
		return (*hexutil.Uint64)(&nonce), nil
	}
	// Resolve block number and use its state to ask for the nonce
	state, _, err := api.b.StateAndHeaderByNumberOrHash(ctx, blockNrOrHash)
	if state == nil || err != nil {
		if client := fallbackClientFor(api.b, err); client != nil {
			var res hexutil.Uint64
			err := client.CallContext(ctx, &res, "eth_getTransactionCount", address, blockNrOrHash)
			return &res, err
		}
		return nil, err
	}
	nonce := state.GetNonce(address)
	return (*hexutil.Uint64)(&nonce), state.Error()
}

// GetTransactionByHash returns the transaction for the given hash
func (api *TransactionAPI) GetTransactionByHash(ctx context.Context, hash common.Hash) (*RPCTransaction, error) {
	// Try to return an already finalized transaction
	found, tx, blockHash, blockNumber, index, err := api.b.GetTransaction(ctx, hash)
	if !found {
		// No finalized transaction, try to retrieve it from the pool
		if tx := api.b.GetPoolTransaction(hash); tx != nil {
			return NewRPCPendingTransaction(tx, api.b.CurrentHeader(), api.b.ChainConfig()), nil
		}
		if err == nil {
			return nil, nil
		}
		return nil, NewTxIndexingError()
	}
	header, err := api.b.HeaderByHash(ctx, blockHash)
	if err != nil {
		return nil, err
	}
	return newRPCTransaction(tx, blockHash, blockNumber, header.Time, index, header.BaseFee, api.b.ChainConfig()), nil
}

// GetRawTransactionByHash returns the bytes of the transaction for the given hash.
func (api *TransactionAPI) GetRawTransactionByHash(ctx context.Context, hash common.Hash) (hexutil.Bytes, error) {
	// Retrieve a finalized transaction, or a pooled otherwise
	found, tx, _, _, _, err := api.b.GetTransaction(ctx, hash)
	if !found {
		if tx = api.b.GetPoolTransaction(hash); tx != nil {
			return tx.MarshalBinary()
		}
		if err == nil {
			return nil, nil
		}
		return nil, NewTxIndexingError()
	}
	return tx.MarshalBinary()
}

// GetTransactionReceipt returns the transaction receipt for the given transaction hash.
func (api *TransactionAPI) GetTransactionReceipt(ctx context.Context, hash common.Hash) (map[string]interface{}, error) {
	found, tx, blockHash, blockNumber, index, err := api.b.GetTransaction(ctx, hash)
	if err != nil {
		return nil, NewTxIndexingError() // transaction is not fully indexed
	}
	if !found {
		return nil, nil // transaction is not existent or reachable
	}
	header, err := api.b.HeaderByHash(ctx, blockHash)
	if err != nil {
		return nil, err
	}
	receipts, err := api.b.GetReceipts(ctx, blockHash)
	if err != nil {
		return nil, err
	}
	if uint64(len(receipts)) <= index {
		return nil, nil
	}
	receipt := receipts[index]

	// Derive the sender.
	signer := types.MakeSigner(api.b.ChainConfig(), header.Number, header.Time)
	return marshalReceipt(ctx, receipt, blockHash, blockNumber, signer, tx, int(index), api.b)
}

// marshalReceipt marshals a transaction receipt into a JSON object.
func marshalReceipt(ctx context.Context, receipt *types.Receipt, blockHash common.Hash, blockNumber uint64, signer types.Signer, tx *types.Transaction, txIndex int, backend Backend) (map[string]interface{}, error) {
	from, _ := types.Sender(signer, tx)

	fields := map[string]interface{}{
		"blockHash":         blockHash,
		"blockNumber":       hexutil.Uint64(blockNumber),
		"transactionHash":   tx.Hash(),
		"transactionIndex":  hexutil.Uint64(txIndex),
		"from":              from,
		"to":                tx.To(),
		"gasUsed":           hexutil.Uint64(receipt.GasUsed),
		"cumulativeGasUsed": hexutil.Uint64(receipt.CumulativeGasUsed),
		"contractAddress":   nil,
		"logs":              receipt.Logs,
		"logsBloom":         receipt.Bloom,
		"type":              hexutil.Uint(tx.Type()),
		"effectiveGasPrice": (*hexutil.Big)(receipt.EffectiveGasPrice),
	}

	// Assign receipt status or post state.
	if len(receipt.PostState) > 0 && tx.Type() != types.ArbitrumLegacyTxType {
		fields["root"] = hexutil.Bytes(receipt.PostState)
	} else {
		fields["status"] = hexutil.Uint(receipt.Status)
	}
	if receipt.Logs == nil {
		fields["logs"] = []*types.Log{}
	}

	if tx.Type() == types.BlobTxType {
		fields["blobGasUsed"] = hexutil.Uint64(receipt.BlobGasUsed)
		fields["blobGasPrice"] = (*hexutil.Big)(receipt.BlobGasPrice)
	}

	// If the ContractAddress is 20 0x0 bytes, assume it is not a contract creation
	if receipt.ContractAddress != (common.Address{}) {
		fields["contractAddress"] = receipt.ContractAddress
	}
	if backend.ChainConfig().IsArbitrum() {
		fields["gasUsedForL1"] = hexutil.Uint64(receipt.GasUsedForL1)

		header, err := backend.HeaderByHash(ctx, blockHash)
		if err != nil {
			return nil, err
		}
		if backend.ChainConfig().IsArbitrumNitro(header.Number) {
			fields["effectiveGasPrice"] = hexutil.Uint64(header.BaseFee.Uint64())
			fields["l1BlockNumber"] = hexutil.Uint64(types.DeserializeHeaderExtraInformation(header).L1BlockNumber)
		} else {
			inner := tx.GetInner()
			arbTx, ok := inner.(*types.ArbitrumLegacyTxData)
			if !ok {
				log.Error("Expected transaction to contain arbitrum data", "txHash", tx.Hash())
			} else {
				fields["effectiveGasPrice"] = hexutil.Uint64(arbTx.EffectiveGasPrice)
				fields["l1BlockNumber"] = hexutil.Uint64(arbTx.L1BlockNumber)
			}
		}

		// If blockMetadata exists for the block containing this tx, then we will determine if it was timeboosted or not
		// and add that info to the receipt object
		blockMetadata, err := backend.BlockMetadataByNumber(blockNumber)
		if err != nil {
			return nil, err
		}
		if blockMetadata != nil {
			fields["timeboosted"], err = blockMetadata.IsTxTimeboosted(txIndex)
			if err != nil {
				log.Error("Error checking if a tx was timeboosted", "txIndex", txIndex, "txHash", tx.Hash(), "err", err)
			}
		}
	}
	return fields, nil
}

// sign is a helper function that signs a transaction with the private key of the given address.
func (api *TransactionAPI) sign(addr common.Address, tx *types.Transaction) (*types.Transaction, error) {
	// Look up the wallet containing the requested signer
	account := accounts.Account{Address: addr}

	wallet, err := api.b.AccountManager().Find(account)
	if err != nil {
		return nil, err
	}
	// Request the wallet to sign the transaction
	return wallet.SignTx(account, tx, api.b.ChainConfig().ChainID)
}

// SubmitTransaction is a helper function that submits tx to txPool and logs a message.
func SubmitTransaction(ctx context.Context, b Backend, tx *types.Transaction) (common.Hash, error) {
	// If the transaction fee cap is already specified, ensure the
	// fee of the given transaction is _reasonable_.
	if err := checkTxFee(tx.GasPrice(), tx.Gas(), b.RPCTxFeeCap()); err != nil {
		return common.Hash{}, err
	}
	if !b.UnprotectedAllowed() && !tx.Protected() {
		// Ensure only eip155 signed transactions are submitted if EIP155Required is set.
		return common.Hash{}, errors.New("only replay-protected (EIP-155) transactions allowed over RPC")
	}
	if err := b.SendTx(ctx, tx); err != nil {
		return common.Hash{}, err
	}
	// Print a log with full tx details for manual investigations and interventions
	head := b.CurrentBlock()
	signer := types.MakeSigner(b.ChainConfig(), head.Number, head.Time)
	from, err := types.Sender(signer, tx)
	if err != nil {
		return common.Hash{}, err
	}

	if tx.To() == nil {
		addr := crypto.CreateAddress(from, tx.Nonce())
		log.Info("Submitted contract creation", "hash", tx.Hash().Hex(), "from", from, "nonce", tx.Nonce(), "contract", addr.Hex(), "value", tx.Value())
	} else {
		log.Info("Submitted transaction", "hash", tx.Hash().Hex(), "from", from, "nonce", tx.Nonce(), "recipient", tx.To(), "value", tx.Value())
	}
	return tx.Hash(), nil
}

// SendTransaction creates a transaction for the given argument, sign it and submit it to the
// transaction pool.
func (api *TransactionAPI) SendTransaction(ctx context.Context, args TransactionArgs) (common.Hash, error) {
	// Look up the wallet containing the requested signer
	account := accounts.Account{Address: args.from()}

	wallet, err := api.b.AccountManager().Find(account)
	if err != nil {
		return common.Hash{}, err
	}

	if args.Nonce == nil {
		// Hold the mutex around signing to prevent concurrent assignment of
		// the same nonce to multiple accounts.
		api.nonceLock.LockAddr(args.from())
		defer api.nonceLock.UnlockAddr(args.from())
	}
	if args.IsEIP4844() {
		return common.Hash{}, errBlobTxNotSupported
	}

	// Set some sanity defaults and terminate on failure
	if err := args.setDefaults(ctx, api.b, false); err != nil {
		return common.Hash{}, err
	}
	// Assemble the transaction and sign with the wallet
	tx := args.ToTransaction(types.LegacyTxType)

	signed, err := wallet.SignTx(account, tx, api.b.ChainConfig().ChainID)
	if err != nil {
		return common.Hash{}, err
	}
	return SubmitTransaction(ctx, api.b, signed)
}

// FillTransaction fills the defaults (nonce, gas, gasPrice or 1559 fields)
// on a given unsigned transaction, and returns it to the caller for further
// processing (signing + broadcast).
func (api *TransactionAPI) FillTransaction(ctx context.Context, args TransactionArgs) (*SignTransactionResult, error) {
	args.blobSidecarAllowed = true

	// Set some sanity defaults and terminate on failure
	if err := args.setDefaults(ctx, api.b, false); err != nil {
		return nil, err
	}
	// Assemble the transaction and obtain rlp
	tx := args.ToTransaction(types.LegacyTxType)
	data, err := tx.MarshalBinary()
	if err != nil {
		return nil, err
	}
	return &SignTransactionResult{data, tx}, nil
}

// SendRawTransaction will add the signed transaction to the transaction pool.
// The sender is responsible for signing the transaction and using the correct nonce.
func (api *TransactionAPI) SendRawTransaction(ctx context.Context, input hexutil.Bytes) (common.Hash, error) {
	tx := new(types.Transaction)
	if err := tx.UnmarshalBinary(input); err != nil {
		return common.Hash{}, err
	}
	return SubmitTransaction(ctx, api.b, tx)
}

// Sign calculates an ECDSA signature for:
// keccak256("\x19Ethereum Signed Message:\n" + len(message) + message).
//
// Note, the produced signature conforms to the secp256k1 curve R, S and V values,
// where the V value will be 27 or 28 for legacy reasons.
//
// The account associated with addr must be unlocked.
//
// https://github.com/ethereum/wiki/wiki/JSON-RPC#eth_sign
func (api *TransactionAPI) Sign(addr common.Address, data hexutil.Bytes) (hexutil.Bytes, error) {
	// Look up the wallet containing the requested signer
	account := accounts.Account{Address: addr}

	wallet, err := api.b.AccountManager().Find(account)
	if err != nil {
		return nil, err
	}
	// Sign the requested hash with the wallet
	signature, err := wallet.SignText(account, data)
	if err == nil {
		signature[64] += 27 // Transform V from 0/1 to 27/28 according to the yellow paper
	}
	return signature, err
}

// SignTransactionResult represents a RLP encoded signed transaction.
type SignTransactionResult struct {
	Raw hexutil.Bytes      `json:"raw"`
	Tx  *types.Transaction `json:"tx"`
}

// SignTransaction will sign the given transaction with the from account.
// The node needs to have the private key of the account corresponding with
// the given from address and it needs to be unlocked.
func (api *TransactionAPI) SignTransaction(ctx context.Context, args TransactionArgs) (*SignTransactionResult, error) {
	args.blobSidecarAllowed = true

	if args.Gas == nil {
		return nil, errors.New("gas not specified")
	}
	if args.GasPrice == nil && (args.MaxPriorityFeePerGas == nil || args.MaxFeePerGas == nil) {
		return nil, errors.New("missing gasPrice or maxFeePerGas/maxPriorityFeePerGas")
	}
	if args.Nonce == nil {
		return nil, errors.New("nonce not specified")
	}
	if err := args.setDefaults(ctx, api.b, false); err != nil {
		return nil, err
	}
	// Before actually sign the transaction, ensure the transaction fee is reasonable.
	tx := args.ToTransaction(types.LegacyTxType)
	if err := checkTxFee(tx.GasPrice(), tx.Gas(), api.b.RPCTxFeeCap()); err != nil {
		return nil, err
	}
	signed, err := api.sign(args.from(), tx)
	if err != nil {
		return nil, err
	}
	// If the transaction-to-sign was a blob transaction, then the signed one
	// no longer retains the blobs, only the blob hashes. In this step, we need
	// to put back the blob(s).
	if args.IsEIP4844() {
		signed = signed.WithBlobTxSidecar(&types.BlobTxSidecar{
			Blobs:       args.Blobs,
			Commitments: args.Commitments,
			Proofs:      args.Proofs,
		})
	}
	data, err := signed.MarshalBinary()
	if err != nil {
		return nil, err
	}
	return &SignTransactionResult{data, signed}, nil
}

// PendingTransactions returns the transactions that are in the transaction pool
// and have a from address that is one of the accounts this node manages.
func (api *TransactionAPI) PendingTransactions() ([]*RPCTransaction, error) {
	pending, err := api.b.GetPoolTransactions()
	if err != nil {
		return nil, err
	}
	accounts := make(map[common.Address]struct{})
	for _, wallet := range api.b.AccountManager().Wallets() {
		for _, account := range wallet.Accounts() {
			accounts[account.Address] = struct{}{}
		}
	}
	curHeader := api.b.CurrentHeader()
	transactions := make([]*RPCTransaction, 0, len(pending))
	for _, tx := range pending {
		from, _ := types.Sender(api.signer, tx)
		if _, exists := accounts[from]; exists {
			transactions = append(transactions, NewRPCPendingTransaction(tx, curHeader, api.b.ChainConfig()))
		}
	}
	return transactions, nil
}

// Resend accepts an existing transaction and a new gas price and limit. It will remove
// the given transaction from the pool and reinsert it with the new gas price and limit.
func (api *TransactionAPI) Resend(ctx context.Context, sendArgs TransactionArgs, gasPrice *hexutil.Big, gasLimit *hexutil.Uint64) (common.Hash, error) {
	if sendArgs.Nonce == nil {
		return common.Hash{}, errors.New("missing transaction nonce in transaction spec")
	}
	if err := sendArgs.setDefaults(ctx, api.b, false); err != nil {
		return common.Hash{}, err
	}
	matchTx := sendArgs.ToTransaction(types.LegacyTxType)

	// Before replacing the old transaction, ensure the _new_ transaction fee is reasonable.
	var price = matchTx.GasPrice()
	if gasPrice != nil {
		price = gasPrice.ToInt()
	}
	var gas = matchTx.Gas()
	if gasLimit != nil {
		gas = uint64(*gasLimit)
	}
	if err := checkTxFee(price, gas, api.b.RPCTxFeeCap()); err != nil {
		return common.Hash{}, err
	}
	// Iterate the pending list for replacement
	pending, err := api.b.GetPoolTransactions()
	if err != nil {
		return common.Hash{}, err
	}
	for _, p := range pending {
		wantSigHash := api.signer.Hash(matchTx)
		pFrom, err := types.Sender(api.signer, p)
		if err == nil && pFrom == sendArgs.from() && api.signer.Hash(p) == wantSigHash {
			// Match. Re-sign and send the transaction.
			if gasPrice != nil && (*big.Int)(gasPrice).Sign() != 0 {
				sendArgs.GasPrice = gasPrice
			}
			if gasLimit != nil && *gasLimit != 0 {
				sendArgs.Gas = gasLimit
			}
			signedTx, err := api.sign(sendArgs.from(), sendArgs.ToTransaction(types.LegacyTxType))
			if err != nil {
				return common.Hash{}, err
			}
			if err = api.b.SendTx(ctx, signedTx); err != nil {
				return common.Hash{}, err
			}
			return signedTx.Hash(), nil
		}
	}
	return common.Hash{}, fmt.Errorf("transaction %#x not found", matchTx.Hash())
}

// DebugAPI is the collection of Ethereum APIs exposed over the debugging
// namespace.
type DebugAPI struct {
	b Backend
}

// NewDebugAPI creates a new instance of DebugAPI.
func NewDebugAPI(b Backend) *DebugAPI {
	return &DebugAPI{b: b}
}

// GetRawHeader retrieves the RLP encoding for a single header.
func (api *DebugAPI) GetRawHeader(ctx context.Context, blockNrOrHash rpc.BlockNumberOrHash) (hexutil.Bytes, error) {
	var hash common.Hash
	if h, ok := blockNrOrHash.Hash(); ok {
		hash = h
	} else {
		block, err := api.b.BlockByNumberOrHash(ctx, blockNrOrHash)
		if err != nil {
			return nil, err
		}
		hash = block.Hash()
	}
	header, _ := api.b.HeaderByHash(ctx, hash)
	if header == nil {
		return nil, fmt.Errorf("header #%d not found", hash)
	}
	return rlp.EncodeToBytes(header)
}

// GetRawBlock retrieves the RLP encoded for a single block.
func (api *DebugAPI) GetRawBlock(ctx context.Context, blockNrOrHash rpc.BlockNumberOrHash) (hexutil.Bytes, error) {
	var hash common.Hash
	if h, ok := blockNrOrHash.Hash(); ok {
		hash = h
	} else {
		block, err := api.b.BlockByNumberOrHash(ctx, blockNrOrHash)
		if err != nil {
			return nil, err
		}
		hash = block.Hash()
	}
	block, _ := api.b.BlockByHash(ctx, hash)
	if block == nil {
		return nil, fmt.Errorf("block #%d not found", hash)
	}
	return rlp.EncodeToBytes(block)
}

// GetRawReceipts retrieves the binary-encoded receipts of a single block.
func (api *DebugAPI) GetRawReceipts(ctx context.Context, blockNrOrHash rpc.BlockNumberOrHash) ([]hexutil.Bytes, error) {
	var hash common.Hash
	if h, ok := blockNrOrHash.Hash(); ok {
		hash = h
	} else {
		block, err := api.b.BlockByNumberOrHash(ctx, blockNrOrHash)
		if err != nil {
			return nil, err
		}
		hash = block.Hash()
	}
	receipts, err := api.b.GetReceipts(ctx, hash)
	if err != nil {
		return nil, err
	}
	result := make([]hexutil.Bytes, len(receipts))
	for i, receipt := range receipts {
		b, err := receipt.MarshalBinary()
		if err != nil {
			return nil, err
		}
		result[i] = b
	}
	return result, nil
}

// GetRawTransaction returns the bytes of the transaction for the given hash.
func (api *DebugAPI) GetRawTransaction(ctx context.Context, hash common.Hash) (hexutil.Bytes, error) {
	// Retrieve a finalized transaction, or a pooled otherwise
	found, tx, _, _, _, err := api.b.GetTransaction(ctx, hash)
	if !found {
		if tx = api.b.GetPoolTransaction(hash); tx != nil {
			return tx.MarshalBinary()
		}
		if err == nil {
			return nil, nil
		}
		return nil, NewTxIndexingError()
	}
	return tx.MarshalBinary()
}

// PrintBlock retrieves a block and returns its pretty printed form.
func (api *DebugAPI) PrintBlock(ctx context.Context, number uint64) (string, error) {
	block, _ := api.b.BlockByNumber(ctx, rpc.BlockNumber(number))
	if block == nil {
		return "", fmt.Errorf("block #%d not found", number)
	}
	return spew.Sdump(block), nil
}

// ChaindbProperty returns leveldb properties of the key-value database.
func (api *DebugAPI) ChaindbProperty() (string, error) {
	return api.b.ChainDb().Stat()
}

// ChaindbCompact flattens the entire key-value database into a single level,
// removing all unused slots and merging all keys.
func (api *DebugAPI) ChaindbCompact() error {
	cstart := time.Now()
	for b := 0; b <= 255; b++ {
		var (
			start = []byte{byte(b)}
			end   = []byte{byte(b + 1)}
		)
		if b == 255 {
			end = nil
		}
		log.Info("Compacting database", "range", fmt.Sprintf("%#X-%#X", start, end), "elapsed", common.PrettyDuration(time.Since(cstart)))
		if err := api.b.ChainDb().Compact(start, end); err != nil {
			log.Error("Database compaction failed", "err", err)
			return err
		}
	}
	return nil
}

// SetHead rewinds the head of the blockchain to a previous block.
func (api *DebugAPI) SetHead(number hexutil.Uint64) {
	api.b.SetHead(uint64(number))
}

// NetAPI offers network related RPC methods
type NetAPI struct {
	net            *p2p.Server
	networkVersion uint64
}

// NewNetAPI creates a new net API instance.
func NewNetAPI(net *p2p.Server, networkVersion uint64) *NetAPI {
	return &NetAPI{net, networkVersion}
}

// Listening returns an indication if the node is listening for network connections.
func (api *NetAPI) Listening() bool {
	return true // always listening
}

// PeerCount returns the number of connected peers
func (api *NetAPI) PeerCount() hexutil.Uint {
	return hexutil.Uint(api.net.PeerCount())
}

// Version returns the current ethereum protocol version.
func (api *NetAPI) Version() string {
	return fmt.Sprintf("%d", api.networkVersion)
}

func CheckTxFee(gasPrice *big.Int, gas uint64, cap float64) error {
	return checkTxFee(gasPrice, gas, cap)
}

// checkTxFee is an internal function used to check whether the fee of
// the given transaction is _reasonable_(under the cap).
func checkTxFee(gasPrice *big.Int, gas uint64, cap float64) error {
	// Short circuit if there is no cap for transaction fee at all.
	if cap == 0 {
		return nil
	}
	feeEth := new(big.Float).Quo(new(big.Float).SetInt(new(big.Int).Mul(gasPrice, new(big.Int).SetUint64(gas))), new(big.Float).SetInt(big.NewInt(params.Ether)))
	feeFloat, _ := feeEth.Float64()
	if feeFloat > cap {
		return fmt.Errorf("tx fee (%.2f ether) exceeds the configured cap (%.2f ether)", feeFloat, cap)
	}
	return nil
}<|MERGE_RESOLUTION|>--- conflicted
+++ resolved
@@ -1234,20 +1234,12 @@
 		uncleHashes[i] = uncle.Hash()
 	}
 	fields["uncles"] = uncleHashes
-<<<<<<< HEAD
-
+	if block.Withdrawals() != nil {
+		fields["withdrawals"] = block.Withdrawals()
+	}
 	if config.IsArbitrumNitro(block.Header().Number) {
 		fillArbitrumNitroHeaderInfo(block.Header(), fields)
 	}
-
-	if block.Withdrawals() != nil {
-		fields["withdrawals"] = block.Withdrawals()
-	}
-=======
-	if block.Withdrawals() != nil {
-		fields["withdrawals"] = block.Withdrawals()
-	}
->>>>>>> 2936b415
 	return fields
 }
 
