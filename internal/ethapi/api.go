--- conflicted
+++ resolved
@@ -1046,15 +1046,11 @@
 	}
 }
 
-<<<<<<< HEAD
 func NewRevertError(result *core.ExecutionResult) *revertError {
 	return newRevertError(result)
 }
 
-// revertError is an API error that encompassas an EVM revertal with JSON error
-=======
 // revertError is an API error that encompasses an EVM revertal with JSON error
->>>>>>> 69568c55
 // code and a binary data blob.
 type revertError struct {
 	error
