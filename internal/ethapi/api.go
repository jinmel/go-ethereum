// Copyright 2015 The go-ethereum Authors
// This file is part of the go-ethereum library.
//
// The go-ethereum library is free software: you can redistribute it and/or modify
// it under the terms of the GNU Lesser General Public License as published by
// the Free Software Foundation, either version 3 of the License, or
// (at your option) any later version.
//
// The go-ethereum library is distributed in the hope that it will be useful,
// but WITHOUT ANY WARRANTY; without even the implied warranty of
// MERCHANTABILITY or FITNESS FOR A PARTICULAR PURPOSE. See the
// GNU Lesser General Public License for more details.
//
// You should have received a copy of the GNU Lesser General Public License
// along with the go-ethereum library. If not, see <http://www.gnu.org/licenses/>.

package ethapi

import (
	"context"
	"encoding/hex"
	"errors"
	"fmt"
	gomath "math"
	"math/big"
	"strings"
	"time"

	"github.com/davecgh/go-spew/spew"
	"github.com/ethereum/go-ethereum/accounts"
	"github.com/ethereum/go-ethereum/common"
	"github.com/ethereum/go-ethereum/common/hexutil"
	"github.com/ethereum/go-ethereum/common/math"
	"github.com/ethereum/go-ethereum/consensus"
	"github.com/ethereum/go-ethereum/consensus/misc/eip1559"
	"github.com/ethereum/go-ethereum/core"
	"github.com/ethereum/go-ethereum/core/state"
	"github.com/ethereum/go-ethereum/core/tracing"
	"github.com/ethereum/go-ethereum/core/types"
	"github.com/ethereum/go-ethereum/core/vm"
	"github.com/ethereum/go-ethereum/crypto"
	"github.com/ethereum/go-ethereum/eth/gasestimator"
	"github.com/ethereum/go-ethereum/eth/tracers/logger"
	"github.com/ethereum/go-ethereum/log"
	"github.com/ethereum/go-ethereum/metrics"
	"github.com/ethereum/go-ethereum/p2p"
	"github.com/ethereum/go-ethereum/params"
	"github.com/ethereum/go-ethereum/rlp"
	"github.com/ethereum/go-ethereum/rpc"
	"github.com/ethereum/go-ethereum/trie"
	"github.com/holiman/uint256"
)

var errBlobTxNotSupported = errors.New("signing blob transactions not supported")
var (
	gasUsedEthEstimateGasGauge = metrics.NewRegisteredCounter("rpc/gas_used/eth_estimategas", nil)
	gasUsedEthCallGauge        = metrics.NewRegisteredCounter("rpc/gas_used/eth_call", nil)
)

func fallbackClientFor(b Backend, err error) types.FallbackClient {
	if !errors.Is(err, types.ErrUseFallback) {
		return nil
	}
	return b.FallbackClient()
}

// EthereumAPI provides an API to access Ethereum related information.
type EthereumAPI struct {
	b Backend
}

// NewEthereumAPI creates a new Ethereum protocol API.
func NewEthereumAPI(b Backend) *EthereumAPI {
	return &EthereumAPI{b}
}

// GasPrice returns a suggestion for a gas price for legacy transactions.
func (api *EthereumAPI) GasPrice(ctx context.Context) (*hexutil.Big, error) {
	tipcap, err := api.b.SuggestGasTipCap(ctx)
	if err != nil {
		return nil, err
	}
	if head := api.b.CurrentHeader(); head.BaseFee != nil {
		tipcap.Add(tipcap, head.BaseFee)
	}
	return (*hexutil.Big)(tipcap), err
}

// MaxPriorityFeePerGas returns a suggestion for a gas tip cap for dynamic fee transactions.
func (api *EthereumAPI) MaxPriorityFeePerGas(ctx context.Context) (*hexutil.Big, error) {
	tipcap, err := api.b.SuggestGasTipCap(ctx)
	if err != nil {
		return nil, err
	}
	return (*hexutil.Big)(tipcap), err
}

type feeHistoryResult struct {
	OldestBlock      *hexutil.Big     `json:"oldestBlock"`
	Reward           [][]*hexutil.Big `json:"reward,omitempty"`
	BaseFee          []*hexutil.Big   `json:"baseFeePerGas,omitempty"`
	GasUsedRatio     []float64        `json:"gasUsedRatio"`
	BlobBaseFee      []*hexutil.Big   `json:"baseFeePerBlobGas,omitempty"`
	BlobGasUsedRatio []float64        `json:"blobGasUsedRatio,omitempty"`
}

// FeeHistory returns the fee market history.
func (api *EthereumAPI) FeeHistory(ctx context.Context, blockCount math.HexOrDecimal64, lastBlock rpc.BlockNumber, rewardPercentiles []float64) (*feeHistoryResult, error) {
	oldest, reward, baseFee, gasUsed, blobBaseFee, blobGasUsed, err := api.b.FeeHistory(ctx, uint64(blockCount), lastBlock, rewardPercentiles)
	if err != nil {
		return nil, err
	}
	results := &feeHistoryResult{
		OldestBlock:  (*hexutil.Big)(oldest),
		GasUsedRatio: gasUsed,
	}
	if reward != nil {
		results.Reward = make([][]*hexutil.Big, len(reward))
		for i, w := range reward {
			results.Reward[i] = make([]*hexutil.Big, len(w))
			for j, v := range w {
				results.Reward[i][j] = (*hexutil.Big)(v)
			}
		}
	}
	if baseFee != nil {
		results.BaseFee = make([]*hexutil.Big, len(baseFee))
		for i, v := range baseFee {
			results.BaseFee[i] = (*hexutil.Big)(v)
		}
	}
	if blobBaseFee != nil {
		results.BlobBaseFee = make([]*hexutil.Big, len(blobBaseFee))
		for i, v := range blobBaseFee {
			results.BlobBaseFee[i] = (*hexutil.Big)(v)
		}
	}
	if blobGasUsed != nil {
		results.BlobGasUsedRatio = blobGasUsed
	}
	return results, nil
}

// BlobBaseFee returns the base fee for blob gas at the current head.
func (api *EthereumAPI) BlobBaseFee(ctx context.Context) *hexutil.Big {
	return (*hexutil.Big)(api.b.BlobBaseFee(ctx))
}

// Syncing returns false in case the node is currently not syncing with the network. It can be up-to-date or has not
// yet received the latest block headers from its peers. In case it is synchronizing:
// - startingBlock: block number this node started to synchronize from
// - currentBlock:  block number this node is currently importing
// - highestBlock:  block number of the highest block header this node has received from peers
// - pulledStates:  number of state entries processed until now
// - knownStates:   number of known state entries that still need to be pulled
func (api *EthereumAPI) Syncing() (interface{}, error) {
	progress := api.b.SyncProgressMap()

	if len(progress) == 0 {
		return false, nil
	}
	return progress, nil
}

// TxPoolAPI offers and API for the transaction pool. It only operates on data that is non-confidential.
type TxPoolAPI struct {
	b Backend
}

// NewTxPoolAPI creates a new tx pool service that gives information about the transaction pool.
func NewTxPoolAPI(b Backend) *TxPoolAPI {
	return &TxPoolAPI{b}
}

// Content returns the transactions contained within the transaction pool.
func (api *TxPoolAPI) Content() map[string]map[string]map[string]*RPCTransaction {
	content := map[string]map[string]map[string]*RPCTransaction{
		"pending": make(map[string]map[string]*RPCTransaction),
		"queued":  make(map[string]map[string]*RPCTransaction),
	}
	pending, queue := api.b.TxPoolContent()
	curHeader := api.b.CurrentHeader()
	// Flatten the pending transactions
	for account, txs := range pending {
		dump := make(map[string]*RPCTransaction)
		for _, tx := range txs {
			dump[fmt.Sprintf("%d", tx.Nonce())] = NewRPCPendingTransaction(tx, curHeader, api.b.ChainConfig())
		}
		content["pending"][account.Hex()] = dump
	}
	// Flatten the queued transactions
	for account, txs := range queue {
		dump := make(map[string]*RPCTransaction)
		for _, tx := range txs {
			dump[fmt.Sprintf("%d", tx.Nonce())] = NewRPCPendingTransaction(tx, curHeader, api.b.ChainConfig())
		}
		content["queued"][account.Hex()] = dump
	}
	return content
}

// ContentFrom returns the transactions contained within the transaction pool.
func (api *TxPoolAPI) ContentFrom(addr common.Address) map[string]map[string]*RPCTransaction {
	content := make(map[string]map[string]*RPCTransaction, 2)
	pending, queue := api.b.TxPoolContentFrom(addr)
	curHeader := api.b.CurrentHeader()

	// Build the pending transactions
	dump := make(map[string]*RPCTransaction, len(pending))
	for _, tx := range pending {
		dump[fmt.Sprintf("%d", tx.Nonce())] = NewRPCPendingTransaction(tx, curHeader, api.b.ChainConfig())
	}
	content["pending"] = dump

	// Build the queued transactions
	dump = make(map[string]*RPCTransaction, len(queue))
	for _, tx := range queue {
		dump[fmt.Sprintf("%d", tx.Nonce())] = NewRPCPendingTransaction(tx, curHeader, api.b.ChainConfig())
	}
	content["queued"] = dump

	return content
}

// Status returns the number of pending and queued transaction in the pool.
func (api *TxPoolAPI) Status() map[string]hexutil.Uint {
	pending, queue := api.b.Stats()
	return map[string]hexutil.Uint{
		"pending": hexutil.Uint(pending),
		"queued":  hexutil.Uint(queue),
	}
}

// Inspect retrieves the content of the transaction pool and flattens it into an
// easily inspectable list.
func (api *TxPoolAPI) Inspect() map[string]map[string]map[string]string {
	content := map[string]map[string]map[string]string{
		"pending": make(map[string]map[string]string),
		"queued":  make(map[string]map[string]string),
	}
	pending, queue := api.b.TxPoolContent()

	// Define a formatter to flatten a transaction into a string
	format := func(tx *types.Transaction) string {
		if to := tx.To(); to != nil {
			return fmt.Sprintf("%s: %v wei + %v gas × %v wei", tx.To().Hex(), tx.Value(), tx.Gas(), tx.GasPrice())
		}
		return fmt.Sprintf("contract creation: %v wei + %v gas × %v wei", tx.Value(), tx.Gas(), tx.GasPrice())
	}
	// Flatten the pending transactions
	for account, txs := range pending {
		dump := make(map[string]string)
		for _, tx := range txs {
			dump[fmt.Sprintf("%d", tx.Nonce())] = format(tx)
		}
		content["pending"][account.Hex()] = dump
	}
	// Flatten the queued transactions
	for account, txs := range queue {
		dump := make(map[string]string)
		for _, tx := range txs {
			dump[fmt.Sprintf("%d", tx.Nonce())] = format(tx)
		}
		content["queued"][account.Hex()] = dump
	}
	return content
}

// EthereumAccountAPI provides an API to access accounts managed by this node.
// It offers only methods that can retrieve accounts.
type EthereumAccountAPI struct {
	am *accounts.Manager
}

// NewEthereumAccountAPI creates a new EthereumAccountAPI.
func NewEthereumAccountAPI(am *accounts.Manager) *EthereumAccountAPI {
	return &EthereumAccountAPI{am: am}
}

// Accounts returns the collection of accounts this node manages.
func (api *EthereumAccountAPI) Accounts() []common.Address {
	return api.am.Accounts()
}

// BlockChainAPI provides an API to access Ethereum blockchain data.
type BlockChainAPI struct {
	b Backend
}

// NewBlockChainAPI creates a new Ethereum blockchain API.
func NewBlockChainAPI(b Backend) *BlockChainAPI {
	return &BlockChainAPI{b}
}

// ChainId is the EIP-155 replay-protection chain id for the current Ethereum chain config.
//
// Note, this method does not conform to EIP-695 because the configured chain ID is always
// returned, regardless of the current head block. We used to return an error when the chain
// wasn't synced up to a block where EIP-155 is enabled, but this behavior caused issues
// in CL clients.
func (api *BlockChainAPI) ChainId() *hexutil.Big {
	return (*hexutil.Big)(api.b.ChainConfig().ChainID)
}

// BlockNumber returns the block number of the chain head.
func (api *BlockChainAPI) BlockNumber() hexutil.Uint64 {
	header, _ := api.b.HeaderByNumber(context.Background(), rpc.LatestBlockNumber) // latest header should always be available
	return hexutil.Uint64(header.Number.Uint64())
}

// GetBalance returns the amount of wei for the given address in the state of the
// given block number. The rpc.LatestBlockNumber and rpc.PendingBlockNumber meta
// block numbers are also allowed.
func (api *BlockChainAPI) GetBalance(ctx context.Context, address common.Address, blockNrOrHash rpc.BlockNumberOrHash) (*hexutil.Big, error) {
	state, _, err := api.b.StateAndHeaderByNumberOrHash(ctx, blockNrOrHash)
	if state == nil || err != nil {
		if client := fallbackClientFor(api.b, err); client != nil {
			var res hexutil.Big
			err := client.CallContext(ctx, &res, "eth_getBalance", address, blockNrOrHash)
			return &res, err
		}
		return nil, err
	}
	b := state.GetBalance(address).ToBig()
	return (*hexutil.Big)(b), state.Error()
}

// AccountResult structs for GetProof
type AccountResult struct {
	Address      common.Address  `json:"address"`
	AccountProof []string        `json:"accountProof"`
	Balance      *hexutil.Big    `json:"balance"`
	CodeHash     common.Hash     `json:"codeHash"`
	Nonce        hexutil.Uint64  `json:"nonce"`
	StorageHash  common.Hash     `json:"storageHash"`
	StorageProof []StorageResult `json:"storageProof"`
}

type StorageResult struct {
	Key   string       `json:"key"`
	Value *hexutil.Big `json:"value"`
	Proof []string     `json:"proof"`
}

// proofList implements ethdb.KeyValueWriter and collects the proofs as
// hex-strings for delivery to rpc-caller.
type proofList []string

func (n *proofList) Put(key []byte, value []byte) error {
	*n = append(*n, hexutil.Encode(value))
	return nil
}

func (n *proofList) Delete(key []byte) error {
	panic("not supported")
}

// GetProof returns the Merkle-proof for a given account and optionally some storage keys.
func (api *BlockChainAPI) GetProof(ctx context.Context, address common.Address, storageKeys []string, blockNrOrHash rpc.BlockNumberOrHash) (*AccountResult, error) {
	var (
		keys         = make([]common.Hash, len(storageKeys))
		keyLengths   = make([]int, len(storageKeys))
		storageProof = make([]StorageResult, len(storageKeys))
	)
	// Deserialize all keys. This prevents state access on invalid input.
	for i, hexKey := range storageKeys {
		var err error
		keys[i], keyLengths[i], err = decodeHash(hexKey)
		if err != nil {
			return nil, err
		}
	}
	statedb, header, err := api.b.StateAndHeaderByNumberOrHash(ctx, blockNrOrHash)
	if statedb == nil || err != nil {
		return nil, err
	}
	codeHash := statedb.GetCodeHash(address)
	storageRoot := statedb.GetStorageRoot(address)

	if len(keys) > 0 {
		var storageTrie state.Trie
		if storageRoot != types.EmptyRootHash && storageRoot != (common.Hash{}) {
			id := trie.StorageTrieID(header.Root, crypto.Keccak256Hash(address.Bytes()), storageRoot)
			st, err := trie.NewStateTrie(id, statedb.Database().TrieDB())
			if err != nil {
				return nil, err
			}
			storageTrie = st
		}
		// Create the proofs for the storageKeys.
		for i, key := range keys {
			// Output key encoding is a bit special: if the input was a 32-byte hash, it is
			// returned as such. Otherwise, we apply the QUANTITY encoding mandated by the
			// JSON-RPC spec for getProof. This behavior exists to preserve backwards
			// compatibility with older client versions.
			var outputKey string
			if keyLengths[i] != 32 {
				outputKey = hexutil.EncodeBig(key.Big())
			} else {
				outputKey = hexutil.Encode(key[:])
			}
			if storageTrie == nil {
				storageProof[i] = StorageResult{outputKey, &hexutil.Big{}, []string{}}
				continue
			}
			var proof proofList
			if err := storageTrie.Prove(crypto.Keccak256(key.Bytes()), &proof); err != nil {
				return nil, err
			}
			value := (*hexutil.Big)(statedb.GetState(address, key).Big())
			storageProof[i] = StorageResult{outputKey, value, proof}
		}
	}
	// Create the accountProof.
	tr, err := trie.NewStateTrie(trie.StateTrieID(header.Root), statedb.Database().TrieDB())
	if err != nil {
		return nil, err
	}
	var accountProof proofList
	if err := tr.Prove(crypto.Keccak256(address.Bytes()), &accountProof); err != nil {
		return nil, err
	}
	balance := statedb.GetBalance(address).ToBig()
	return &AccountResult{
		Address:      address,
		AccountProof: accountProof,
		Balance:      (*hexutil.Big)(balance),
		CodeHash:     codeHash,
		Nonce:        hexutil.Uint64(statedb.GetNonce(address)),
		StorageHash:  storageRoot,
		StorageProof: storageProof,
	}, statedb.Error()
}

// decodeHash parses a hex-encoded 32-byte hash. The input may optionally
// be prefixed by 0x and can have a byte length up to 32.
func decodeHash(s string) (h common.Hash, inputLength int, err error) {
	if strings.HasPrefix(s, "0x") || strings.HasPrefix(s, "0X") {
		s = s[2:]
	}
	if (len(s) & 1) > 0 {
		s = "0" + s
	}
	b, err := hex.DecodeString(s)
	if err != nil {
		return common.Hash{}, 0, errors.New("hex string invalid")
	}
	if len(b) > 32 {
		return common.Hash{}, len(b), errors.New("hex string too long, want at most 32 bytes")
	}
	return common.BytesToHash(b), len(b), nil
}

// GetHeaderByNumber returns the requested canonical block header.
//   - When blockNr is -1 the chain pending header is returned.
//   - When blockNr is -2 the chain latest header is returned.
//   - When blockNr is -3 the chain finalized header is returned.
//   - When blockNr is -4 the chain safe header is returned.
func (api *BlockChainAPI) GetHeaderByNumber(ctx context.Context, number rpc.BlockNumber) (map[string]interface{}, error) {
	header, err := api.b.HeaderByNumber(ctx, number)
	if header != nil && err == nil {
		response := RPCMarshalHeader(header)
		if api.b.ChainConfig().IsArbitrumNitro(header.Number) {
			fillArbitrumNitroHeaderInfo(header, response)
		}
		if number == rpc.PendingBlockNumber {
			// Pending header need to nil out a few fields
			for _, field := range []string{"hash", "nonce", "miner"} {
				response[field] = nil
			}
		}
		return response, err
	}
	return nil, err
}

// GetHeaderByHash returns the requested header by hash.
func (api *BlockChainAPI) GetHeaderByHash(ctx context.Context, hash common.Hash) map[string]interface{} {
	header, _ := api.b.HeaderByHash(ctx, hash)
	if header != nil {
		response := RPCMarshalHeader(header)
		if api.b.ChainConfig().IsArbitrumNitro(header.Number) {
			fillArbitrumNitroHeaderInfo(header, response)
		}
		return response
	}
	return nil
}

// GetBlockByNumber returns the requested canonical block.
//   - When blockNr is -1 the chain pending block is returned.
//   - When blockNr is -2 the chain latest block is returned.
//   - When blockNr is -3 the chain finalized block is returned.
//   - When blockNr is -4 the chain safe block is returned.
//   - When fullTx is true all transactions in the block are returned, otherwise
//     only the transaction hash is returned.
func (api *BlockChainAPI) GetBlockByNumber(ctx context.Context, number rpc.BlockNumber, fullTx bool) (map[string]interface{}, error) {
	block, err := api.b.BlockByNumber(ctx, number)
	if block != nil && err == nil {
		response := RPCMarshalBlock(block, true, fullTx, api.b.ChainConfig())
		api.checkAndFillArbClassicL1BlockNumber(ctx, block, response)
		if number == rpc.PendingBlockNumber {
			// Pending blocks need to nil out a few fields
			for _, field := range []string{"hash", "nonce", "miner"} {
				response[field] = nil
			}
		}
		return response, nil
	}
	return nil, err
}

// GetBlockByHash returns the requested block. When fullTx is true all transactions in the block are returned in full
// detail, otherwise only the transaction hash is returned.
func (api *BlockChainAPI) GetBlockByHash(ctx context.Context, hash common.Hash, fullTx bool) (map[string]interface{}, error) {
	block, err := api.b.BlockByHash(ctx, hash)
	if block != nil {
		response := RPCMarshalBlock(block, true, fullTx, api.b.ChainConfig())
		api.checkAndFillArbClassicL1BlockNumber(ctx, block, response)
		return response, nil
	}
	return nil, err
}

// GetUncleByBlockNumberAndIndex returns the uncle block for the given block hash and index.
func (api *BlockChainAPI) GetUncleByBlockNumberAndIndex(ctx context.Context, blockNr rpc.BlockNumber, index hexutil.Uint) (map[string]interface{}, error) {
	block, err := api.b.BlockByNumber(ctx, blockNr)
	if block != nil {
		uncles := block.Uncles()
		if index >= hexutil.Uint(len(uncles)) {
			log.Debug("Requested uncle not found", "number", blockNr, "hash", block.Hash(), "index", index)
			return nil, nil
		}
		block = types.NewBlockWithHeader(uncles[index])
		response := RPCMarshalBlock(block, false, false, api.b.ChainConfig())
		api.checkAndFillArbClassicL1BlockNumber(ctx, block, response)
	}
	return nil, err
}

// GetUncleByBlockHashAndIndex returns the uncle block for the given block hash and index.
func (api *BlockChainAPI) GetUncleByBlockHashAndIndex(ctx context.Context, blockHash common.Hash, index hexutil.Uint) (map[string]interface{}, error) {
	block, err := api.b.BlockByHash(ctx, blockHash)
	if block != nil {
		uncles := block.Uncles()
		if index >= hexutil.Uint(len(uncles)) {
			log.Debug("Requested uncle not found", "number", block.Number(), "hash", blockHash, "index", index)
			return nil, nil
		}
		block = types.NewBlockWithHeader(uncles[index])
		response := RPCMarshalBlock(block, false, false, api.b.ChainConfig())
		api.checkAndFillArbClassicL1BlockNumber(ctx, block, response)
		return response, nil
	}
	return nil, err
}

// GetUncleCountByBlockNumber returns number of uncles in the block for the given block number
func (api *BlockChainAPI) GetUncleCountByBlockNumber(ctx context.Context, blockNr rpc.BlockNumber) *hexutil.Uint {
	if block, _ := api.b.BlockByNumber(ctx, blockNr); block != nil {
		n := hexutil.Uint(len(block.Uncles()))
		return &n
	}
	return nil
}

// GetUncleCountByBlockHash returns number of uncles in the block for the given block hash
func (api *BlockChainAPI) GetUncleCountByBlockHash(ctx context.Context, blockHash common.Hash) *hexutil.Uint {
	if block, _ := api.b.BlockByHash(ctx, blockHash); block != nil {
		n := hexutil.Uint(len(block.Uncles()))
		return &n
	}
	return nil
}

// GetCode returns the code stored at the given address in the state for the given block number.
func (api *BlockChainAPI) GetCode(ctx context.Context, address common.Address, blockNrOrHash rpc.BlockNumberOrHash) (hexutil.Bytes, error) {
	state, _, err := api.b.StateAndHeaderByNumberOrHash(ctx, blockNrOrHash)
	if state == nil || err != nil {
		if client := fallbackClientFor(api.b, err); client != nil {
			var res hexutil.Bytes
			err := client.CallContext(ctx, &res, "eth_getCode", address, blockNrOrHash)
			return res, err
		}
		return nil, err
	}
	code := state.GetCode(address)
	return code, state.Error()
}

// GetStorageAt returns the storage from the state at the given address, key and
// block number. The rpc.LatestBlockNumber and rpc.PendingBlockNumber meta block
// numbers are also allowed.
func (api *BlockChainAPI) GetStorageAt(ctx context.Context, address common.Address, hexKey string, blockNrOrHash rpc.BlockNumberOrHash) (hexutil.Bytes, error) {
	key, _, err := decodeHash(hexKey)
	if err != nil {
		return nil, fmt.Errorf("unable to decode storage key: %s", err)
	}
	state, _, err := api.b.StateAndHeaderByNumberOrHash(ctx, blockNrOrHash)
	if state == nil || err != nil {
		if client := fallbackClientFor(api.b, err); client != nil {
			var res hexutil.Bytes
			err := client.CallContext(ctx, &res, "eth_getStorageAt", address, key, blockNrOrHash)
			return res, err
		}
		return nil, err
	}
	res := state.GetState(address, key)
	return res[:], state.Error()
}

// GetBlockReceipts returns the block receipts for the given block hash or number or tag.
func (api *BlockChainAPI) GetBlockReceipts(ctx context.Context, blockNrOrHash rpc.BlockNumberOrHash) ([]map[string]interface{}, error) {
	block, err := api.b.BlockByNumberOrHash(ctx, blockNrOrHash)
	if block == nil || err != nil {
		// When the block doesn't exist, the RPC method should return JSON null
		// as per specification.
		return nil, nil
	}
	receipts, err := api.b.GetReceipts(ctx, block.Hash())
	if err != nil {
		return nil, err
	}
	txs := block.Transactions()
	if len(txs) != len(receipts) {
		return nil, fmt.Errorf("receipts length mismatch: %d vs %d", len(txs), len(receipts))
	}

	// Derive the sender.
	signer := types.MakeSigner(api.b.ChainConfig(), block.Number(), block.Time())

	result := make([]map[string]interface{}, len(receipts))
	for i, receipt := range receipts {
		result[i], err = marshalReceipt(ctx, receipt, block.Hash(), block.NumberU64(), signer, txs[i], i, api.b)
		if err != nil {
			return nil, err
		}
	}

	return result, nil
}

// OverrideAccount indicates the overriding fields of account during the execution
// of a message call.
// Note, state and stateDiff can't be specified at the same time. If state is
// set, message execution will only use the data in the given state. Otherwise
// if stateDiff is set, all diff will be applied first and then execute the call
// message.
type OverrideAccount struct {
	Nonce            *hexutil.Uint64             `json:"nonce"`
	Code             *hexutil.Bytes              `json:"code"`
	Balance          *hexutil.Big                `json:"balance"`
	State            map[common.Hash]common.Hash `json:"state"`
	StateDiff        map[common.Hash]common.Hash `json:"stateDiff"`
	MovePrecompileTo *common.Address             `json:"movePrecompileToAddress"`
}

// StateOverride is the collection of overridden accounts.
type StateOverride map[common.Address]OverrideAccount

func (diff *StateOverride) has(address common.Address) bool {
	_, ok := (*diff)[address]
	return ok
}

// Apply overrides the fields of specified accounts into the given state.
func (diff *StateOverride) Apply(statedb *state.StateDB, precompiles vm.PrecompiledContracts) error {
	if diff == nil {
		return nil
	}
	// Tracks destinations of precompiles that were moved.
	dirtyAddrs := make(map[common.Address]struct{})
	for addr, account := range *diff {
		if addr == types.ArbosStateAddress {
			return fmt.Errorf("overriding address %v  not allowed", types.ArbosStateAddress)
		}
		// If a precompile was moved to this address already, it can't be overridden.
		if _, ok := dirtyAddrs[addr]; ok {
			return fmt.Errorf("account %s has already been overridden by a precompile", addr.Hex())
		}
		p, isPrecompile := precompiles[addr]
		// The MoveTo feature makes it possible to move a precompile
		// code to another address. If the target address is another precompile
		// the code for the latter is lost for this session.
		// Note the destination account is not cleared upon move.
		if account.MovePrecompileTo != nil {
			if !isPrecompile {
				return fmt.Errorf("account %s is not a precompile", addr.Hex())
			}
			// Refuse to move a precompile to an address that has been
			// or will be overridden.
			if diff.has(*account.MovePrecompileTo) {
				return fmt.Errorf("account %s is already overridden", account.MovePrecompileTo.Hex())
			}
			precompiles[*account.MovePrecompileTo] = p
			dirtyAddrs[*account.MovePrecompileTo] = struct{}{}
		}
		if isPrecompile {
			delete(precompiles, addr)
		}
		// Override account nonce.
		if account.Nonce != nil {
			statedb.SetNonce(addr, uint64(*account.Nonce))
		}
		// Override account(contract) code.
		if account.Code != nil {
			statedb.SetCode(addr, *account.Code)
		}
		// Override account balance.
		if account.Balance != nil {
			u256Balance, _ := uint256.FromBig((*big.Int)(account.Balance))
			statedb.SetBalance(addr, u256Balance, tracing.BalanceChangeUnspecified)
		}
		if account.State != nil && account.StateDiff != nil {
			return fmt.Errorf("account %s has both 'state' and 'stateDiff'", addr.Hex())
		}
		// Replace entire state if caller requires.
		if account.State != nil {
			statedb.SetStorage(addr, account.State)
		}
		// Apply state diff into specified accounts.
		if account.StateDiff != nil {
			for key, value := range account.StateDiff {
				statedb.SetState(addr, key, value)
			}
		}
	}
	// Now finalize the changes. Finalize is normally performed between transactions.
	// By using finalize, the overrides are semantically behaving as
	// if they were created in a transaction just before the tracing occur.
	statedb.Finalise(false)
	return nil
}

// BlockOverrides is a set of header fields to override.
type BlockOverrides struct {
	Number        *hexutil.Big
	Difficulty    *hexutil.Big // No-op if we're simulating post-merge calls.
	Time          *hexutil.Uint64
	GasLimit      *hexutil.Uint64
	FeeRecipient  *common.Address
	PrevRandao    *common.Hash
	BaseFeePerGas *hexutil.Big
	BlobBaseFee   *hexutil.Big
}

// Apply overrides the given header fields into the given block context.
func (o *BlockOverrides) Apply(blockCtx *vm.BlockContext) {
	if o == nil {
		return
	}
	if o.Number != nil {
		blockCtx.BlockNumber = o.Number.ToInt()
	}
	if o.Difficulty != nil {
		blockCtx.Difficulty = o.Difficulty.ToInt()
		if blockCtx.ArbOSVersion > 0 {
			difficultHash := common.BigToHash(o.Difficulty.ToInt())
			blockCtx.Random = &difficultHash
		}
	}
	if o.Time != nil {
		blockCtx.Time = uint64(*o.Time)
	}
	if o.GasLimit != nil {
		blockCtx.GasLimit = uint64(*o.GasLimit)
	}
	if o.FeeRecipient != nil {
		blockCtx.Coinbase = *o.FeeRecipient
	}
	if blockCtx.ArbOSVersion == 0 && o.PrevRandao != nil {
		blockCtx.Random = o.PrevRandao
	}
	if o.BaseFeePerGas != nil {
		blockCtx.BaseFee = o.BaseFeePerGas.ToInt()
	}
	if o.BlobBaseFee != nil {
		blockCtx.BlobBaseFee = o.BlobBaseFee.ToInt()
	}
}

// MakeHeader returns a new header object with the overridden
// fields.
// Note: MakeHeader ignores BlobBaseFee if set. That's because
// header has no such field.
func (o *BlockOverrides) MakeHeader(header *types.Header) *types.Header {
	if o == nil {
		return header
	}
	h := types.CopyHeader(header)
	if o.Number != nil {
		h.Number = o.Number.ToInt()
	}
	if o.Difficulty != nil {
		h.Difficulty = o.Difficulty.ToInt()
	}
	if o.Time != nil {
		h.Time = uint64(*o.Time)
	}
	if o.GasLimit != nil {
		h.GasLimit = uint64(*o.GasLimit)
	}
	if o.FeeRecipient != nil {
		h.Coinbase = *o.FeeRecipient
	}
	if o.PrevRandao != nil {
		h.MixDigest = *o.PrevRandao
	}
	if o.BaseFeePerGas != nil {
		h.BaseFee = o.BaseFeePerGas.ToInt()
	}
	return h
}

// ChainContextBackend provides methods required to implement ChainContext.
type ChainContextBackend interface {
	Engine() consensus.Engine
	HeaderByNumber(context.Context, rpc.BlockNumber) (*types.Header, error)
}

// ChainContext is an implementation of core.ChainContext. It's main use-case
// is instantiating a vm.BlockContext without having access to the BlockChain object.
type ChainContext struct {
	b   ChainContextBackend
	ctx context.Context
}

// NewChainContext creates a new ChainContext object.
func NewChainContext(ctx context.Context, backend ChainContextBackend) *ChainContext {
	return &ChainContext{ctx: ctx, b: backend}
}

func (context *ChainContext) Engine() consensus.Engine {
	return context.b.Engine()
}

func (context *ChainContext) GetHeader(hash common.Hash, number uint64) *types.Header {
	// This method is called to get the hash for a block number when executing the BLOCKHASH
	// opcode. Hence no need to search for non-canonical blocks.
	header, err := context.b.HeaderByNumber(context.ctx, rpc.BlockNumber(number))
	if err != nil || header.Hash() != hash {
		return nil
	}
	return header
}

func doCall(ctx context.Context, b Backend, args TransactionArgs, state *state.StateDB, header *types.Header, overrides *StateOverride, blockOverrides *BlockOverrides, timeout time.Duration, globalGasCap uint64, runMode core.MessageRunMode) (*core.ExecutionResult, error) {
	blockCtx := core.NewEVMBlockContext(header, NewChainContext(ctx, b), nil)
	if blockOverrides != nil {
		blockOverrides.Apply(&blockCtx)
	}
<<<<<<< HEAD
	rules := b.ChainConfig().Rules(blockCtx.BlockNumber, blockCtx.Random != nil, blockCtx.Time, blockCtx.ArbOSVersion)
	precompiles := maps.Clone(vm.ActivePrecompiledContracts(rules))
=======
	rules := b.ChainConfig().Rules(blockCtx.BlockNumber, blockCtx.Random != nil, blockCtx.Time)
	precompiles := vm.ActivePrecompiledContracts(rules)
>>>>>>> 2cd25fdd
	if err := overrides.Apply(state, precompiles); err != nil {
		return nil, err
	}

	// Setup context so it may be cancelled the call has completed
	// or, in case of unmetered gas, setup a context with a timeout.
	var cancel context.CancelFunc
	if timeout > 0 {
		ctx, cancel = context.WithTimeout(ctx, timeout)
	} else {
		ctx, cancel = context.WithCancel(ctx)
	}
	// Make sure the context is cancelled when the call has completed
	// this makes sure resources are cleaned up.
	defer cancel()
	gp := new(core.GasPool)
	if globalGasCap == 0 {
		gp.AddGas(gomath.MaxUint64)
	} else {
		gp.AddGas(globalGasCap)
	}
	return applyMessage(ctx, b, args, state, header, timeout, gp, &blockCtx, &vm.Config{NoBaseFee: true}, precompiles, true, runMode)
}

func applyMessage(ctx context.Context, b Backend, args TransactionArgs, state *state.StateDB, header *types.Header, timeout time.Duration, gp *core.GasPool, blockContext *vm.BlockContext, vmConfig *vm.Config, precompiles vm.PrecompiledContracts, skipChecks bool, runMode core.MessageRunMode) (*core.ExecutionResult, error) {
	// Get a new instance of the EVM.
	if err := args.CallDefaults(gp.Gas(), blockContext.BaseFee, b.ChainConfig().ChainID); err != nil {
		return nil, err
	}
	msg := args.ToMessage(blockContext.BaseFee, gp.Gas(), header, state, runMode, skipChecks, skipChecks)

	// Arbitrum: raise the gas cap to ignore L1 costs so that it's compute-only
	if gp.Gas() > 0 {
		postingGas, err := core.RPCPostingGasHook(msg, header, state)
		if err != nil {
			return nil, err
		}
		gp.AddGas(postingGas)
	}
	if msg.GasLimit > gp.Gas() {
		gp.SetGas(msg.GasLimit)
	}
	// Arbitrum: support NodeInterface.sol by swapping out the message if needed
	var res *core.ExecutionResult
	var err error
	msg, res, err = core.InterceptRPCMessage(msg, ctx, state, header, b, blockContext)
	if err != nil || res != nil {
		return res, err
	}
	// Lower the basefee to 0 to avoid breaking EVM
	// invariants (basefee < feecap).
	if msg.GasPrice.Sign() == 0 {
		blockContext.BaseFeeInBlock = new(big.Int).Set(blockContext.BaseFee)
		blockContext.BaseFee = new(big.Int)
	}
	if msg.BlobGasFeeCap != nil && msg.BlobGasFeeCap.BitLen() == 0 {
		blockContext.BlobBaseFee = new(big.Int)
	}
	evm := b.GetEVM(ctx, state, header, vmConfig, blockContext)
	if precompiles != nil {
		evm.SetPrecompiles(precompiles)
	}
	evm.SetTxContext(core.NewEVMTxContext(msg))
	res, err = applyMessageWithEVM(ctx, evm, msg, state, timeout, gp, b, header, *blockContext)
	// If an internal state error occurred, let that have precedence. Otherwise,
	// a "trie root missing" type of error will masquerade as e.g. "insufficient gas"
	if err := state.Error(); err != nil {
		return nil, err
	}
	return res, err
}

func applyMessageWithEVM(ctx context.Context, evm *vm.EVM, msg *core.Message, state *state.StateDB, timeout time.Duration, gp *core.GasPool, b Backend, header *types.Header, blockContext vm.BlockContext) (*core.ExecutionResult, error) {
	// Wait for the context to be done and cancel the evm. Even if the
	// EVM has finished, cancelling may be done (repeatedly)
	go func() {
		<-ctx.Done()
		evm.Cancel()
	}()

	// Execute the message.
	result, err := core.ApplyMessage(evm, msg, gp)

	// If the timer caused an abort, return an appropriate error message
	if evm.Cancelled() {
		return nil, fmt.Errorf("execution aborted (timeout = %v)", timeout)
	}
	if err != nil {
		return result, fmt.Errorf("err: %w (supplied gas %d)", err, msg.GasLimit)
	}

	// Arbitrum: a tx can schedule another (see retryables)
	result, err = runScheduledTxes(ctx, b, state, header, blockContext, core.MessageGasEstimationMode, result)
	if err != nil {
		return nil, err
	}

	return result, nil
}

func runScheduledTxes(ctx context.Context, b core.NodeInterfaceBackendAPI, state *state.StateDB, header *types.Header, blockCtx vm.BlockContext, runMode core.MessageRunMode, result *core.ExecutionResult) (*core.ExecutionResult, error) {
	scheduled := result.ScheduledTxes
	for runMode == core.MessageGasEstimationMode && len(scheduled) > 0 {
		// This will panic if the scheduled tx is signed, but we only schedule unsigned ones
		msg, err := core.TransactionToMessage(scheduled[0], types.NewArbitrumSigner(nil), header.BaseFee, runMode)
		if err != nil {
			return nil, err
		}
		// The scheduling transaction will "use" all of the gas available to it,
		// but it's really just passing it on to the scheduled tx, so we subtract it out here.
		if result.UsedGas >= msg.GasLimit {
			result.UsedGas -= msg.GasLimit
		} else {
			log.Warn("Scheduling tx used less gas than scheduled tx has available", "usedGas", result.UsedGas, "scheduledGas", msg.GasLimit)
			result.UsedGas = 0
		}
		// make a new EVM for the scheduled Tx (an EVM must never be reused)
		evm := b.GetEVM(ctx, state, header, &vm.Config{NoBaseFee: true}, &blockCtx)
		go func() {
			<-ctx.Done()
			evm.Cancel()
		}()

		evm.SetTxContext(core.NewEVMTxContext(msg))
		scheduledTxResult, err := core.ApplyMessage(evm, msg, new(core.GasPool).AddGas(gomath.MaxUint64))
		if err != nil {
			return nil, err // Bail out
		}
		if err := state.Error(); err != nil {
			return nil, err
		}
		if scheduledTxResult.Failed() {
			return scheduledTxResult, nil
		}
		// Add back in any gas used by the scheduled transaction.
		result.UsedGas += scheduledTxResult.UsedGas
		scheduled = append(scheduled[1:], scheduledTxResult.ScheduledTxes...)
	}
	return result, nil
}

func updateHeaderForPendingBlocks(blockNrOrHash rpc.BlockNumberOrHash, header *types.Header) *types.Header {
	if blockNrOrHash.BlockNumber != nil &&
		*blockNrOrHash.BlockNumber == rpc.PendingBlockNumber {
		headerCopy := types.CopyHeader(header)
		now := uint64(time.Now().Unix())
		if now > headerCopy.Time {
			headerCopy.Time = now
		}
		headerCopy.Number = new(big.Int).Add(headerCopy.Number, common.Big1)
		headerCopy.ParentHash = header.Hash()
		return headerCopy
	}
	return header
}

func DoCall(ctx context.Context, b Backend, args TransactionArgs, blockNrOrHash rpc.BlockNumberOrHash, overrides *StateOverride, blockOverrides *BlockOverrides, timeout time.Duration, globalGasCap uint64, runMode core.MessageRunMode) (*core.ExecutionResult, error) {
	defer func(start time.Time) { log.Debug("Executing EVM call finished", "runtime", time.Since(start)) }(time.Now())

	state, header, err := b.StateAndHeaderByNumberOrHash(ctx, blockNrOrHash)
	if state == nil || err != nil {
		return nil, err
	}
	header = updateHeaderForPendingBlocks(blockNrOrHash, header)
	return doCall(ctx, b, args, state, header, overrides, blockOverrides, timeout, globalGasCap, runMode)
}

// Call executes the given transaction on the state for the given block number.
//
// Additionally, the caller can specify a batch of contract for fields overriding.
//
// Note, this function doesn't make and changes in the state/blockchain and is
// useful to execute and retrieve values.
func (api *BlockChainAPI) Call(ctx context.Context, args TransactionArgs, blockNrOrHash *rpc.BlockNumberOrHash, overrides *StateOverride, blockOverrides *BlockOverrides) (hexutil.Bytes, error) {
	if blockNrOrHash == nil {
		latest := rpc.BlockNumberOrHashWithNumber(rpc.LatestBlockNumber)
		blockNrOrHash = &latest
	}
	result, err := DoCall(ctx, api.b, args, *blockNrOrHash, overrides, blockOverrides, api.b.RPCEVMTimeout(), api.b.RPCGasCap(), core.MessageEthcallMode)
	if err != nil {
		if client := fallbackClientFor(api.b, err); client != nil {
			var res hexutil.Bytes
			err := client.CallContext(ctx, &res, "eth_call", args, blockNrOrHash, overrides)
			return res, err
		}
		return nil, err
	}
	// If the result contains a revert reason, try to unpack and return it.
	if len(result.Revert()) > 0 {
		return nil, newRevertError(result.Revert())
	}
	gasUsedEthCallGauge.Inc(int64(result.UsedGas))
	return result.Return(), result.Err
}

// SimulateV1 executes series of transactions on top of a base state.
// The transactions are packed into blocks. For each block, block header
// fields can be overridden. The state can also be overridden prior to
// execution of each block.
//
// Note, this function doesn't make any changes in the state/blockchain and is
// useful to execute and retrieve values.
func (api *BlockChainAPI) SimulateV1(ctx context.Context, opts simOpts, blockNrOrHash *rpc.BlockNumberOrHash) ([]map[string]interface{}, error) {
	if len(opts.BlockStateCalls) == 0 {
		return nil, &invalidParamsError{message: "empty input"}
	} else if len(opts.BlockStateCalls) > maxSimulateBlocks {
		return nil, &clientLimitExceededError{message: "too many blocks"}
	}
	if blockNrOrHash == nil {
		n := rpc.BlockNumberOrHashWithNumber(rpc.LatestBlockNumber)
		blockNrOrHash = &n
	}
	state, base, err := api.b.StateAndHeaderByNumberOrHash(ctx, *blockNrOrHash)
	if state == nil || err != nil {
		return nil, err
	}
	gasCap := api.b.RPCGasCap()
	if gasCap == 0 {
		gasCap = gomath.MaxUint64
	}
	sim := &simulator{
		b:           api.b,
		state:       state,
		base:        base,
		chainConfig: api.b.ChainConfig(),
		// Each tx and all the series of txes shouldn't consume more gas than cap
		gp:             new(core.GasPool).AddGas(gasCap),
		traceTransfers: opts.TraceTransfers,
		validate:       opts.Validation,
		fullTx:         opts.ReturnFullTransactions,
	}
	return sim.execute(ctx, opts.BlockStateCalls)
}

// DoEstimateGas returns the lowest possible gas limit that allows the transaction to run
// successfully at block `blockNrOrHash`. It returns error if the transaction would revert, or if
// there are unexpected failures. The gas limit is capped by both `args.Gas` (if non-nil &
// non-zero) and `gasCap` (if non-zero).
func DoEstimateGas(ctx context.Context, b Backend, args TransactionArgs, blockNrOrHash rpc.BlockNumberOrHash, overrides *StateOverride, gasCap uint64) (hexutil.Uint64, error) {
	// Retrieve the base state and mutate it with any overrides
	state, header, err := b.StateAndHeaderByNumberOrHash(ctx, blockNrOrHash)
	if state == nil || err != nil {
		return 0, err
	}
	if err := overrides.Apply(state, nil); err != nil {
		return 0, err
	}
	header = updateHeaderForPendingBlocks(blockNrOrHash, header)

	// Construct the gas estimator option from the user input
	opts := &gasestimator.Options{
		Config:           b.ChainConfig(),
		Chain:            NewChainContext(ctx, b),
		Header:           header,
		State:            state,
		Backend:          b,
		ErrorRatio:       gasestimator.EstimateGasErrorRatio,
		RunScheduledTxes: runScheduledTxes,
	}
	// Set any required transaction default, but make sure the gas cap itself is not messed with
	// if it was not specified in the original argument list.
	if args.Gas == nil {
		args.Gas = new(hexutil.Uint64)
	}
	if err := args.CallDefaults(gasCap, header.BaseFee, b.ChainConfig().ChainID); err != nil {
		return 0, err
	}
	// Run the gas estimation and wrap any revertals into a custom return
	// Arbitrum: this also appropriately recursively calls another args.ToMessage with increased gasCap by posterCostInL2Gas amount
	call := args.ToMessage(header.BaseFee, gasCap, header, state, core.MessageGasEstimationMode, true, true)

	// Arbitrum: raise the gas cap to ignore L1 costs so that it's compute-only
	if gasCap > 0 {
		postingGas, err := core.RPCPostingGasHook(call, header, state)
		if err != nil {
			return 0, err
		}
		gasCap += postingGas
	}

	estimate, revert, err := gasestimator.Estimate(ctx, call, opts, gasCap)
	if err != nil {
		if len(revert) > 0 {
			return 0, newRevertError(revert)
		}
		return 0, err
	}
	return hexutil.Uint64(estimate), nil
}

// EstimateGas returns the lowest possible gas limit that allows the transaction to run
// successfully at block `blockNrOrHash`, or the latest block if `blockNrOrHash` is unspecified. It
// returns error if the transaction would revert or if there are unexpected failures. The returned
// value is capped by both `args.Gas` (if non-nil & non-zero) and the backend's RPCGasCap
// configuration (if non-zero).
// Note: Required blob gas is not computed in this method.
func (api *BlockChainAPI) EstimateGas(ctx context.Context, args TransactionArgs, blockNrOrHash *rpc.BlockNumberOrHash, overrides *StateOverride) (hexutil.Uint64, error) {
	bNrOrHash := rpc.BlockNumberOrHashWithNumber(rpc.PendingBlockNumber)
	if blockNrOrHash != nil {
		bNrOrHash = *blockNrOrHash
	}
	res, err := DoEstimateGas(ctx, api.b, args, bNrOrHash, overrides, api.b.RPCGasCap())
	if client := fallbackClientFor(api.b, err); client != nil {
		var res hexutil.Uint64
		err := client.CallContext(ctx, &res, "eth_estimateGas", args, blockNrOrHash, overrides)
		return res, err
	}
	if err != nil {
		gasUsedEthEstimateGasGauge.Inc(int64(res))
	}
	return res, err
}

// RPCMarshalHeader converts the given header to the RPC output .
func RPCMarshalHeader(head *types.Header) map[string]interface{} {
	result := map[string]interface{}{
		"number":           (*hexutil.Big)(head.Number),
		"hash":             head.Hash(),
		"parentHash":       head.ParentHash,
		"nonce":            head.Nonce,
		"mixHash":          head.MixDigest,
		"sha3Uncles":       head.UncleHash,
		"logsBloom":        head.Bloom,
		"stateRoot":        head.Root,
		"miner":            head.Coinbase,
		"difficulty":       (*hexutil.Big)(head.Difficulty),
		"extraData":        hexutil.Bytes(head.Extra),
		"gasLimit":         hexutil.Uint64(head.GasLimit),
		"gasUsed":          hexutil.Uint64(head.GasUsed),
		"timestamp":        hexutil.Uint64(head.Time),
		"transactionsRoot": head.TxHash,
		"receiptsRoot":     head.ReceiptHash,
	}
	if head.BaseFee != nil {
		result["baseFeePerGas"] = (*hexutil.Big)(head.BaseFee)
	}
	if head.WithdrawalsHash != nil {
		result["withdrawalsRoot"] = head.WithdrawalsHash
	}
	if head.BlobGasUsed != nil {
		result["blobGasUsed"] = hexutil.Uint64(*head.BlobGasUsed)
	}
	if head.ExcessBlobGas != nil {
		result["excessBlobGas"] = hexutil.Uint64(*head.ExcessBlobGas)
	}
	if head.ParentBeaconRoot != nil {
		result["parentBeaconBlockRoot"] = head.ParentBeaconRoot
	}
	if head.RequestsHash != nil {
		result["requestsRoot"] = head.RequestsHash
	}
	return result
}

// RPCMarshalBlock converts the given block to the RPC output which depends on fullTx. If inclTx is true transactions are
// returned. When fullTx is true the returned block contains full transaction details, otherwise it will only contain
// transaction hashes.
func RPCMarshalBlock(block *types.Block, inclTx bool, fullTx bool, config *params.ChainConfig) map[string]interface{} {
	fields := RPCMarshalHeader(block.Header())
	fields["size"] = hexutil.Uint64(block.Size())

	if inclTx {
		formatTx := func(idx int, tx *types.Transaction) interface{} {
			return tx.Hash()
		}
		if fullTx {
			formatTx = func(idx int, tx *types.Transaction) interface{} {
				return newRPCTransactionFromBlockIndex(block, uint64(idx), config)
			}
		}
		txs := block.Transactions()
		transactions := make([]interface{}, len(txs))
		for i, tx := range txs {
			transactions[i] = formatTx(i, tx)
		}
		fields["transactions"] = transactions
	}
	uncles := block.Uncles()
	uncleHashes := make([]common.Hash, len(uncles))
	for i, uncle := range uncles {
		uncleHashes[i] = uncle.Hash()
	}
	fields["uncles"] = uncleHashes
	if block.Withdrawals() != nil {
		fields["withdrawals"] = block.Withdrawals()
	}
	if config.IsArbitrumNitro(block.Header().Number) {
		fillArbitrumNitroHeaderInfo(block.Header(), fields)
	}
	return fields
}

func fillArbitrumNitroHeaderInfo(header *types.Header, fields map[string]interface{}) {
	info := types.DeserializeHeaderExtraInformation(header)
	fields["l1BlockNumber"] = hexutil.Uint64(info.L1BlockNumber)
	fields["sendRoot"] = info.SendRoot
	fields["sendCount"] = hexutil.Uint64(info.SendCount)
}

func (api *BlockChainAPI) checkAndFillArbClassicL1BlockNumber(ctx context.Context, block *types.Block, response map[string]interface{}) {
	if api.b.ChainConfig().IsArbitrum() && !api.b.ChainConfig().IsArbitrumNitro(block.Number()) {
		l1BlockNumber, err := api.arbClassicL1BlockNumber(ctx, block)
		if err != nil {
			log.Error("error trying to fill legacy l1BlockNumber", "err", err)
		} else {
			response["l1BlockNumber"] = l1BlockNumber
		}
	}
}

func (api *BlockChainAPI) arbClassicL1BlockNumber(ctx context.Context, block *types.Block) (hexutil.Uint64, error) {
	startBlockNum := block.Number().Int64()
	blockNum := startBlockNum
	i := int64(0)
	for {
		transactions := block.Transactions()
		if len(transactions) > 0 {
			legacyTx, ok := transactions[0].GetInner().(*types.ArbitrumLegacyTxData)
			if !ok {
				return 0, fmt.Errorf("couldn't read legacy transaction from block %d", blockNum)
			}
			return hexutil.Uint64(legacyTx.L1BlockNumber), nil
		}
		if blockNum == 0 {
			return 0, nil
		}
		i++
		blockNum = startBlockNum - i
		if i > 50 {
			return 0, fmt.Errorf("couldn't find block with transactions. Reached %d", blockNum)
		}
		var err error
		block, err = api.b.BlockByNumber(ctx, rpc.BlockNumber(blockNum))
		if err != nil {
			return 0, err
		}
	}
}

// RPCTransaction represents a transaction that will serialize to the RPC representation of a transaction
type RPCTransaction struct {
	BlockHash           *common.Hash      `json:"blockHash"`
	BlockNumber         *hexutil.Big      `json:"blockNumber"`
	From                common.Address    `json:"from"`
	Gas                 hexutil.Uint64    `json:"gas"`
	GasPrice            *hexutil.Big      `json:"gasPrice"`
	GasFeeCap           *hexutil.Big      `json:"maxFeePerGas,omitempty"`
	GasTipCap           *hexutil.Big      `json:"maxPriorityFeePerGas,omitempty"`
	MaxFeePerBlobGas    *hexutil.Big      `json:"maxFeePerBlobGas,omitempty"`
	Hash                common.Hash       `json:"hash"`
	Input               hexutil.Bytes     `json:"input"`
	Nonce               hexutil.Uint64    `json:"nonce"`
	To                  *common.Address   `json:"to"`
	TransactionIndex    *hexutil.Uint64   `json:"transactionIndex"`
	Value               *hexutil.Big      `json:"value"`
	Type                hexutil.Uint64    `json:"type"`
	Accesses            *types.AccessList `json:"accessList,omitempty"`
	ChainID             *hexutil.Big      `json:"chainId,omitempty"`
	BlobVersionedHashes []common.Hash     `json:"blobVersionedHashes,omitempty"`
	V                   *hexutil.Big      `json:"v"`
	R                   *hexutil.Big      `json:"r"`
	S                   *hexutil.Big      `json:"s"`
	YParity             *hexutil.Uint64   `json:"yParity,omitempty"`

	// Arbitrum fields:
	RequestId           *common.Hash    `json:"requestId,omitempty"`           // Contract SubmitRetryable Deposit
	TicketId            *common.Hash    `json:"ticketId,omitempty"`            // Retry
	MaxRefund           *hexutil.Big    `json:"maxRefund,omitempty"`           // Retry
	SubmissionFeeRefund *hexutil.Big    `json:"submissionFeeRefund,omitempty"` // Retry
	RefundTo            *common.Address `json:"refundTo,omitempty"`            // SubmitRetryable Retry
	L1BaseFee           *hexutil.Big    `json:"l1BaseFee,omitempty"`           // SubmitRetryable
	DepositValue        *hexutil.Big    `json:"depositValue,omitempty"`        // SubmitRetryable
	RetryTo             *common.Address `json:"retryTo,omitempty"`             // SubmitRetryable
	RetryValue          *hexutil.Big    `json:"retryValue,omitempty"`          // SubmitRetryable
	RetryData           *hexutil.Bytes  `json:"retryData,omitempty"`           // SubmitRetryable
	Beneficiary         *common.Address `json:"beneficiary,omitempty"`         // SubmitRetryable
	MaxSubmissionFee    *hexutil.Big    `json:"maxSubmissionFee,omitempty"`    // SubmitRetryable
}

// newRPCTransaction returns a transaction that will serialize to the RPC
// representation, with the given location metadata set (if available).
func newRPCTransaction(tx *types.Transaction, blockHash common.Hash, blockNumber uint64, blockTime uint64, index uint64, baseFee *big.Int, config *params.ChainConfig) *RPCTransaction {
	signer := types.MakeSigner(config, new(big.Int).SetUint64(blockNumber), blockTime)
	from, _ := types.Sender(signer, tx)
	v, r, s := tx.RawSignatureValues()
	result := &RPCTransaction{
		Type:     hexutil.Uint64(tx.Type()),
		From:     from,
		Gas:      hexutil.Uint64(tx.Gas()),
		GasPrice: (*hexutil.Big)(tx.GasPrice()),
		Hash:     tx.Hash(),
		Input:    hexutil.Bytes(tx.Data()),
		Nonce:    hexutil.Uint64(tx.Nonce()),
		To:       tx.To(),
		Value:    (*hexutil.Big)(tx.Value()),
		V:        (*hexutil.Big)(v),
		R:        (*hexutil.Big)(r),
		S:        (*hexutil.Big)(s),
	}
	if blockHash != (common.Hash{}) {
		result.BlockHash = &blockHash
		result.BlockNumber = (*hexutil.Big)(new(big.Int).SetUint64(blockNumber))
		result.TransactionIndex = (*hexutil.Uint64)(&index)
	}

	switch tx.Type() {
	case types.LegacyTxType:
		// if a legacy transaction has an EIP-155 chain id, include it explicitly
		if id := tx.ChainId(); id.Sign() != 0 {
			result.ChainID = (*hexutil.Big)(id)
		}

	case types.AccessListTxType:
		al := tx.AccessList()
		yparity := hexutil.Uint64(v.Sign())
		result.Accesses = &al
		result.ChainID = (*hexutil.Big)(tx.ChainId())
		result.YParity = &yparity

	case types.DynamicFeeTxType:
		al := tx.AccessList()
		yparity := hexutil.Uint64(v.Sign())
		result.Accesses = &al
		result.ChainID = (*hexutil.Big)(tx.ChainId())
		result.YParity = &yparity
		result.GasFeeCap = (*hexutil.Big)(tx.GasFeeCap())
		result.GasTipCap = (*hexutil.Big)(tx.GasTipCap())
		// if the transaction has been mined, compute the effective gas price
		if baseFee != nil && blockHash != (common.Hash{}) {
			// price = min(gasTipCap + baseFee, gasFeeCap)
			result.GasPrice = (*hexutil.Big)(effectiveGasPrice(tx, baseFee))
		} else {
			result.GasPrice = (*hexutil.Big)(tx.GasFeeCap())
		}

	case types.BlobTxType:
		al := tx.AccessList()
		yparity := hexutil.Uint64(v.Sign())
		result.Accesses = &al
		result.ChainID = (*hexutil.Big)(tx.ChainId())
		result.YParity = &yparity
		result.GasFeeCap = (*hexutil.Big)(tx.GasFeeCap())
		result.GasTipCap = (*hexutil.Big)(tx.GasTipCap())
		// if the transaction has been mined, compute the effective gas price
		if baseFee != nil && blockHash != (common.Hash{}) {
			result.GasPrice = (*hexutil.Big)(effectiveGasPrice(tx, baseFee))
		} else {
			result.GasPrice = (*hexutil.Big)(tx.GasFeeCap())
		}
		result.MaxFeePerBlobGas = (*hexutil.Big)(tx.BlobGasFeeCap())
		result.BlobVersionedHashes = tx.BlobHashes()
	}

	// Arbitrum: support arbitrum-specific transaction types
	switch inner := tx.GetInner().(type) {
	case *types.ArbitrumInternalTx:
		result.ChainID = (*hexutil.Big)(inner.ChainId)
	case *types.ArbitrumDepositTx:
		result.RequestId = &inner.L1RequestId
		result.ChainID = (*hexutil.Big)(inner.ChainId)
	case *types.ArbitrumContractTx:
		result.RequestId = &inner.RequestId
		result.GasFeeCap = (*hexutil.Big)(inner.GasFeeCap)
		result.ChainID = (*hexutil.Big)(inner.ChainId)
	case *types.ArbitrumRetryTx:
		result.TicketId = &inner.TicketId
		result.RefundTo = &inner.RefundTo
		result.GasFeeCap = (*hexutil.Big)(inner.GasFeeCap)
		result.ChainID = (*hexutil.Big)(inner.ChainId)
		result.MaxRefund = (*hexutil.Big)(inner.MaxRefund)
		result.SubmissionFeeRefund = (*hexutil.Big)(inner.SubmissionFeeRefund)
	case *types.ArbitrumSubmitRetryableTx:
		result.RequestId = &inner.RequestId
		result.L1BaseFee = (*hexutil.Big)(inner.L1BaseFee)
		result.DepositValue = (*hexutil.Big)(inner.DepositValue)
		result.RetryTo = inner.RetryTo
		result.RetryValue = (*hexutil.Big)(inner.RetryValue)
		result.RetryData = (*hexutil.Bytes)(&inner.RetryData)
		result.Beneficiary = &inner.Beneficiary
		result.RefundTo = &inner.FeeRefundAddr
		result.MaxSubmissionFee = (*hexutil.Big)(inner.MaxSubmissionFee)
		result.GasFeeCap = (*hexutil.Big)(inner.GasFeeCap)
		result.ChainID = (*hexutil.Big)(inner.ChainId)
	case *types.ArbitrumUnsignedTx:
		result.ChainID = (*hexutil.Big)(inner.ChainId)
	}
	return result
}

// effectiveGasPrice computes the transaction gas fee, based on the given basefee value.
//
//	price = min(gasTipCap + baseFee, gasFeeCap)
func effectiveGasPrice(tx *types.Transaction, baseFee *big.Int) *big.Int {
	fee := tx.GasTipCap()
	fee = fee.Add(fee, baseFee)
	if tx.GasFeeCapIntCmp(fee) < 0 {
		return tx.GasFeeCap()
	}
	return fee
}

// NewRPCPendingTransaction returns a pending transaction that will serialize to the RPC representation
func NewRPCPendingTransaction(tx *types.Transaction, current *types.Header, config *params.ChainConfig) *RPCTransaction {
	var (
		baseFee     *big.Int
		blockNumber = uint64(0)
		blockTime   = uint64(0)
	)
	if current != nil {
		baseFee = eip1559.CalcBaseFee(config, current)
		blockNumber = current.Number.Uint64()
		blockTime = current.Time
	}
	return newRPCTransaction(tx, common.Hash{}, blockNumber, blockTime, 0, baseFee, config)
}

// newRPCTransactionFromBlockIndex returns a transaction that will serialize to the RPC representation.
func newRPCTransactionFromBlockIndex(b *types.Block, index uint64, config *params.ChainConfig) *RPCTransaction {
	txs := b.Transactions()
	if index >= uint64(len(txs)) {
		return nil
	}
	return newRPCTransaction(txs[index], b.Hash(), b.NumberU64(), b.Time(), index, b.BaseFee(), config)
}

// newRPCRawTransactionFromBlockIndex returns the bytes of a transaction given a block and a transaction index.
func newRPCRawTransactionFromBlockIndex(b *types.Block, index uint64) hexutil.Bytes {
	txs := b.Transactions()
	if index >= uint64(len(txs)) {
		return nil
	}
	blob, _ := txs[index].MarshalBinary()
	return blob
}

// accessListResult returns an optional accesslist
// It's the result of the `debug_createAccessList` RPC call.
// It contains an error if the transaction itself failed.
type accessListResult struct {
	Accesslist *types.AccessList `json:"accessList"`
	Error      string            `json:"error,omitempty"`
	GasUsed    hexutil.Uint64    `json:"gasUsed"`
}

// CreateAccessList creates an EIP-2930 type AccessList for the given transaction.
// Reexec and BlockNrOrHash can be specified to create the accessList on top of a certain state.
func (api *BlockChainAPI) CreateAccessList(ctx context.Context, args TransactionArgs, blockNrOrHash *rpc.BlockNumberOrHash) (*accessListResult, error) {
	bNrOrHash := rpc.BlockNumberOrHashWithNumber(rpc.LatestBlockNumber)
	if blockNrOrHash != nil {
		bNrOrHash = *blockNrOrHash
	}
	acl, gasUsed, vmerr, err := AccessList(ctx, api.b, bNrOrHash, args)
	if err != nil {
		return nil, err
	}
	result := &accessListResult{Accesslist: &acl, GasUsed: hexutil.Uint64(gasUsed)}
	if vmerr != nil {
		result.Error = vmerr.Error()
	}
	return result, nil
}

// AccessList creates an access list for the given transaction.
// If the accesslist creation fails an error is returned.
// If the transaction itself fails, an vmErr is returned.
func AccessList(ctx context.Context, b Backend, blockNrOrHash rpc.BlockNumberOrHash, args TransactionArgs) (acl types.AccessList, gasUsed uint64, vmErr error, err error) {
	// Retrieve the execution context
	db, header, err := b.StateAndHeaderByNumberOrHash(ctx, blockNrOrHash)
	if db == nil || err != nil {
		return nil, 0, nil, err
	}

	// Ensure any missing fields are filled, extract the recipient and input data
	if err = args.setFeeDefaults(ctx, b, header); err != nil {
		return nil, 0, nil, err
	}
	if args.Nonce == nil {
		nonce := hexutil.Uint64(db.GetNonce(args.from()))
		args.Nonce = &nonce
	}
	blockCtx := core.NewEVMBlockContext(header, NewChainContext(ctx, b), nil)
	if err = args.CallDefaults(b.RPCGasCap(), blockCtx.BaseFee, b.ChainConfig().ChainID); err != nil {
		return nil, 0, nil, err
	}

	var to common.Address
	if args.To != nil {
		to = *args.To
	} else {
		to = crypto.CreateAddress(args.from(), uint64(*args.Nonce))
	}
	isPostMerge := header.Difficulty.Sign() == 0
	// Retrieve the precompiles since they don't need to be added to the access list
	precompiles := vm.ActivePrecompiles(b.ChainConfig().Rules(header.Number, isPostMerge, header.Time, types.DeserializeHeaderExtraInformation(header).ArbOSFormatVersion))

	// Create an initial tracer
	prevTracer := logger.NewAccessListTracer(nil, args.from(), to, precompiles)
	if args.AccessList != nil {
		prevTracer = logger.NewAccessListTracer(*args.AccessList, args.from(), to, precompiles)
	}
	for {
		if err := ctx.Err(); err != nil {
			return nil, 0, nil, err
		}
		// Retrieve the current access list to expand
		accessList := prevTracer.AccessList()
		log.Trace("Creating access list", "input", accessList)

		// Copy the original db so we don't modify it
		statedb := db.Copy()
		// Set the accesslist to the last al
		args.AccessList = &accessList
		msg := args.ToMessage(header.BaseFee, b.RPCGasCap(), header, statedb, core.MessageEthcallMode, true, true)

		// Apply the transaction with the access list tracer
		tracer := logger.NewAccessListTracer(accessList, args.from(), to, precompiles)
		config := vm.Config{Tracer: tracer.Hooks(), NoBaseFee: true}
		vmenv := b.GetEVM(ctx, statedb, header, &config, nil)
		// Lower the basefee to 0 to avoid breaking EVM
		// invariants (basefee < feecap).
		if msg.GasPrice.Sign() == 0 {
			vmenv.Context.BaseFeeInBlock = new(big.Int).Set(vmenv.Context.BaseFee)
			vmenv.Context.BaseFee = new(big.Int)
		}
		if msg.BlobGasFeeCap != nil && msg.BlobGasFeeCap.BitLen() == 0 {
			vmenv.Context.BlobBaseFee = new(big.Int)
		}
		vmenv.SetTxContext(core.NewEVMTxContext(msg))
		res, err := core.ApplyMessage(vmenv, msg, new(core.GasPool).AddGas(msg.GasLimit))
		if err != nil {
			return nil, 0, nil, fmt.Errorf("failed to apply transaction: %v err: %v", args.ToTransaction(types.LegacyTxType).Hash(), err)
		}
		if tracer.Equal(prevTracer) {
			return accessList, res.UsedGas, res.Err, nil
		}
		prevTracer = tracer
	}
}

// TransactionAPI exposes methods for reading and creating transaction data.
type TransactionAPI struct {
	b         Backend
	nonceLock *AddrLocker
	signer    types.Signer
}

// NewTransactionAPI creates a new RPC service with methods for interacting with transactions.
func NewTransactionAPI(b Backend, nonceLock *AddrLocker) *TransactionAPI {
	// The signer used by the API should always be the 'latest' known one because we expect
	// signers to be backwards-compatible with old transactions.
	signer := types.LatestSigner(b.ChainConfig())
	return &TransactionAPI{b, nonceLock, signer}
}

// GetBlockTransactionCountByNumber returns the number of transactions in the block with the given block number.
func (api *TransactionAPI) GetBlockTransactionCountByNumber(ctx context.Context, blockNr rpc.BlockNumber) *hexutil.Uint {
	if block, _ := api.b.BlockByNumber(ctx, blockNr); block != nil {
		n := hexutil.Uint(len(block.Transactions()))
		return &n
	}
	return nil
}

// GetBlockTransactionCountByHash returns the number of transactions in the block with the given hash.
func (api *TransactionAPI) GetBlockTransactionCountByHash(ctx context.Context, blockHash common.Hash) *hexutil.Uint {
	if block, _ := api.b.BlockByHash(ctx, blockHash); block != nil {
		n := hexutil.Uint(len(block.Transactions()))
		return &n
	}
	return nil
}

// GetTransactionByBlockNumberAndIndex returns the transaction for the given block number and index.
func (api *TransactionAPI) GetTransactionByBlockNumberAndIndex(ctx context.Context, blockNr rpc.BlockNumber, index hexutil.Uint) *RPCTransaction {
	if block, _ := api.b.BlockByNumber(ctx, blockNr); block != nil {
		return newRPCTransactionFromBlockIndex(block, uint64(index), api.b.ChainConfig())
	}
	return nil
}

// GetTransactionByBlockHashAndIndex returns the transaction for the given block hash and index.
func (api *TransactionAPI) GetTransactionByBlockHashAndIndex(ctx context.Context, blockHash common.Hash, index hexutil.Uint) *RPCTransaction {
	if block, _ := api.b.BlockByHash(ctx, blockHash); block != nil {
		return newRPCTransactionFromBlockIndex(block, uint64(index), api.b.ChainConfig())
	}
	return nil
}

// GetRawTransactionByBlockNumberAndIndex returns the bytes of the transaction for the given block number and index.
func (api *TransactionAPI) GetRawTransactionByBlockNumberAndIndex(ctx context.Context, blockNr rpc.BlockNumber, index hexutil.Uint) hexutil.Bytes {
	if block, _ := api.b.BlockByNumber(ctx, blockNr); block != nil {
		return newRPCRawTransactionFromBlockIndex(block, uint64(index))
	}
	return nil
}

// GetRawTransactionByBlockHashAndIndex returns the bytes of the transaction for the given block hash and index.
func (api *TransactionAPI) GetRawTransactionByBlockHashAndIndex(ctx context.Context, blockHash common.Hash, index hexutil.Uint) hexutil.Bytes {
	if block, _ := api.b.BlockByHash(ctx, blockHash); block != nil {
		return newRPCRawTransactionFromBlockIndex(block, uint64(index))
	}
	return nil
}

// GetTransactionCount returns the number of transactions the given address has sent for the given block number
func (api *TransactionAPI) GetTransactionCount(ctx context.Context, address common.Address, blockNrOrHash rpc.BlockNumberOrHash) (*hexutil.Uint64, error) {
	// Ask transaction pool for the nonce which includes pending transactions
	if blockNr, ok := blockNrOrHash.Number(); ok && blockNr == rpc.PendingBlockNumber {
		nonce, err := api.b.GetPoolNonce(ctx, address)
		if err != nil {
			return nil, err
		}
		return (*hexutil.Uint64)(&nonce), nil
	}
	// Resolve block number and use its state to ask for the nonce
	state, _, err := api.b.StateAndHeaderByNumberOrHash(ctx, blockNrOrHash)
	if state == nil || err != nil {
		if client := fallbackClientFor(api.b, err); client != nil {
			var res hexutil.Uint64
			err := client.CallContext(ctx, &res, "eth_getTransactionCount", address, blockNrOrHash)
			return &res, err
		}
		return nil, err
	}
	nonce := state.GetNonce(address)
	return (*hexutil.Uint64)(&nonce), state.Error()
}

// GetTransactionByHash returns the transaction for the given hash
func (api *TransactionAPI) GetTransactionByHash(ctx context.Context, hash common.Hash) (*RPCTransaction, error) {
	// Try to return an already finalized transaction
	found, tx, blockHash, blockNumber, index, err := api.b.GetTransaction(ctx, hash)
	if !found {
		// No finalized transaction, try to retrieve it from the pool
		if tx := api.b.GetPoolTransaction(hash); tx != nil {
			return NewRPCPendingTransaction(tx, api.b.CurrentHeader(), api.b.ChainConfig()), nil
		}
		if err == nil {
			return nil, nil
		}
		return nil, NewTxIndexingError()
	}
	header, err := api.b.HeaderByHash(ctx, blockHash)
	if err != nil {
		return nil, err
	}
	return newRPCTransaction(tx, blockHash, blockNumber, header.Time, index, header.BaseFee, api.b.ChainConfig()), nil
}

// GetRawTransactionByHash returns the bytes of the transaction for the given hash.
func (api *TransactionAPI) GetRawTransactionByHash(ctx context.Context, hash common.Hash) (hexutil.Bytes, error) {
	// Retrieve a finalized transaction, or a pooled otherwise
	found, tx, _, _, _, err := api.b.GetTransaction(ctx, hash)
	if !found {
		if tx = api.b.GetPoolTransaction(hash); tx != nil {
			return tx.MarshalBinary()
		}
		if err == nil {
			return nil, nil
		}
		return nil, NewTxIndexingError()
	}
	return tx.MarshalBinary()
}

// GetTransactionReceipt returns the transaction receipt for the given transaction hash.
func (api *TransactionAPI) GetTransactionReceipt(ctx context.Context, hash common.Hash) (map[string]interface{}, error) {
	found, tx, blockHash, blockNumber, index, err := api.b.GetTransaction(ctx, hash)
	if err != nil {
		return nil, NewTxIndexingError() // transaction is not fully indexed
	}
	if !found {
		return nil, nil // transaction is not existent or reachable
	}
	header, err := api.b.HeaderByHash(ctx, blockHash)
	if err != nil {
		return nil, err
	}
	receipts, err := api.b.GetReceipts(ctx, blockHash)
	if err != nil {
		return nil, err
	}
	if uint64(len(receipts)) <= index {
		return nil, nil
	}
	receipt := receipts[index]

	// Derive the sender.
	signer := types.MakeSigner(api.b.ChainConfig(), header.Number, header.Time)
	return marshalReceipt(ctx, receipt, blockHash, blockNumber, signer, tx, int(index), api.b)
}

// marshalReceipt marshals a transaction receipt into a JSON object.
func marshalReceipt(ctx context.Context, receipt *types.Receipt, blockHash common.Hash, blockNumber uint64, signer types.Signer, tx *types.Transaction, txIndex int, backend Backend) (map[string]interface{}, error) {
	from, _ := types.Sender(signer, tx)

	fields := map[string]interface{}{
		"blockHash":         blockHash,
		"blockNumber":       hexutil.Uint64(blockNumber),
		"transactionHash":   tx.Hash(),
		"transactionIndex":  hexutil.Uint64(txIndex),
		"from":              from,
		"to":                tx.To(),
		"gasUsed":           hexutil.Uint64(receipt.GasUsed),
		"cumulativeGasUsed": hexutil.Uint64(receipt.CumulativeGasUsed),
		"contractAddress":   nil,
		"logs":              receipt.Logs,
		"logsBloom":         receipt.Bloom,
		"type":              hexutil.Uint(tx.Type()),
		"effectiveGasPrice": (*hexutil.Big)(receipt.EffectiveGasPrice),
	}

	// Assign receipt status or post state.
	if len(receipt.PostState) > 0 && tx.Type() != types.ArbitrumLegacyTxType {
		fields["root"] = hexutil.Bytes(receipt.PostState)
	} else {
		fields["status"] = hexutil.Uint(receipt.Status)
	}
	if receipt.Logs == nil {
		fields["logs"] = []*types.Log{}
	}

	if tx.Type() == types.BlobTxType {
		fields["blobGasUsed"] = hexutil.Uint64(receipt.BlobGasUsed)
		fields["blobGasPrice"] = (*hexutil.Big)(receipt.BlobGasPrice)
	}

	// If the ContractAddress is 20 0x0 bytes, assume it is not a contract creation
	if receipt.ContractAddress != (common.Address{}) {
		fields["contractAddress"] = receipt.ContractAddress
	}
	if backend.ChainConfig().IsArbitrum() {
		fields["gasUsedForL1"] = hexutil.Uint64(receipt.GasUsedForL1)

		header, err := backend.HeaderByHash(ctx, blockHash)
		if err != nil {
			return nil, err
		}
		if backend.ChainConfig().IsArbitrumNitro(header.Number) {
			fields["effectiveGasPrice"] = hexutil.Uint64(header.BaseFee.Uint64())
			fields["l1BlockNumber"] = hexutil.Uint64(types.DeserializeHeaderExtraInformation(header).L1BlockNumber)
		} else {
			inner := tx.GetInner()
			arbTx, ok := inner.(*types.ArbitrumLegacyTxData)
			if !ok {
				log.Error("Expected transaction to contain arbitrum data", "txHash", tx.Hash())
			} else {
				fields["effectiveGasPrice"] = hexutil.Uint64(arbTx.EffectiveGasPrice)
				fields["l1BlockNumber"] = hexutil.Uint64(arbTx.L1BlockNumber)
			}
		}

		// If blockMetadata exists for the block containing this tx, then we will determine if it was timeboosted or not
		// and add that info to the receipt object
		blockMetadata, err := backend.BlockMetadataByNumber(blockNumber)
		if err != nil {
			return nil, err
		}
		if blockMetadata != nil {
			fields["timeboosted"], err = blockMetadata.IsTxTimeboosted(txIndex)
			if err != nil {
				log.Error("Error checking if a tx was timeboosted", "txIndex", txIndex, "txHash", tx.Hash(), "err", err)
			}
		}
	}
	return fields, nil
}

// sign is a helper function that signs a transaction with the private key of the given address.
func (api *TransactionAPI) sign(addr common.Address, tx *types.Transaction) (*types.Transaction, error) {
	// Look up the wallet containing the requested signer
	account := accounts.Account{Address: addr}

	wallet, err := api.b.AccountManager().Find(account)
	if err != nil {
		return nil, err
	}
	// Request the wallet to sign the transaction
	return wallet.SignTx(account, tx, api.b.ChainConfig().ChainID)
}

// SubmitTransaction is a helper function that submits tx to txPool and logs a message.
func SubmitTransaction(ctx context.Context, b Backend, tx *types.Transaction) (common.Hash, error) {
	// If the transaction fee cap is already specified, ensure the
	// fee of the given transaction is _reasonable_.
	if err := checkTxFee(tx.GasPrice(), tx.Gas(), b.RPCTxFeeCap()); err != nil {
		return common.Hash{}, err
	}
	if !b.UnprotectedAllowed() && !tx.Protected() {
		// Ensure only eip155 signed transactions are submitted if EIP155Required is set.
		return common.Hash{}, errors.New("only replay-protected (EIP-155) transactions allowed over RPC")
	}
	if err := b.SendTx(ctx, tx); err != nil {
		return common.Hash{}, err
	}
	// Print a log with full tx details for manual investigations and interventions
	head := b.CurrentBlock()
	signer := types.MakeSigner(b.ChainConfig(), head.Number, head.Time)
	from, err := types.Sender(signer, tx)
	if err != nil {
		return common.Hash{}, err
	}

	if tx.To() == nil {
		addr := crypto.CreateAddress(from, tx.Nonce())
		log.Info("Submitted contract creation", "hash", tx.Hash().Hex(), "from", from, "nonce", tx.Nonce(), "contract", addr.Hex(), "value", tx.Value())
	} else {
		log.Info("Submitted transaction", "hash", tx.Hash().Hex(), "from", from, "nonce", tx.Nonce(), "recipient", tx.To(), "value", tx.Value())
	}
	return tx.Hash(), nil
}

// SendTransaction creates a transaction for the given argument, sign it and submit it to the
// transaction pool.
func (api *TransactionAPI) SendTransaction(ctx context.Context, args TransactionArgs) (common.Hash, error) {
	// Look up the wallet containing the requested signer
	account := accounts.Account{Address: args.from()}

	wallet, err := api.b.AccountManager().Find(account)
	if err != nil {
		return common.Hash{}, err
	}

	if args.Nonce == nil {
		// Hold the mutex around signing to prevent concurrent assignment of
		// the same nonce to multiple accounts.
		api.nonceLock.LockAddr(args.from())
		defer api.nonceLock.UnlockAddr(args.from())
	}
	if args.IsEIP4844() {
		return common.Hash{}, errBlobTxNotSupported
	}

	// Set some sanity defaults and terminate on failure
	if err := args.setDefaults(ctx, api.b, false); err != nil {
		return common.Hash{}, err
	}
	// Assemble the transaction and sign with the wallet
	tx := args.ToTransaction(types.LegacyTxType)

	signed, err := wallet.SignTx(account, tx, api.b.ChainConfig().ChainID)
	if err != nil {
		return common.Hash{}, err
	}
	return SubmitTransaction(ctx, api.b, signed)
}

// FillTransaction fills the defaults (nonce, gas, gasPrice or 1559 fields)
// on a given unsigned transaction, and returns it to the caller for further
// processing (signing + broadcast).
func (api *TransactionAPI) FillTransaction(ctx context.Context, args TransactionArgs) (*SignTransactionResult, error) {
	args.blobSidecarAllowed = true

	// Set some sanity defaults and terminate on failure
	if err := args.setDefaults(ctx, api.b, false); err != nil {
		return nil, err
	}
	// Assemble the transaction and obtain rlp
	tx := args.ToTransaction(types.LegacyTxType)
	data, err := tx.MarshalBinary()
	if err != nil {
		return nil, err
	}
	return &SignTransactionResult{data, tx}, nil
}

// SendRawTransaction will add the signed transaction to the transaction pool.
// The sender is responsible for signing the transaction and using the correct nonce.
func (api *TransactionAPI) SendRawTransaction(ctx context.Context, input hexutil.Bytes) (common.Hash, error) {
	tx := new(types.Transaction)
	if err := tx.UnmarshalBinary(input); err != nil {
		return common.Hash{}, err
	}
	return SubmitTransaction(ctx, api.b, tx)
}

// Sign calculates an ECDSA signature for:
// keccak256("\x19Ethereum Signed Message:\n" + len(message) + message).
//
// Note, the produced signature conforms to the secp256k1 curve R, S and V values,
// where the V value will be 27 or 28 for legacy reasons.
//
// The account associated with addr must be unlocked.
//
// https://github.com/ethereum/wiki/wiki/JSON-RPC#eth_sign
func (api *TransactionAPI) Sign(addr common.Address, data hexutil.Bytes) (hexutil.Bytes, error) {
	// Look up the wallet containing the requested signer
	account := accounts.Account{Address: addr}

	wallet, err := api.b.AccountManager().Find(account)
	if err != nil {
		return nil, err
	}
	// Sign the requested hash with the wallet
	signature, err := wallet.SignText(account, data)
	if err == nil {
		signature[64] += 27 // Transform V from 0/1 to 27/28 according to the yellow paper
	}
	return signature, err
}

// SignTransactionResult represents a RLP encoded signed transaction.
type SignTransactionResult struct {
	Raw hexutil.Bytes      `json:"raw"`
	Tx  *types.Transaction `json:"tx"`
}

// SignTransaction will sign the given transaction with the from account.
// The node needs to have the private key of the account corresponding with
// the given from address and it needs to be unlocked.
func (api *TransactionAPI) SignTransaction(ctx context.Context, args TransactionArgs) (*SignTransactionResult, error) {
	args.blobSidecarAllowed = true

	if args.Gas == nil {
		return nil, errors.New("gas not specified")
	}
	if args.GasPrice == nil && (args.MaxPriorityFeePerGas == nil || args.MaxFeePerGas == nil) {
		return nil, errors.New("missing gasPrice or maxFeePerGas/maxPriorityFeePerGas")
	}
	if args.Nonce == nil {
		return nil, errors.New("nonce not specified")
	}
	if err := args.setDefaults(ctx, api.b, false); err != nil {
		return nil, err
	}
	// Before actually sign the transaction, ensure the transaction fee is reasonable.
	tx := args.ToTransaction(types.LegacyTxType)
	if err := checkTxFee(tx.GasPrice(), tx.Gas(), api.b.RPCTxFeeCap()); err != nil {
		return nil, err
	}
	signed, err := api.sign(args.from(), tx)
	if err != nil {
		return nil, err
	}
	// If the transaction-to-sign was a blob transaction, then the signed one
	// no longer retains the blobs, only the blob hashes. In this step, we need
	// to put back the blob(s).
	if args.IsEIP4844() {
		signed = signed.WithBlobTxSidecar(&types.BlobTxSidecar{
			Blobs:       args.Blobs,
			Commitments: args.Commitments,
			Proofs:      args.Proofs,
		})
	}
	data, err := signed.MarshalBinary()
	if err != nil {
		return nil, err
	}
	return &SignTransactionResult{data, signed}, nil
}

// PendingTransactions returns the transactions that are in the transaction pool
// and have a from address that is one of the accounts this node manages.
func (api *TransactionAPI) PendingTransactions() ([]*RPCTransaction, error) {
	pending, err := api.b.GetPoolTransactions()
	if err != nil {
		return nil, err
	}
	accounts := make(map[common.Address]struct{})
	for _, wallet := range api.b.AccountManager().Wallets() {
		for _, account := range wallet.Accounts() {
			accounts[account.Address] = struct{}{}
		}
	}
	curHeader := api.b.CurrentHeader()
	transactions := make([]*RPCTransaction, 0, len(pending))
	for _, tx := range pending {
		from, _ := types.Sender(api.signer, tx)
		if _, exists := accounts[from]; exists {
			transactions = append(transactions, NewRPCPendingTransaction(tx, curHeader, api.b.ChainConfig()))
		}
	}
	return transactions, nil
}

// Resend accepts an existing transaction and a new gas price and limit. It will remove
// the given transaction from the pool and reinsert it with the new gas price and limit.
func (api *TransactionAPI) Resend(ctx context.Context, sendArgs TransactionArgs, gasPrice *hexutil.Big, gasLimit *hexutil.Uint64) (common.Hash, error) {
	if sendArgs.Nonce == nil {
		return common.Hash{}, errors.New("missing transaction nonce in transaction spec")
	}
	if err := sendArgs.setDefaults(ctx, api.b, false); err != nil {
		return common.Hash{}, err
	}
	matchTx := sendArgs.ToTransaction(types.LegacyTxType)

	// Before replacing the old transaction, ensure the _new_ transaction fee is reasonable.
	price := matchTx.GasPrice()
	if gasPrice != nil {
		price = gasPrice.ToInt()
	}
	gas := matchTx.Gas()
	if gasLimit != nil {
		gas = uint64(*gasLimit)
	}
	if err := checkTxFee(price, gas, api.b.RPCTxFeeCap()); err != nil {
		return common.Hash{}, err
	}
	// Iterate the pending list for replacement
	pending, err := api.b.GetPoolTransactions()
	if err != nil {
		return common.Hash{}, err
	}
	for _, p := range pending {
		wantSigHash := api.signer.Hash(matchTx)
		pFrom, err := types.Sender(api.signer, p)
		if err == nil && pFrom == sendArgs.from() && api.signer.Hash(p) == wantSigHash {
			// Match. Re-sign and send the transaction.
			if gasPrice != nil && (*big.Int)(gasPrice).Sign() != 0 {
				sendArgs.GasPrice = gasPrice
			}
			if gasLimit != nil && *gasLimit != 0 {
				sendArgs.Gas = gasLimit
			}
			signedTx, err := api.sign(sendArgs.from(), sendArgs.ToTransaction(types.LegacyTxType))
			if err != nil {
				return common.Hash{}, err
			}
			if err = api.b.SendTx(ctx, signedTx); err != nil {
				return common.Hash{}, err
			}
			return signedTx.Hash(), nil
		}
	}
	return common.Hash{}, fmt.Errorf("transaction %#x not found", matchTx.Hash())
}

// DebugAPI is the collection of Ethereum APIs exposed over the debugging
// namespace.
type DebugAPI struct {
	b Backend
}

// NewDebugAPI creates a new instance of DebugAPI.
func NewDebugAPI(b Backend) *DebugAPI {
	return &DebugAPI{b: b}
}

// GetRawHeader retrieves the RLP encoding for a single header.
func (api *DebugAPI) GetRawHeader(ctx context.Context, blockNrOrHash rpc.BlockNumberOrHash) (hexutil.Bytes, error) {
	var hash common.Hash
	if h, ok := blockNrOrHash.Hash(); ok {
		hash = h
	} else {
		block, err := api.b.BlockByNumberOrHash(ctx, blockNrOrHash)
		if err != nil {
			return nil, err
		}
		hash = block.Hash()
	}
	header, _ := api.b.HeaderByHash(ctx, hash)
	if header == nil {
		return nil, fmt.Errorf("header #%d not found", hash)
	}
	return rlp.EncodeToBytes(header)
}

// GetRawBlock retrieves the RLP encoded for a single block.
func (api *DebugAPI) GetRawBlock(ctx context.Context, blockNrOrHash rpc.BlockNumberOrHash) (hexutil.Bytes, error) {
	var hash common.Hash
	if h, ok := blockNrOrHash.Hash(); ok {
		hash = h
	} else {
		block, err := api.b.BlockByNumberOrHash(ctx, blockNrOrHash)
		if err != nil {
			return nil, err
		}
		hash = block.Hash()
	}
	block, _ := api.b.BlockByHash(ctx, hash)
	if block == nil {
		return nil, fmt.Errorf("block #%d not found", hash)
	}
	return rlp.EncodeToBytes(block)
}

// GetRawReceipts retrieves the binary-encoded receipts of a single block.
func (api *DebugAPI) GetRawReceipts(ctx context.Context, blockNrOrHash rpc.BlockNumberOrHash) ([]hexutil.Bytes, error) {
	var hash common.Hash
	if h, ok := blockNrOrHash.Hash(); ok {
		hash = h
	} else {
		block, err := api.b.BlockByNumberOrHash(ctx, blockNrOrHash)
		if err != nil {
			return nil, err
		}
		hash = block.Hash()
	}
	receipts, err := api.b.GetReceipts(ctx, hash)
	if err != nil {
		return nil, err
	}
	result := make([]hexutil.Bytes, len(receipts))
	for i, receipt := range receipts {
		b, err := receipt.MarshalBinary()
		if err != nil {
			return nil, err
		}
		result[i] = b
	}
	return result, nil
}

// GetRawTransaction returns the bytes of the transaction for the given hash.
func (api *DebugAPI) GetRawTransaction(ctx context.Context, hash common.Hash) (hexutil.Bytes, error) {
	// Retrieve a finalized transaction, or a pooled otherwise
	found, tx, _, _, _, err := api.b.GetTransaction(ctx, hash)
	if !found {
		if tx = api.b.GetPoolTransaction(hash); tx != nil {
			return tx.MarshalBinary()
		}
		if err == nil {
			return nil, nil
		}
		return nil, NewTxIndexingError()
	}
	return tx.MarshalBinary()
}

// PrintBlock retrieves a block and returns its pretty printed form.
func (api *DebugAPI) PrintBlock(ctx context.Context, number uint64) (string, error) {
	block, _ := api.b.BlockByNumber(ctx, rpc.BlockNumber(number))
	if block == nil {
		return "", fmt.Errorf("block #%d not found", number)
	}
	return spew.Sdump(block), nil
}

// ChaindbProperty returns leveldb properties of the key-value database.
func (api *DebugAPI) ChaindbProperty() (string, error) {
	return api.b.ChainDb().Stat()
}

// ChaindbCompact flattens the entire key-value database into a single level,
// removing all unused slots and merging all keys.
func (api *DebugAPI) ChaindbCompact() error {
	cstart := time.Now()
	for b := 0; b <= 255; b++ {
		var (
			start = []byte{byte(b)}
			end   = []byte{byte(b + 1)}
		)
		if b == 255 {
			end = nil
		}
		log.Info("Compacting database", "range", fmt.Sprintf("%#X-%#X", start, end), "elapsed", common.PrettyDuration(time.Since(cstart)))
		if err := api.b.ChainDb().Compact(start, end); err != nil {
			log.Error("Database compaction failed", "err", err)
			return err
		}
	}
	return nil
}

// SetHead rewinds the head of the blockchain to a previous block.
func (api *DebugAPI) SetHead(number hexutil.Uint64) {
	api.b.SetHead(uint64(number))
}

// NetAPI offers network related RPC methods
type NetAPI struct {
	net            *p2p.Server
	networkVersion uint64
}

// NewNetAPI creates a new net API instance.
func NewNetAPI(net *p2p.Server, networkVersion uint64) *NetAPI {
	return &NetAPI{net, networkVersion}
}

// Listening returns an indication if the node is listening for network connections.
func (api *NetAPI) Listening() bool {
	return true // always listening
}

// PeerCount returns the number of connected peers
func (api *NetAPI) PeerCount() hexutil.Uint {
	return hexutil.Uint(api.net.PeerCount())
}

// Version returns the current ethereum protocol version.
func (api *NetAPI) Version() string {
	return fmt.Sprintf("%d", api.networkVersion)
}

func CheckTxFee(gasPrice *big.Int, gas uint64, cap float64) error {
	return checkTxFee(gasPrice, gas, cap)
}

// checkTxFee is an internal function used to check whether the fee of
// the given transaction is _reasonable_(under the cap).
func checkTxFee(gasPrice *big.Int, gas uint64, cap float64) error {
	// Short circuit if there is no cap for transaction fee at all.
	if cap == 0 {
		return nil
	}
	feeEth := new(big.Float).Quo(new(big.Float).SetInt(new(big.Int).Mul(gasPrice, new(big.Int).SetUint64(gas))), new(big.Float).SetInt(big.NewInt(params.Ether)))
	feeFloat, _ := feeEth.Float64()
	if feeFloat > cap {
		return fmt.Errorf("tx fee (%.2f ether) exceeds the configured cap (%.2f ether)", feeFloat, cap)
	}
	return nil
}<|MERGE_RESOLUTION|>--- conflicted
+++ resolved
@@ -849,13 +849,8 @@
 	if blockOverrides != nil {
 		blockOverrides.Apply(&blockCtx)
 	}
-<<<<<<< HEAD
 	rules := b.ChainConfig().Rules(blockCtx.BlockNumber, blockCtx.Random != nil, blockCtx.Time, blockCtx.ArbOSVersion)
-	precompiles := maps.Clone(vm.ActivePrecompiledContracts(rules))
-=======
-	rules := b.ChainConfig().Rules(blockCtx.BlockNumber, blockCtx.Random != nil, blockCtx.Time)
 	precompiles := vm.ActivePrecompiledContracts(rules)
->>>>>>> 2cd25fdd
 	if err := overrides.Apply(state, precompiles); err != nil {
 		return nil, err
 	}
