--- conflicted
+++ resolved
@@ -964,9 +964,6 @@
 	}
 }
 
-<<<<<<< HEAD
-func DoCall(ctx context.Context, b Backend, args TransactionArgs, blockNrOrHash rpc.BlockNumberOrHash, overrides *StateOverride, timeout time.Duration, globalGasCap uint64, runMode core.MessageRunMode) (*core.ExecutionResult, error) {
-=======
 // ChainContextBackend provides methods required to implement ChainContext.
 type ChainContextBackend interface {
 	Engine() consensus.Engine
@@ -999,8 +996,7 @@
 	return header
 }
 
-func DoCall(ctx context.Context, b Backend, args TransactionArgs, blockNrOrHash rpc.BlockNumberOrHash, overrides *StateOverride, blockOverrides *BlockOverrides, timeout time.Duration, globalGasCap uint64) (*core.ExecutionResult, error) {
->>>>>>> e501b3b0
+func DoCall(ctx context.Context, b Backend, args TransactionArgs, blockNrOrHash rpc.BlockNumberOrHash, overrides *StateOverride, blockOverrides *BlockOverrides, timeout time.Duration, globalGasCap uint64, runMode core.MessageRunMode) (*core.ExecutionResult, error) {
 	defer func(start time.Time) { log.Debug("Executing EVM call finished", "runtime", time.Since(start)) }(time.Now())
 
 	state, header, err := b.StateAndHeaderByNumberOrHash(ctx, blockNrOrHash)
@@ -1027,7 +1023,6 @@
 	if err != nil {
 		return nil, err
 	}
-<<<<<<< HEAD
 
 	// Arbitrum: support NodeInterface.sol by swapping out the message if needed
 	var res *core.ExecutionResult
@@ -1036,14 +1031,9 @@
 		return res, err
 	}
 
-	evm, vmError, err := b.GetEVM(ctx, msg, state, header, &vm.Config{NoBaseFee: true})
-	if err != nil {
-		return nil, err
-=======
 	blockCtx := core.NewEVMBlockContext(header, NewChainContext(ctx, b), nil)
 	if blockOverrides != nil {
 		blockOverrides.Apply(&blockCtx)
->>>>>>> e501b3b0
 	}
 	evm, vmError := b.GetEVM(ctx, msg, state, header, &vm.Config{NoBaseFee: true}, &blockCtx)
 
@@ -1073,10 +1063,7 @@
 	scheduled := result.ScheduledTxes
 	for runMode == core.MessageGasEstimationMode && len(scheduled) > 0 {
 		// make a new EVM for the scheduled Tx (an EVM must never be reused)
-		evm, vmError, err := b.GetEVM(ctx, msg, state, header, &vm.Config{NoBaseFee: true})
-		if err != nil {
-			return nil, err
-		}
+		evm, vmError := b.GetEVM(ctx, msg, state, header, &vm.Config{NoBaseFee: true}, &blockCtx)
 		go func() {
 			<-ctx.Done()
 			evm.Cancel()
@@ -1147,13 +1134,8 @@
 //
 // Note, this function doesn't make and changes in the state/blockchain and is
 // useful to execute and retrieve values.
-<<<<<<< HEAD
-func (s *BlockChainAPI) Call(ctx context.Context, args TransactionArgs, blockNrOrHash rpc.BlockNumberOrHash, overrides *StateOverride) (hexutil.Bytes, error) {
-	result, err := DoCall(ctx, s.b, args, blockNrOrHash, overrides, s.b.RPCEVMTimeout(), s.b.RPCGasCap(), core.MessageEthcallMode)
-=======
 func (s *BlockChainAPI) Call(ctx context.Context, args TransactionArgs, blockNrOrHash rpc.BlockNumberOrHash, overrides *StateOverride, blockOverrides *BlockOverrides) (hexutil.Bytes, error) {
-	result, err := DoCall(ctx, s.b, args, blockNrOrHash, overrides, blockOverrides, s.b.RPCEVMTimeout(), s.b.RPCGasCap())
->>>>>>> e501b3b0
+	result, err := DoCall(ctx, s.b, args, blockNrOrHash, overrides, blockOverrides, s.b.RPCEVMTimeout(), s.b.RPCGasCap(), core.MessageEthcallMode)
 	if err != nil {
 		if client := fallbackClientFor(s.b, err); client != nil {
 			var res hexutil.Bytes
@@ -1257,11 +1239,7 @@
 	executable := func(gas uint64) (bool, *core.ExecutionResult, error) {
 		args.Gas = (*hexutil.Uint64)(&gas)
 
-<<<<<<< HEAD
-		result, err := DoCall(ctx, b, args, blockNrOrHash, nil, 0, vanillaGasCap, core.MessageGasEstimationMode)
-=======
-		result, err := DoCall(ctx, b, args, blockNrOrHash, nil, nil, 0, gasCap)
->>>>>>> e501b3b0
+		result, err := DoCall(ctx, b, args, blockNrOrHash, nil, nil, 0, vanillaGasCap, core.MessageGasEstimationMode)
 		if err != nil {
 			if errors.Is(err, core.ErrIntrinsicGas) {
 				return true, nil, nil // Special case, raise gas limit
