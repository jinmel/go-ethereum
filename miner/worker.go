// Copyright 2015 The go-ethereum Authors
// This file is part of the go-ethereum library.
//
// The go-ethereum library is free software: you can redistribute it and/or modify
// it under the terms of the GNU Lesser General Public License as published by
// the Free Software Foundation, either version 3 of the License, or
// (at your option) any later version.
//
// The go-ethereum library is distributed in the hope that it will be useful,
// but WITHOUT ANY WARRANTY; without even the implied warranty of
// MERCHANTABILITY or FITNESS FOR A PARTICULAR PURPOSE. See the
// GNU Lesser General Public License for more details.
//
// You should have received a copy of the GNU Lesser General Public License
// along with the go-ethereum library. If not, see <http://www.gnu.org/licenses/>.

package miner

import (
	"errors"
	"fmt"
	"math/big"
	"sync"
	"sync/atomic"
	"time"

	"github.com/ethereum/go-ethereum/common"
	"github.com/ethereum/go-ethereum/consensus"
	"github.com/ethereum/go-ethereum/consensus/misc/eip1559"
	"github.com/ethereum/go-ethereum/consensus/misc/eip4844"
	"github.com/ethereum/go-ethereum/core"
	"github.com/ethereum/go-ethereum/core/state"
	"github.com/ethereum/go-ethereum/core/txpool"
	"github.com/ethereum/go-ethereum/core/types"
	"github.com/ethereum/go-ethereum/event"
	"github.com/ethereum/go-ethereum/log"
	"github.com/ethereum/go-ethereum/params"
	"github.com/ethereum/go-ethereum/trie"
)

const (
	// resultQueueSize is the size of channel listening to sealing result.
	resultQueueSize = 10

	// txChanSize is the size of channel listening to NewTxsEvent.
	// The number is referenced from the size of tx pool.
	txChanSize = 4096

	// chainHeadChanSize is the size of channel listening to ChainHeadEvent.
	chainHeadChanSize = 10

	// resubmitAdjustChanSize is the size of resubmitting interval adjustment channel.
	resubmitAdjustChanSize = 10

	// minRecommitInterval is the minimal time interval to recreate the sealing block with
	// any newly arrived transactions.
	minRecommitInterval = 1 * time.Second

	// maxRecommitInterval is the maximum time interval to recreate the sealing block with
	// any newly arrived transactions.
	maxRecommitInterval = 15 * time.Second

	// intervalAdjustRatio is the impact a single interval adjustment has on sealing work
	// resubmitting interval.
	intervalAdjustRatio = 0.1

	// intervalAdjustBias is applied during the new resubmit interval calculation in favor of
	// increasing upper limit or decreasing lower limit so that the limit can be reachable.
	intervalAdjustBias = 200 * 1000.0 * 1000.0

	// staleThreshold is the maximum depth of the acceptable stale block.
	staleThreshold = 7
)

var (
	errBlockInterruptedByNewHead  = errors.New("new head arrived while building block")
	errBlockInterruptedByRecommit = errors.New("recommit interrupt while building block")
	errBlockInterruptedByTimeout  = errors.New("timeout while building block")
)

// environment is the worker's current environment and holds all
// information of the sealing block generation.
type environment struct {
	signer   types.Signer
	state    *state.StateDB // apply state changes here
	tcount   int            // tx count in cycle
	gasPool  *core.GasPool  // available gas used to pack transactions
	coinbase common.Address

	header   *types.Header
	txs      []*types.Transaction
	receipts []*types.Receipt
	sidecars []*types.BlobTxSidecar
	blobs    int
}

// copy creates a deep copy of environment.
func (env *environment) copy() *environment {
	cpy := &environment{
		signer:   env.signer,
		state:    env.state.Copy(),
		tcount:   env.tcount,
		coinbase: env.coinbase,
		header:   types.CopyHeader(env.header),
		receipts: copyReceipts(env.receipts),
	}
	if env.gasPool != nil {
		gasPool := *env.gasPool
		cpy.gasPool = &gasPool
	}
	cpy.txs = make([]*types.Transaction, len(env.txs))
	copy(cpy.txs, env.txs)

	cpy.sidecars = make([]*types.BlobTxSidecar, len(env.sidecars))
	copy(cpy.sidecars, env.sidecars)

	return cpy
}

// discard terminates the background prefetcher go-routine. It should
// always be called for all created environment instances otherwise
// the go-routine leak can happen.
func (env *environment) discard() {
	if env.state == nil {
		return
	}
	env.state.StopPrefetcher()
}

// task contains all information for consensus engine sealing and result submitting.
type task struct {
	receipts  []*types.Receipt
	state     *state.StateDB
	block     *types.Block
	createdAt time.Time
}

const (
	commitInterruptNone int32 = iota
	commitInterruptNewHead
	commitInterruptResubmit
	commitInterruptTimeout
)

// newWorkReq represents a request for new sealing work submitting with relative interrupt notifier.
type newWorkReq struct {
	interrupt *atomic.Int32
	timestamp int64
}

// newPayloadResult is the result of payload generation.
type newPayloadResult struct {
	err      error
	block    *types.Block
	fees     *big.Int               // total block fees
	sidecars []*types.BlobTxSidecar // collected blobs of blob transactions
}

// getWorkReq represents a request for getting a new sealing work with provided parameters.
type getWorkReq struct {
	params *generateParams
	result chan *newPayloadResult // non-blocking channel
}

// intervalAdjust represents a resubmitting interval adjustment.
type intervalAdjust struct {
	ratio float64
	inc   bool
}

// worker is the main object which takes care of submitting new work to consensus engine
// and gathering the sealing result.
type worker struct {
	config      *Config
	chainConfig *params.ChainConfig
	engine      consensus.Engine
	eth         Backend
	chain       *core.BlockChain

	// Feeds
	pendingLogsFeed event.Feed

	// Subscriptions
	mux          *event.TypeMux
	txsCh        chan core.NewTxsEvent
	txsSub       event.Subscription
	chainHeadCh  chan core.ChainHeadEvent
	chainHeadSub event.Subscription

	// Channels
	newWorkCh          chan *newWorkReq
	getWorkCh          chan *getWorkReq
	taskCh             chan *task
	resultCh           chan *types.Block
	startCh            chan struct{}
	exitCh             chan struct{}
	resubmitIntervalCh chan time.Duration
	resubmitAdjustCh   chan *intervalAdjust

	wg sync.WaitGroup

	current *environment // An environment for current running cycle.

	mu       sync.RWMutex // The lock used to protect the coinbase and extra fields
	coinbase common.Address
	extra    []byte

	pendingMu    sync.RWMutex
	pendingTasks map[common.Hash]*task

	snapshotMu       sync.RWMutex // The lock used to protect the snapshots below
	snapshotBlock    *types.Block
	snapshotReceipts types.Receipts
	snapshotState    *state.StateDB

	// atomic status counters
	running atomic.Bool  // The indicator whether the consensus engine is running or not.
	newTxs  atomic.Int32 // New arrival transaction count since last sealing work submitting.
	syncing atomic.Bool  // The indicator whether the node is still syncing.

	// newpayloadTimeout is the maximum timeout allowance for creating payload.
	// The default value is 2 seconds but node operator can set it to arbitrary
	// large value. A large timeout allowance may cause Geth to fail creating
	// a non-empty payload within the specified time and eventually miss the slot
	// in case there are some computation expensive transactions in txpool.
	newpayloadTimeout time.Duration

	// recommit is the time interval to re-create sealing work or to re-build
	// payload in proof-of-stake stage.
	recommit time.Duration

	// External functions
	isLocalBlock func(header *types.Header) bool // Function used to determine whether the specified block is mined by local miner.

	// Test hooks
	newTaskHook  func(*task)                        // Method to call upon receiving a new sealing task.
	skipSealHook func(*task) bool                   // Method to decide whether skipping the sealing.
	fullTaskHook func()                             // Method to call before pushing the full sealing task.
	resubmitHook func(time.Duration, time.Duration) // Method to call upon updating resubmitting interval.
}

func newWorker(config *Config, chainConfig *params.ChainConfig, engine consensus.Engine, eth Backend, mux *event.TypeMux, isLocalBlock func(header *types.Header) bool, init bool) *worker {
	worker := &worker{
		config:             config,
		chainConfig:        chainConfig,
		engine:             engine,
		eth:                eth,
		chain:              eth.BlockChain(),
		mux:                mux,
		isLocalBlock:       isLocalBlock,
		coinbase:           config.Etherbase,
		extra:              config.ExtraData,
		pendingTasks:       make(map[common.Hash]*task),
		txsCh:              make(chan core.NewTxsEvent, txChanSize),
		chainHeadCh:        make(chan core.ChainHeadEvent, chainHeadChanSize),
		newWorkCh:          make(chan *newWorkReq),
		getWorkCh:          make(chan *getWorkReq),
		taskCh:             make(chan *task),
		resultCh:           make(chan *types.Block, resultQueueSize),
		startCh:            make(chan struct{}, 1),
		exitCh:             make(chan struct{}),
		resubmitIntervalCh: make(chan time.Duration),
		resubmitAdjustCh:   make(chan *intervalAdjust, resubmitAdjustChanSize),
	}
	// Subscribe NewTxsEvent for tx pool
	worker.txsSub = eth.TxPool().SubscribeNewTxsEvent(worker.txsCh)
	// Subscribe events for blockchain
	worker.chainHeadSub = eth.BlockChain().SubscribeChainHeadEvent(worker.chainHeadCh)

	// Sanitize recommit interval if the user-specified one is too short.
	recommit := worker.config.Recommit
	if recommit < minRecommitInterval {
		log.Warn("Sanitizing miner recommit interval", "provided", recommit, "updated", minRecommitInterval)
		recommit = minRecommitInterval
	}
	worker.recommit = recommit

	// Sanitize the timeout config for creating payload.
	newpayloadTimeout := worker.config.NewPayloadTimeout
	if newpayloadTimeout == 0 {
		log.Warn("Sanitizing new payload timeout to default", "provided", newpayloadTimeout, "updated", DefaultConfig.NewPayloadTimeout)
		newpayloadTimeout = DefaultConfig.NewPayloadTimeout
	}
	if newpayloadTimeout < time.Millisecond*100 {
		log.Warn("Low payload timeout may cause high amount of non-full blocks", "provided", newpayloadTimeout, "default", DefaultConfig.NewPayloadTimeout)
	}
	worker.newpayloadTimeout = newpayloadTimeout

	worker.wg.Add(4)
	go worker.mainLoop()
	go worker.newWorkLoop(recommit)
	go worker.resultLoop()
	go worker.taskLoop()

	// Submit first work to initialize pending state.
	if init {
		worker.startCh <- struct{}{}
	}
	return worker
}

// setEtherbase sets the etherbase used to initialize the block coinbase field.
func (w *worker) setEtherbase(addr common.Address) {
	w.mu.Lock()
	defer w.mu.Unlock()
	w.coinbase = addr
}

// etherbase retrieves the configured etherbase address.
func (w *worker) etherbase() common.Address {
	w.mu.RLock()
	defer w.mu.RUnlock()
	return w.coinbase
}

func (w *worker) setGasCeil(ceil uint64) {
	w.mu.Lock()
	defer w.mu.Unlock()
	w.config.GasCeil = ceil
}

// setExtra sets the content used to initialize the block extra field.
func (w *worker) setExtra(extra []byte) {
	w.mu.Lock()
	defer w.mu.Unlock()
	w.extra = extra
}

// setRecommitInterval updates the interval for miner sealing work recommitting.
func (w *worker) setRecommitInterval(interval time.Duration) {
	select {
	case w.resubmitIntervalCh <- interval:
	case <-w.exitCh:
	}
}

// pending returns the pending state and corresponding block. The returned
// values can be nil in case the pending block is not initialized.
func (w *worker) pending() (*types.Block, *state.StateDB) {
	w.snapshotMu.RLock()
	defer w.snapshotMu.RUnlock()
	if w.snapshotState == nil {
		return nil, nil
	}
	return w.snapshotBlock, w.snapshotState.Copy()
}

// pendingBlock returns pending block. The returned block can be nil in case the
// pending block is not initialized.
func (w *worker) pendingBlock() *types.Block {
	w.snapshotMu.RLock()
	defer w.snapshotMu.RUnlock()
	return w.snapshotBlock
}

// pendingBlockAndReceipts returns pending block and corresponding receipts.
// The returned values can be nil in case the pending block is not initialized.
func (w *worker) pendingBlockAndReceipts() (*types.Block, types.Receipts) {
	w.snapshotMu.RLock()
	defer w.snapshotMu.RUnlock()
	return w.snapshotBlock, w.snapshotReceipts
}

// start sets the running status as 1 and triggers new work submitting.
func (w *worker) start() {
	w.running.Store(true)
	w.startCh <- struct{}{}
}

// stop sets the running status as 0.
func (w *worker) stop() {
	w.running.Store(false)
}

// isRunning returns an indicator whether worker is running or not.
func (w *worker) isRunning() bool {
	return w.running.Load()
}

// close terminates all background threads maintained by the worker.
// Note the worker does not support being closed multiple times.
func (w *worker) close() {
	w.running.Store(false)
	close(w.exitCh)
	w.wg.Wait()
}

// recalcRecommit recalculates the resubmitting interval upon feedback.
func recalcRecommit(minRecommit, prev time.Duration, target float64, inc bool) time.Duration {
	var (
		prevF = float64(prev.Nanoseconds())
		next  float64
	)
	if inc {
		next = prevF*(1-intervalAdjustRatio) + intervalAdjustRatio*(target+intervalAdjustBias)
		max := float64(maxRecommitInterval.Nanoseconds())
		if next > max {
			next = max
		}
	} else {
		next = prevF*(1-intervalAdjustRatio) + intervalAdjustRatio*(target-intervalAdjustBias)
		min := float64(minRecommit.Nanoseconds())
		if next < min {
			next = min
		}
	}
	return time.Duration(int64(next))
}

// newWorkLoop is a standalone goroutine to submit new sealing work upon received events.
func (w *worker) newWorkLoop(recommit time.Duration) {
	defer w.wg.Done()
	var (
		interrupt   *atomic.Int32
		minRecommit = recommit // minimal resubmit interval specified by user.
		timestamp   int64      // timestamp for each round of sealing.
	)

	timer := time.NewTimer(0)
	defer timer.Stop()
	<-timer.C // discard the initial tick

	// commit aborts in-flight transaction execution with given signal and resubmits a new one.
	commit := func(s int32) {
		if interrupt != nil {
			interrupt.Store(s)
		}
		interrupt = new(atomic.Int32)
		select {
		case w.newWorkCh <- &newWorkReq{interrupt: interrupt, timestamp: timestamp}:
		case <-w.exitCh:
			return
		}
		timer.Reset(recommit)
		w.newTxs.Store(0)
	}
	// clearPending cleans the stale pending tasks.
	clearPending := func(number uint64) {
		w.pendingMu.Lock()
		for h, t := range w.pendingTasks {
			if t.block.NumberU64()+staleThreshold <= number {
				delete(w.pendingTasks, h)
			}
		}
		w.pendingMu.Unlock()
	}

	for {
		select {
		case <-w.startCh:
			clearPending(w.chain.CurrentBlock().Number.Uint64())
			timestamp = time.Now().Unix()
			commit(commitInterruptNewHead)

		case head := <-w.chainHeadCh:
			clearPending(head.Block.NumberU64())
			timestamp = time.Now().Unix()
			commit(commitInterruptNewHead)

		case <-timer.C:
			// If sealing is running resubmit a new work cycle periodically to pull in
			// higher priced transactions. Disable this overhead for pending blocks.
			if w.isRunning() && (w.chainConfig.Clique == nil || w.chainConfig.Clique.Period > 0) {
				// Short circuit if no new transaction arrives.
				if w.newTxs.Load() == 0 {
					timer.Reset(recommit)
					continue
				}
				commit(commitInterruptResubmit)
			}

		case interval := <-w.resubmitIntervalCh:
			// Adjust resubmit interval explicitly by user.
			if interval < minRecommitInterval {
				log.Warn("Sanitizing miner recommit interval", "provided", interval, "updated", minRecommitInterval)
				interval = minRecommitInterval
			}
			log.Info("Miner recommit interval update", "from", minRecommit, "to", interval)
			minRecommit, recommit = interval, interval

			if w.resubmitHook != nil {
				w.resubmitHook(minRecommit, recommit)
			}

		case adjust := <-w.resubmitAdjustCh:
			// Adjust resubmit interval by feedback.
			if adjust.inc {
				before := recommit
				target := float64(recommit.Nanoseconds()) / adjust.ratio
				recommit = recalcRecommit(minRecommit, recommit, target, true)
				log.Trace("Increase miner recommit interval", "from", before, "to", recommit)
			} else {
				before := recommit
				recommit = recalcRecommit(minRecommit, recommit, float64(minRecommit.Nanoseconds()), false)
				log.Trace("Decrease miner recommit interval", "from", before, "to", recommit)
			}

			if w.resubmitHook != nil {
				w.resubmitHook(minRecommit, recommit)
			}

		case <-w.exitCh:
			return
		}
	}
}

// mainLoop is responsible for generating and submitting sealing work based on
// the received event. It can support two modes: automatically generate task and
// submit it or return task according to given parameters for various proposes.
func (w *worker) mainLoop() {
	defer w.wg.Done()
	defer w.txsSub.Unsubscribe()
	defer w.chainHeadSub.Unsubscribe()
	defer func() {
		if w.current != nil {
			w.current.discard()
		}
	}()

	for {
		select {
		case req := <-w.newWorkCh:
			w.commitWork(req.interrupt, req.timestamp)

		case req := <-w.getWorkCh:
			req.result <- w.generateWork(req.params)

		case ev := <-w.txsCh:
			// Apply transactions to the pending state if we're not sealing
			//
			// Note all transactions received may not be continuous with transactions
			// already included in the current sealing block. These transactions will
			// be automatically eliminated.
			if !w.isRunning() && w.current != nil {
				// If block is already full, abort
				if gp := w.current.gasPool; gp != nil && gp.Gas() < params.TxGas {
					continue
				}
				txs := make(map[common.Address][]*txpool.LazyTransaction, len(ev.Txs))
				for _, tx := range ev.Txs {
					acc, _ := types.Sender(w.current.signer, tx)
					txs[acc] = append(txs[acc], &txpool.LazyTransaction{
						Hash:      tx.Hash(),
						Tx:        tx.WithoutBlobTxSidecar(),
						Time:      tx.Time(),
						GasFeeCap: tx.GasFeeCap(),
						GasTipCap: tx.GasTipCap(),
					})
				}
				txset := newTransactionsByPriceAndNonce(w.current.signer, txs, w.current.header.BaseFee)
				tcount := w.current.tcount
				w.commitTransactions(w.current, txset, nil)

				// Only update the snapshot if any new transactions were added
				// to the pending block
				if tcount != w.current.tcount {
					w.updateSnapshot(w.current)
				}
			} else {
				// Special case, if the consensus engine is 0 period clique(dev mode),
				// submit sealing work here since all empty submission will be rejected
				// by clique. Of course the advance sealing(empty submission) is disabled.
				if w.chainConfig.Clique != nil && w.chainConfig.Clique.Period == 0 {
					w.commitWork(nil, time.Now().Unix())
				}
			}
			w.newTxs.Add(int32(len(ev.Txs)))

		// System stopped
		case <-w.exitCh:
			return
		case <-w.txsSub.Err():
			return
		case <-w.chainHeadSub.Err():
			return
		}
	}
}

// taskLoop is a standalone goroutine to fetch sealing task from the generator and
// push them to consensus engine.
func (w *worker) taskLoop() {
	defer w.wg.Done()
	var (
		stopCh chan struct{}
		prev   common.Hash
	)

	// interrupt aborts the in-flight sealing task.
	interrupt := func() {
		if stopCh != nil {
			close(stopCh)
			stopCh = nil
		}
	}
	for {
		select {
		case task := <-w.taskCh:
			if w.newTaskHook != nil {
				w.newTaskHook(task)
			}
			// Reject duplicate sealing work due to resubmitting.
			sealHash := w.engine.SealHash(task.block.Header())
			if sealHash == prev {
				continue
			}
			// Interrupt previous sealing operation
			interrupt()
			stopCh, prev = make(chan struct{}), sealHash

			if w.skipSealHook != nil && w.skipSealHook(task) {
				continue
			}
			w.pendingMu.Lock()
			w.pendingTasks[sealHash] = task
			w.pendingMu.Unlock()

			if err := w.engine.Seal(w.chain, task.block, w.resultCh, stopCh); err != nil {
				log.Warn("Block sealing failed", "err", err)
				w.pendingMu.Lock()
				delete(w.pendingTasks, sealHash)
				w.pendingMu.Unlock()
			}
		case <-w.exitCh:
			interrupt()
			return
		}
	}
}

// resultLoop is a standalone goroutine to handle sealing result submitting
// and flush relative data to the database.
func (w *worker) resultLoop() {
	defer w.wg.Done()
	for {
		select {
		case block := <-w.resultCh:
			// Short circuit when receiving empty result.
			if block == nil {
				continue
			}
			// Short circuit when receiving duplicate result caused by resubmitting.
			if w.chain.HasBlock(block.Hash(), block.NumberU64()) {
				continue
			}
			var (
				sealhash = w.engine.SealHash(block.Header())
				hash     = block.Hash()
			)
			w.pendingMu.RLock()
			task, exist := w.pendingTasks[sealhash]
			w.pendingMu.RUnlock()
			if !exist {
				log.Error("Block found but no relative pending task", "number", block.Number(), "sealhash", sealhash, "hash", hash)
				continue
			}
			// Different block could share same sealhash, deep copy here to prevent write-write conflict.
			var (
				receipts = make([]*types.Receipt, len(task.receipts))
				logs     []*types.Log
			)
			for i, taskReceipt := range task.receipts {
				receipt := new(types.Receipt)
				receipts[i] = receipt
				*receipt = *taskReceipt

				// add block location fields
				receipt.BlockHash = hash
				receipt.BlockNumber = block.Number()
				receipt.TransactionIndex = uint(i)

				// Update the block hash in all logs since it is now available and not when the
				// receipt/log of individual transactions were created.
				receipt.Logs = make([]*types.Log, len(taskReceipt.Logs))
				for i, taskLog := range taskReceipt.Logs {
					log := new(types.Log)
					receipt.Logs[i] = log
					*log = *taskLog
					log.BlockHash = hash
				}
				logs = append(logs, receipt.Logs...)
			}
			// Commit block and state to database.
			_, err := w.chain.WriteBlockAndSetHead(block, receipts, logs, task.state, true)
			if err != nil {
				log.Error("Failed writing block to chain", "err", err)
				continue
			}
			log.Info("Successfully sealed new block", "number", block.Number(), "sealhash", sealhash, "hash", hash,
				"elapsed", common.PrettyDuration(time.Since(task.createdAt)))

			// Broadcast the block and announce chain insertion event
			w.mux.Post(core.NewMinedBlockEvent{Block: block})

		case <-w.exitCh:
			return
		}
	}
}

// makeEnv creates a new environment for the sealing block.
func (w *worker) makeEnv(parent *types.Header, header *types.Header, coinbase common.Address) (*environment, error) {
	// Retrieve the parent state to execute on top and start a prefetcher for
	// the miner to speed block sealing up a bit.
	state, err := w.chain.StateAt(parent.Root)
	if err != nil {
		return nil, err
	}
	state.StartPrefetcher("miner")

	// Note the passed coinbase may be different with header.Coinbase.
	env := &environment{
		signer:   types.MakeSigner(w.chainConfig, header.Number, header.Time),
		state:    state,
		coinbase: coinbase,
		header:   header,
	}
	// Keep track of transactions which return errors so they can be removed
	env.tcount = 0
	return env, nil
}

// updateSnapshot updates pending snapshot block, receipts and state.
func (w *worker) updateSnapshot(env *environment) {
	w.snapshotMu.Lock()
	defer w.snapshotMu.Unlock()

	w.snapshotBlock = types.NewBlock(
		env.header,
		env.txs,
		nil,
		env.receipts,
		trie.NewStackTrie(nil),
	)
	w.snapshotReceipts = copyReceipts(env.receipts)
	w.snapshotState = env.state.Copy()
}

func (w *worker) commitTransaction(env *environment, tx *types.Transaction) ([]*types.Log, error) {
	var (
		snap = env.state.Snapshot()
		gp   = env.gasPool.Gas()
	)
<<<<<<< HEAD
	receipt, _, err := core.ApplyTransaction(w.chainConfig, w.chain, &env.coinbase, env.gasPool, env.state, env.header, tx, &env.header.GasUsed, *w.chain.GetVMConfig())
=======

	// Checking against blob gas limit: It's kind of ugly to perform this check here, but there
	// isn't really a better place right now. The blob gas limit is checked at block validation time
	// and not during execution. This means core.ApplyTransaction will not return an error if the
	// tx has too many blobs. So we have to explicitly check it here.
	if (env.blobs+len(tx.BlobHashes()))*params.BlobTxBlobGasPerBlob > params.MaxBlobGasPerBlock {
		return nil, errors.New("max data blobs reached")
	}

	receipt, err := core.ApplyTransaction(w.chainConfig, w.chain, &env.coinbase, env.gasPool, env.state, env.header, tx, &env.header.GasUsed, *w.chain.GetVMConfig())
>>>>>>> feb8f416
	if err != nil {
		env.state.RevertToSnapshot(snap)
		env.gasPool.SetGas(gp)
		return nil, err
	}
	env.txs = append(env.txs, tx.WithoutBlobTxSidecar())
	env.receipts = append(env.receipts, receipt)

	if sc := tx.BlobTxSidecar(); sc != nil {
		env.sidecars = append(env.sidecars, sc)
		env.blobs += len(sc.Blobs)
	}

	return receipt.Logs, nil
}

func (w *worker) commitTransactions(env *environment, txs *transactionsByPriceAndNonce, interrupt *atomic.Int32) error {
	gasLimit := env.header.GasLimit
	if env.gasPool == nil {
		env.gasPool = new(core.GasPool).AddGas(gasLimit)
	}
	var coalescedLogs []*types.Log

	for {
		// Check interruption signal and abort building if it's fired.
		if interrupt != nil {
			if signal := interrupt.Load(); signal != commitInterruptNone {
				return signalToErr(signal)
			}
		}
		// If we don't have enough gas for any further transactions then we're done.
		if env.gasPool.Gas() < params.TxGas {
			log.Trace("Not enough gas for further transactions", "have", env.gasPool, "want", params.TxGas)
			break
		}
		// Retrieve the next transaction and abort if all done.
		ltx := txs.Peek()
		if ltx == nil {
			break
		}
		tx := ltx.Resolve()
		if tx == nil {
			log.Warn("Ignoring evicted transaction")
			txs.Pop()
			continue
		}

		// Error may be ignored here. The error has already been checked
		// during transaction acceptance is the transaction pool.
		from, _ := types.Sender(env.signer, tx)

		// Check whether the tx is replay protected. If we're not in the EIP155 hf
		// phase, start ignoring the sender until we do.
		if tx.Protected() && !w.chainConfig.IsEIP155(env.header.Number) {
			log.Trace("Ignoring replay protected transaction", "hash", tx.Hash(), "eip155", w.chainConfig.EIP155Block)
			txs.Pop()
			continue
		}

		// Start executing the transaction
		env.state.SetTxContext(tx.Hash(), env.tcount)

		logs, err := w.commitTransaction(env, tx)
		switch {
		case errors.Is(err, core.ErrNonceTooLow):
			// New head notification data race between the transaction pool and miner, shift
			log.Trace("Skipping transaction with low nonce", "sender", from, "nonce", tx.Nonce())
			txs.Shift()

		case errors.Is(err, nil):
			// Everything ok, collect the logs and shift in the next transaction from the same account
			coalescedLogs = append(coalescedLogs, logs...)
			env.tcount++
			txs.Shift()

		default:
			// Transaction is regarded as invalid, drop all consecutive transactions from
			// the same sender because of `nonce-too-high` clause.
			log.Debug("Transaction failed, account skipped", "hash", tx.Hash(), "err", err)
			txs.Pop()
		}
	}
	if !w.isRunning() && len(coalescedLogs) > 0 {
		// We don't push the pendingLogsEvent while we are sealing. The reason is that
		// when we are sealing, the worker will regenerate a sealing block every 3 seconds.
		// In order to avoid pushing the repeated pendingLog, we disable the pending log pushing.

		// make a copy, the state caches the logs and these logs get "upgraded" from pending to mined
		// logs by filling in the block hash when the block was mined by the local miner. This can
		// cause a race condition if a log was "upgraded" before the PendingLogsEvent is processed.
		cpy := make([]*types.Log, len(coalescedLogs))
		for i, l := range coalescedLogs {
			cpy[i] = new(types.Log)
			*cpy[i] = *l
		}
		w.pendingLogsFeed.Send(cpy)
	}
	return nil
}

// generateParams wraps various of settings for generating sealing task.
type generateParams struct {
	timestamp   uint64            // The timstamp for sealing task
	forceTime   bool              // Flag whether the given timestamp is immutable or not
	parentHash  common.Hash       // Parent block hash, empty means the latest chain head
	coinbase    common.Address    // The fee recipient address for including transaction
	random      common.Hash       // The randomness generated by beacon chain, empty before the merge
	withdrawals types.Withdrawals // List of withdrawals to include in block.
	noTxs       bool              // Flag whether an empty block without any transaction is expected
}

// prepareWork constructs the sealing task according to the given parameters,
// either based on the last chain head or specified parent. In this function
// the pending transactions are not filled yet, only the empty task returned.
func (w *worker) prepareWork(genParams *generateParams) (*environment, error) {
	w.mu.RLock()
	defer w.mu.RUnlock()

	// Find the parent block for sealing task
	parent := w.chain.CurrentBlock()
	if genParams.parentHash != (common.Hash{}) {
		block := w.chain.GetBlockByHash(genParams.parentHash)
		if block == nil {
			return nil, fmt.Errorf("missing parent")
		}
		parent = block.Header()
	}
	// Sanity check the timestamp correctness, recap the timestamp
	// to parent+1 if the mutation is allowed.
	timestamp := genParams.timestamp
	if parent.Time >= timestamp {
		if genParams.forceTime {
			return nil, fmt.Errorf("invalid timestamp, parent %d given %d", parent.Time, timestamp)
		}
		timestamp = parent.Time + 1
	}
	// Construct the sealing block header.
	header := &types.Header{
		ParentHash: parent.Hash(),
		Number:     new(big.Int).Add(parent.Number, common.Big1),
		GasLimit:   core.CalcGasLimit(parent.GasLimit, w.config.GasCeil),
		Time:       timestamp,
		Coinbase:   genParams.coinbase,
	}
	// Set the extra field.
	if len(w.extra) != 0 {
		header.Extra = w.extra
	}
	// Set the randomness field from the beacon chain if it's available.
	if genParams.random != (common.Hash{}) {
		header.MixDigest = genParams.random
	}
	// Set baseFee and GasLimit if we are on an EIP-1559 chain
	if w.chainConfig.IsLondon(header.Number) {
		header.BaseFee = eip1559.CalcBaseFee(w.chainConfig, parent)
		if !w.chainConfig.IsLondon(parent.Number) {
			parentGasLimit := parent.GasLimit * w.chainConfig.ElasticityMultiplier()
			header.GasLimit = core.CalcGasLimit(parentGasLimit, w.config.GasCeil)
		}
	}
	if w.chainConfig.IsCancun(header.Number, header.Time) {
		var excessBlobGas uint64
		if w.chainConfig.IsCancun(parent.Number, parent.Time) {
			excessBlobGas = eip4844.CalcExcessBlobGas(*parent.ExcessBlobGas, *parent.BlobGasUsed)
		} else {
			// For the first post-fork block, both parent.data_gas_used and parent.excess_data_gas are evaluated as 0
			excessBlobGas = eip4844.CalcExcessBlobGas(0, 0)
		}
		header.ExcessBlobGas = &excessBlobGas
	}
	// Run the consensus preparation with the default or customized consensus engine.
	if err := w.engine.Prepare(w.chain, header); err != nil {
		log.Error("Failed to prepare header for sealing", "err", err)
		return nil, err
	}
	// Could potentially happen if starting to mine in an odd state.
	// Note genParams.coinbase can be different with header.Coinbase
	// since clique algorithm can modify the coinbase field in header.
	env, err := w.makeEnv(parent, header, genParams.coinbase)
	if err != nil {
		log.Error("Failed to create sealing context", "err", err)
		return nil, err
	}
	return env, nil
}

// fillTransactions retrieves the pending transactions from the txpool and fills them
// into the given sealing block. The transaction selection and ordering strategy can
// be customized with the plugin in the future.
func (w *worker) fillTransactions(interrupt *atomic.Int32, env *environment) error {
	pending := w.eth.TxPool().Pending(true)

	// Split the pending transactions into locals and remotes.
	localTxs, remoteTxs := make(map[common.Address][]*txpool.LazyTransaction), pending
	for _, account := range w.eth.TxPool().Locals() {
		if txs := remoteTxs[account]; len(txs) > 0 {
			delete(remoteTxs, account)
			localTxs[account] = txs
		}
	}

	// Fill the block with all available pending transactions.
	if len(localTxs) > 0 {
		txs := newTransactionsByPriceAndNonce(env.signer, localTxs, env.header.BaseFee)
		if err := w.commitTransactions(env, txs, interrupt); err != nil {
			return err
		}
	}
	if len(remoteTxs) > 0 {
		txs := newTransactionsByPriceAndNonce(env.signer, remoteTxs, env.header.BaseFee)
		if err := w.commitTransactions(env, txs, interrupt); err != nil {
			return err
		}
	}
	return nil
}

// generateWork generates a sealing block based on the given parameters.
func (w *worker) generateWork(params *generateParams) *newPayloadResult {
	work, err := w.prepareWork(params)
	if err != nil {
		return &newPayloadResult{err: err}
	}
	defer work.discard()

	if !params.noTxs {
		interrupt := new(atomic.Int32)
		timer := time.AfterFunc(w.newpayloadTimeout, func() {
			interrupt.Store(commitInterruptTimeout)
		})
		defer timer.Stop()

		err := w.fillTransactions(interrupt, work)
		if errors.Is(err, errBlockInterruptedByTimeout) {
			log.Warn("Block building is interrupted", "allowance", common.PrettyDuration(w.newpayloadTimeout))
		}
	}
	block, err := w.engine.FinalizeAndAssemble(w.chain, work.header, work.state, work.txs, nil, work.receipts, params.withdrawals)
	if err != nil {
		return &newPayloadResult{err: err}
	}
	return &newPayloadResult{
		block:    block,
		fees:     totalFees(block, work.receipts),
		sidecars: work.sidecars,
	}
}

// commitWork generates several new sealing tasks based on the parent block
// and submit them to the sealer.
func (w *worker) commitWork(interrupt *atomic.Int32, timestamp int64) {
	// Abort committing if node is still syncing
	if w.syncing.Load() {
		return
	}
	start := time.Now()

	// Set the coinbase if the worker is running or it's required
	var coinbase common.Address
	if w.isRunning() {
		coinbase = w.etherbase()
		if coinbase == (common.Address{}) {
			log.Error("Refusing to mine without etherbase")
			return
		}
	}
	work, err := w.prepareWork(&generateParams{
		timestamp: uint64(timestamp),
		coinbase:  coinbase,
	})
	if err != nil {
		return
	}
	// Fill pending transactions from the txpool into the block.
	err = w.fillTransactions(interrupt, work)
	switch {
	case err == nil:
		// The entire block is filled, decrease resubmit interval in case
		// of current interval is larger than the user-specified one.
		w.resubmitAdjustCh <- &intervalAdjust{inc: false}

	case errors.Is(err, errBlockInterruptedByRecommit):
		// Notify resubmit loop to increase resubmitting interval if the
		// interruption is due to frequent commits.
		gaslimit := work.header.GasLimit
		ratio := float64(gaslimit-work.gasPool.Gas()) / float64(gaslimit)
		if ratio < 0.1 {
			ratio = 0.1
		}
		w.resubmitAdjustCh <- &intervalAdjust{
			ratio: ratio,
			inc:   true,
		}

	case errors.Is(err, errBlockInterruptedByNewHead):
		// If the block building is interrupted by newhead event, discard it
		// totally. Committing the interrupted block introduces unnecessary
		// delay, and possibly causes miner to mine on the previous head,
		// which could result in higher uncle rate.
		work.discard()
		return
	}
	// Submit the generated block for consensus sealing.
	w.commit(work.copy(), w.fullTaskHook, true, start)

	// Swap out the old work with the new one, terminating any leftover
	// prefetcher processes in the mean time and starting a new one.
	if w.current != nil {
		w.current.discard()
	}
	w.current = work
}

// commit runs any post-transaction state modifications, assembles the final block
// and commits new work if consensus engine is running.
// Note the assumption is held that the mutation is allowed to the passed env, do
// the deep copy first.
func (w *worker) commit(env *environment, interval func(), update bool, start time.Time) error {
	if w.isRunning() {
		if interval != nil {
			interval()
		}
		// Create a local environment copy, avoid the data race with snapshot state.
		// https://github.com/ethereum/go-ethereum/issues/24299
		env := env.copy()
		// Withdrawals are set to nil here, because this is only called in PoW.
		block, err := w.engine.FinalizeAndAssemble(w.chain, env.header, env.state, env.txs, nil, env.receipts, nil)
		if err != nil {
			return err
		}
		// If we're post merge, just ignore
		if !w.isTTDReached(block.Header()) {
			select {
			case w.taskCh <- &task{receipts: env.receipts, state: env.state, block: block, createdAt: time.Now()}:
				fees := totalFees(block, env.receipts)
				feesInEther := new(big.Float).Quo(new(big.Float).SetInt(fees), big.NewFloat(params.Ether))
				log.Info("Commit new sealing work", "number", block.Number(), "sealhash", w.engine.SealHash(block.Header()),
					"txs", env.tcount, "gas", block.GasUsed(), "fees", feesInEther,
					"elapsed", common.PrettyDuration(time.Since(start)))

			case <-w.exitCh:
				log.Info("Worker has exited")
			}
		}
	}
	if update {
		w.updateSnapshot(env)
	}
	return nil
}

// getSealingBlock generates the sealing block based on the given parameters.
// The generation result will be passed back via the given channel no matter
// the generation itself succeeds or not.
func (w *worker) getSealingBlock(parent common.Hash, timestamp uint64, coinbase common.Address, random common.Hash, withdrawals types.Withdrawals, noTxs bool) *newPayloadResult {
	req := &getWorkReq{
		params: &generateParams{
			timestamp:   timestamp,
			forceTime:   true,
			parentHash:  parent,
			coinbase:    coinbase,
			random:      random,
			withdrawals: withdrawals,
			noTxs:       noTxs,
		},
		result: make(chan *newPayloadResult, 1),
	}
	select {
	case w.getWorkCh <- req:
		return <-req.result
	case <-w.exitCh:
		return &newPayloadResult{err: errors.New("miner closed")}
	}
}

// isTTDReached returns the indicator if the given block has reached the total
// terminal difficulty for The Merge transition.
func (w *worker) isTTDReached(header *types.Header) bool {
	td, ttd := w.chain.GetTd(header.ParentHash, header.Number.Uint64()-1), w.chain.Config().TerminalTotalDifficulty
	return td != nil && ttd != nil && td.Cmp(ttd) >= 0
}

// copyReceipts makes a deep copy of the given receipts.
func copyReceipts(receipts []*types.Receipt) []*types.Receipt {
	result := make([]*types.Receipt, len(receipts))
	for i, l := range receipts {
		cpy := *l
		result[i] = &cpy
	}
	return result
}

// totalFees computes total consumed miner fees in Wei. Block transactions and receipts have to have the same order.
func totalFees(block *types.Block, receipts []*types.Receipt) *big.Int {
	feesWei := new(big.Int)
	for i, tx := range block.Transactions() {
		minerFee, _ := tx.EffectiveGasTip(block.BaseFee())
		feesWei.Add(feesWei, new(big.Int).Mul(new(big.Int).SetUint64(receipts[i].GasUsed), minerFee))
	}
	return feesWei
}

// signalToErr converts the interruption signal to a concrete error type for return.
// The given signal must be a valid interruption signal.
func signalToErr(signal int32) error {
	switch signal {
	case commitInterruptNewHead:
		return errBlockInterruptedByNewHead
	case commitInterruptResubmit:
		return errBlockInterruptedByRecommit
	case commitInterruptTimeout:
		return errBlockInterruptedByTimeout
	default:
		panic(fmt.Errorf("undefined signal %d", signal))
	}
}<|MERGE_RESOLUTION|>--- conflicted
+++ resolved
@@ -742,9 +742,6 @@
 		snap = env.state.Snapshot()
 		gp   = env.gasPool.Gas()
 	)
-<<<<<<< HEAD
-	receipt, _, err := core.ApplyTransaction(w.chainConfig, w.chain, &env.coinbase, env.gasPool, env.state, env.header, tx, &env.header.GasUsed, *w.chain.GetVMConfig())
-=======
 
 	// Checking against blob gas limit: It's kind of ugly to perform this check here, but there
 	// isn't really a better place right now. The blob gas limit is checked at block validation time
@@ -754,8 +751,7 @@
 		return nil, errors.New("max data blobs reached")
 	}
 
-	receipt, err := core.ApplyTransaction(w.chainConfig, w.chain, &env.coinbase, env.gasPool, env.state, env.header, tx, &env.header.GasUsed, *w.chain.GetVMConfig())
->>>>>>> feb8f416
+	receipt, _, err := core.ApplyTransaction(w.chainConfig, w.chain, &env.coinbase, env.gasPool, env.state, env.header, tx, &env.header.GasUsed, *w.chain.GetVMConfig())
 	if err != nil {
 		env.state.RevertToSnapshot(snap)
 		env.gasPool.SetGas(gp)
