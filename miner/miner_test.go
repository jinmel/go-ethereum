// Copyright 2020 The go-ethereum Authors
// This file is part of the go-ethereum library.
//
// The go-ethereum library is free software: you can redistribute it and/or modify
// it under the terms of the GNU Lesser General Public License as published by
// the Free Software Foundation, either version 3 of the License, or
// (at your option) any later version.
//
// The go-ethereum library is distributed in the hope that it will be useful,
// but WITHOUT ANY WARRANTY; without even the implied warranty of
// MERCHANTABILITY or FITNESS FOR A PARTICULAR PURPOSE. See the
// GNU Lesser General Public License for more details.
//
// You should have received a copy of the GNU Lesser General Public License
// along with the go-ethereum library. If not, see <http://www.gnu.org/licenses/>.

// Package miner implements Ethereum block creation and mining.
package miner

import (
	"math/big"
	"sync"
	"testing"

	"github.com/ethereum/go-ethereum/common"
	"github.com/ethereum/go-ethereum/consensus/clique"
	"github.com/ethereum/go-ethereum/core"
	"github.com/ethereum/go-ethereum/core/rawdb"
	"github.com/ethereum/go-ethereum/core/state"
	"github.com/ethereum/go-ethereum/core/txpool"
	"github.com/ethereum/go-ethereum/core/txpool/legacypool"
	"github.com/ethereum/go-ethereum/core/types"
	"github.com/ethereum/go-ethereum/core/vm"
	"github.com/ethereum/go-ethereum/crypto"
	"github.com/ethereum/go-ethereum/event"
	"github.com/ethereum/go-ethereum/params"
	"github.com/ethereum/go-ethereum/trie"
	"github.com/ethereum/go-ethereum/triedb"
)

type mockBackend struct {
	bc     *core.BlockChain
	txPool *txpool.TxPool
}

func NewMockBackend(bc *core.BlockChain, txPool *txpool.TxPool) *mockBackend {
	return &mockBackend{
		bc:     bc,
		txPool: txPool,
	}
}

func (m *mockBackend) BlockChain() *core.BlockChain {
	return m.bc
}

func (m *mockBackend) TxPool() *txpool.TxPool {
	return m.txPool
}

type testBlockChain struct {
	root          common.Hash
	config        *params.ChainConfig
	statedb       *state.StateDB
	gasLimit      uint64
	chainHeadFeed *event.Feed
}

func (bc *testBlockChain) Config() *params.ChainConfig {
	return bc.config
}

func (bc *testBlockChain) CurrentBlock() *types.Header {
	return &types.Header{
		Number:   new(big.Int),
		GasLimit: bc.gasLimit,
	}
}

func (bc *testBlockChain) GetBlock(hash common.Hash, number uint64) *types.Block {
	return types.NewBlock(bc.CurrentBlock(), nil, nil, trie.NewStackTrie(nil))
}

func (bc *testBlockChain) StateAt(common.Hash) (*state.StateDB, error) {
	return bc.statedb, nil
}

func (bc *testBlockChain) HasState(root common.Hash) bool {
	return bc.root == root
}

func (bc *testBlockChain) SubscribeChainHeadEvent(ch chan<- core.ChainHeadEvent) event.Subscription {
	return bc.chainHeadFeed.Subscribe(ch)
}

func TestBuildPendingBlocks(t *testing.T) {
	miner := createMiner(t)
	var wg sync.WaitGroup
	wg.Add(1)
	go func() {
		defer wg.Done()
		block, _, _ := miner.Pending()
		if block == nil {
			t.Error("Pending failed")
		}
	}()
	wg.Wait()
}

func minerTestGenesisBlock(period uint64, gasLimit uint64, faucet common.Address) *core.Genesis {
	config := *params.AllCliqueProtocolChanges
	config.Clique = &params.CliqueConfig{
		Period: period,
		Epoch:  config.Clique.Epoch,
	}

	// Assemble and return the genesis with the precompiles and faucet pre-funded
	return &core.Genesis{
		Config:     &config,
		ExtraData:  append(append(make([]byte, 32), faucet[:]...), make([]byte, crypto.SignatureLength)...),
		GasLimit:   gasLimit,
		BaseFee:    big.NewInt(params.InitialBaseFee),
		Difficulty: big.NewInt(1),
		Alloc: map[common.Address]types.Account{
			common.BytesToAddress([]byte{1}): {Balance: big.NewInt(1)}, // ECRecover
			common.BytesToAddress([]byte{2}): {Balance: big.NewInt(1)}, // SHA256
			common.BytesToAddress([]byte{3}): {Balance: big.NewInt(1)}, // RIPEMD
			common.BytesToAddress([]byte{4}): {Balance: big.NewInt(1)}, // Identity
			common.BytesToAddress([]byte{5}): {Balance: big.NewInt(1)}, // ModExp
			common.BytesToAddress([]byte{6}): {Balance: big.NewInt(1)}, // ECAdd
			common.BytesToAddress([]byte{7}): {Balance: big.NewInt(1)}, // ECScalarMul
			common.BytesToAddress([]byte{8}): {Balance: big.NewInt(1)}, // ECPairing
			common.BytesToAddress([]byte{9}): {Balance: big.NewInt(1)}, // BLAKE2b
			faucet:                           {Balance: new(big.Int).Sub(new(big.Int).Lsh(big.NewInt(1), 256), big.NewInt(9))},
		},
	}
}

func createMiner(t *testing.T) *Miner {
	// Create Ethash config
	config := Config{
		PendingFeeRecipient: common.HexToAddress("123456789"),
	}
	// Create chainConfig
	chainDB := rawdb.NewMemoryDatabase()
	triedb := triedb.NewDatabase(chainDB, nil)
	genesis := minerTestGenesisBlock(15, 11_500_000, common.HexToAddress("12345"))
	chainConfig, _, err := core.SetupGenesisBlock(chainDB, triedb, genesis)
	if err != nil {
		t.Fatalf("can't create new chain config: %v", err)
	}
	// Create consensus engine
	engine := clique.New(chainConfig.Clique, chainDB)
	// Create Ethereum backend
<<<<<<< HEAD
	bc, err := core.NewBlockChain(chainDB, nil, nil, genesis, nil, engine, vm.Config{}, nil, nil)
=======
	bc, err := core.NewBlockChain(chainDB, nil, genesis, nil, engine, vm.Config{}, nil)
>>>>>>> c350d3ac
	if err != nil {
		t.Fatalf("can't create new chain %v", err)
	}
	statedb, _ := state.New(bc.Genesis().Root(), bc.StateCache())
	blockchain := &testBlockChain{bc.Genesis().Root(), chainConfig, statedb, 10000000, new(event.Feed)}

	pool := legacypool.New(testTxPoolConfig, blockchain)
	txpool, _ := txpool.New(testTxPoolConfig.PriceLimit, blockchain, []txpool.SubPool{pool})

	// Create Miner
	backend := NewMockBackend(bc, txpool)
	miner := New(backend, config, engine)
	return miner
}<|MERGE_RESOLUTION|>--- conflicted
+++ resolved
@@ -152,11 +152,7 @@
 	// Create consensus engine
 	engine := clique.New(chainConfig.Clique, chainDB)
 	// Create Ethereum backend
-<<<<<<< HEAD
-	bc, err := core.NewBlockChain(chainDB, nil, nil, genesis, nil, engine, vm.Config{}, nil, nil)
-=======
-	bc, err := core.NewBlockChain(chainDB, nil, genesis, nil, engine, vm.Config{}, nil)
->>>>>>> c350d3ac
+	bc, err := core.NewBlockChain(chainDB, nil, nil, genesis, nil, engine, vm.Config{}, nil)
 	if err != nil {
 		t.Fatalf("can't create new chain %v", err)
 	}
