// Copyright 2023 The go-ethereum Authors
// This file is part of go-ethereum.
//
// go-ethereum is free software: you can redistribute it and/or modify
// it under the terms of the GNU General Public License as published by
// the Free Software Foundation, either version 3 of the License, or
// (at your option) any later version.
//
// go-ethereum is distributed in the hope that it will be useful,
// but WITHOUT ANY WARRANTY; without even the implied warranty of
// MERCHANTABILITY or FITNESS FOR A PARTICULAR PURPOSE. See the
// GNU General Public License for more details.
//
// You should have received a copy of the GNU General Public License
// along with go-ethereum. If not, see <http://www.gnu.org/licenses/>.

package utils

import (
	"bytes"
	"crypto/sha256"
	"io"
	"math/big"
	"os"
	"path"
	"strings"
	"testing"

	"github.com/ethereum/go-ethereum/common"
	"github.com/ethereum/go-ethereum/consensus/ethash"
	"github.com/ethereum/go-ethereum/core"
	"github.com/ethereum/go-ethereum/core/rawdb"
	"github.com/ethereum/go-ethereum/core/types"
	"github.com/ethereum/go-ethereum/core/vm"
	"github.com/ethereum/go-ethereum/crypto"
	"github.com/ethereum/go-ethereum/internal/era"
	"github.com/ethereum/go-ethereum/params"
	"github.com/ethereum/go-ethereum/trie"
	"github.com/ethereum/go-ethereum/triedb"
)

var (
	count uint64 = 128
	step  uint64 = 16
)

func TestHistoryImportAndExport(t *testing.T) {
	var (
		key, _  = crypto.HexToECDSA("b71c71a67e1177ad4e901695e1b4b9ee17ae16c6668d313eac2f96dbcda3f291")
		address = crypto.PubkeyToAddress(key.PublicKey)
		genesis = &core.Genesis{
			Config: params.TestChainConfig,
			Alloc:  types.GenesisAlloc{address: {Balance: big.NewInt(1000000000000000000)}},
		}
		signer = types.LatestSigner(genesis.Config)
	)

	// Generate chain.
	db, blocks, _ := core.GenerateChainWithGenesis(genesis, ethash.NewFaker(), int(count), func(i int, g *core.BlockGen) {
		if i == 0 {
			return
		}
		tx, err := types.SignNewTx(key, signer, &types.DynamicFeeTx{
			ChainID:    genesis.Config.ChainID,
			Nonce:      uint64(i - 1),
			GasTipCap:  common.Big0,
			GasFeeCap:  g.PrevBlock(0).BaseFee(),
			Gas:        50000,
			To:         &common.Address{0xaa},
			Value:      big.NewInt(int64(i)),
			Data:       nil,
			AccessList: nil,
		})
		if err != nil {
			t.Fatalf("error creating tx: %v", err)
		}
		g.AddTx(tx)
	})

	// Initialize BlockChain.
	chain, err := core.NewBlockChain(db, nil, nil, genesis, nil, ethash.NewFaker(), vm.Config{}, nil, nil)
	if err != nil {
		t.Fatalf("unable to initialize chain: %v", err)
	}
	if _, err := chain.InsertChain(blocks); err != nil {
		t.Fatalf("error insterting chain: %v", err)
	}

	// Make temp directory for era files.
	dir, err := os.MkdirTemp("", "history-export-test")
	if err != nil {
		t.Fatalf("error creating temp test directory: %v", err)
	}
	defer os.RemoveAll(dir)

	// Export history to temp directory.
	if err := ExportHistory(chain, dir, 0, count, step); err != nil {
		t.Fatalf("error exporting history: %v", err)
	}

	// Read checksums.
	b, err := os.ReadFile(path.Join(dir, "checksums.txt"))
	if err != nil {
		t.Fatalf("failed to read checksums: %v", err)
	}
	checksums := strings.Split(string(b), "\n")

	// Verify each Era.
	entries, _ := era.ReadDir(dir, "mainnet")
	for i, filename := range entries {
		func() {
			f, err := os.Open(path.Join(dir, filename))
			if err != nil {
				t.Fatalf("error opening era file: %v", err)
			}
			var (
				h   = sha256.New()
				buf = bytes.NewBuffer(nil)
			)
			if _, err := io.Copy(h, f); err != nil {
				t.Fatalf("unable to recalculate checksum: %v", err)
			}
			if got, want := common.BytesToHash(h.Sum(buf.Bytes()[:])).Hex(), checksums[i]; got != want {
				t.Fatalf("checksum %d does not match: got %s, want %s", i, got, want)
			}
			e, err := era.From(f)
			if err != nil {
				t.Fatalf("error opening era: %v", err)
			}
			defer e.Close()
			it, err := era.NewIterator(e)
			if err != nil {
				t.Fatalf("error making era reader: %v", err)
			}
			for j := 0; it.Next(); j++ {
				n := i*int(step) + j
				if it.Error() != nil {
					t.Fatalf("error reading block entry %d: %v", n, it.Error())
				}
				block, receipts, err := it.BlockAndReceipts()
				if err != nil {
					t.Fatalf("error reading block entry %d: %v", n, err)
				}
				want := chain.GetBlockByNumber(uint64(n))
				if want, got := uint64(n), block.NumberU64(); want != got {
					t.Fatalf("blocks out of order: want %d, got %d", want, got)
				}
				if want.Hash() != block.Hash() {
					t.Fatalf("block hash mismatch %d: want %s, got %s", n, want.Hash().Hex(), block.Hash().Hex())
				}
				if got := types.DeriveSha(block.Transactions(), trie.NewStackTrie(nil)); got != want.TxHash() {
					t.Fatalf("tx hash %d mismatch: want %s, got %s", n, want.TxHash(), got)
				}
				if got := types.CalcUncleHash(block.Uncles()); got != want.UncleHash() {
					t.Fatalf("uncle hash %d mismatch: want %s, got %s", n, want.UncleHash(), got)
				}
				if got := types.DeriveSha(receipts, trie.NewStackTrie(nil)); got != want.ReceiptHash() {
					t.Fatalf("receipt root %d mismatch: want %s, got %s", n, want.ReceiptHash(), got)
				}
			}
		}()
	}

	// Now import Era.
	freezer := t.TempDir()
	db2, err := rawdb.NewDatabaseWithFreezer(rawdb.NewMemoryDatabase(), freezer, "", false)
	if err != nil {
		panic(err)
	}
	t.Cleanup(func() {
		db2.Close()
	})

<<<<<<< HEAD
	genesis.MustCommit(db2, trie.NewDatabase(db, trie.HashDefaults))
	imported, err := core.NewBlockChain(db2, nil, nil, genesis, nil, ethash.NewFaker(), vm.Config{}, nil, nil)
=======
	genesis.MustCommit(db2, triedb.NewDatabase(db, triedb.HashDefaults))
	imported, err := core.NewBlockChain(db2, nil, genesis, nil, ethash.NewFaker(), vm.Config{}, nil, nil)
>>>>>>> 7f131dcb
	if err != nil {
		t.Fatalf("unable to initialize chain: %v", err)
	}
	if err := ImportHistory(imported, db2, dir, "mainnet"); err != nil {
		t.Fatalf("failed to import chain: %v", err)
	}
	if have, want := imported.CurrentHeader(), chain.CurrentHeader(); have.Hash() != want.Hash() {
		t.Fatalf("imported chain does not match expected, have (%d, %s) want (%d, %s)", have.Number, have.Hash(), want.Number, want.Hash())
	}
}<|MERGE_RESOLUTION|>--- conflicted
+++ resolved
@@ -171,13 +171,8 @@
 		db2.Close()
 	})
 
-<<<<<<< HEAD
-	genesis.MustCommit(db2, trie.NewDatabase(db, trie.HashDefaults))
+	genesis.MustCommit(db2, triedb.NewDatabase(db, triedb.HashDefaults))
 	imported, err := core.NewBlockChain(db2, nil, nil, genesis, nil, ethash.NewFaker(), vm.Config{}, nil, nil)
-=======
-	genesis.MustCommit(db2, triedb.NewDatabase(db, triedb.HashDefaults))
-	imported, err := core.NewBlockChain(db2, nil, genesis, nil, ethash.NewFaker(), vm.Config{}, nil, nil)
->>>>>>> 7f131dcb
 	if err != nil {
 		t.Fatalf("unable to initialize chain: %v", err)
 	}
