--- conflicted
+++ resolved
@@ -78,11 +78,7 @@
 	})
 
 	// Initialize BlockChain.
-<<<<<<< HEAD
-	chain, err := core.NewBlockChain(db, nil, nil, genesis, nil, ethash.NewFaker(), vm.Config{}, nil, nil)
-=======
-	chain, err := core.NewBlockChain(db, nil, genesis, nil, ethash.NewFaker(), vm.Config{}, nil)
->>>>>>> c350d3ac
+	chain, err := core.NewBlockChain(db, nil, nil, genesis, nil, ethash.NewFaker(), vm.Config{}, nil)
 	if err != nil {
 		t.Fatalf("unable to initialize chain: %v", err)
 	}
@@ -175,11 +171,7 @@
 	})
 
 	genesis.MustCommit(db2, triedb.NewDatabase(db, triedb.HashDefaults))
-<<<<<<< HEAD
-	imported, err := core.NewBlockChain(db2, nil, nil, genesis, nil, ethash.NewFaker(), vm.Config{}, nil, nil)
-=======
-	imported, err := core.NewBlockChain(db2, nil, genesis, nil, ethash.NewFaker(), vm.Config{}, nil)
->>>>>>> c350d3ac
+	imported, err := core.NewBlockChain(db2, nil, nil, genesis, nil, ethash.NewFaker(), vm.Config{}, nil)
 	if err != nil {
 		t.Fatalf("unable to initialize chain: %v", err)
 	}
