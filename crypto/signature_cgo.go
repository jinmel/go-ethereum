--- conflicted
+++ resolved
@@ -14,13 +14,8 @@
 // You should have received a copy of the GNU Lesser General Public License
 // along with the go-ethereum library. If not, see <http://www.gnu.org/licenses/>.
 
-<<<<<<< HEAD
-//go:build !nacl && !wasm && cgo && !gofuzz
-// +build !nacl,!wasm,cgo,!gofuzz
-=======
-//go:build !nacl && !js && !wasip1 && cgo && !gofuzz
-// +build !nacl,!js,!wasip1,cgo,!gofuzz
->>>>>>> 9b9e7cca
+//go:build !nacl && !wasm && !wasip1 && cgo && !gofuzz
+// +build !nacl,!wasm,!wasip1,cgo,!gofuzz
 
 package crypto
 
