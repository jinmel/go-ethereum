// Copyright 2014 The go-ethereum Authors
// This file is part of the go-ethereum library.
//
// The go-ethereum library is free software: you can redistribute it and/or modify
// it under the terms of the GNU Lesser General Public License as published by
// the Free Software Foundation, either version 3 of the License, or
// (at your option) any later version.
//
// The go-ethereum library is distributed in the hope that it will be useful,
// but WITHOUT ANY WARRANTY; without even the implied warranty of
// MERCHANTABILITY or FITNESS FOR A PARTICULAR PURPOSE. See the
// GNU Lesser General Public License for more details.
//
// You should have received a copy of the GNU Lesser General Public License
// along with the go-ethereum library. If not, see <http://www.gnu.org/licenses/>.

package types

import (
	"bytes"
	"errors"
	"fmt"
	"io"
	"math/big"
	"unsafe"

	"github.com/ethereum/go-ethereum/common"
	"github.com/ethereum/go-ethereum/common/hexutil"
	"github.com/ethereum/go-ethereum/crypto"
	"github.com/ethereum/go-ethereum/params"
	"github.com/ethereum/go-ethereum/rlp"
)

//go:generate go run github.com/fjl/gencodec -type Receipt -field-override receiptMarshaling -out gen_receipt_json.go

var (
	receiptStatusFailedRLP     = []byte{}
	receiptStatusSuccessfulRLP = []byte{0x01}
	receiptRootArbitrumLegacy  = []byte{0x00}
)

var errShortTypedReceipt = errors.New("typed receipt too short")

const (
	// ReceiptStatusFailed is the status code of a transaction if execution failed.
	ReceiptStatusFailed = uint64(0)

	// ReceiptStatusSuccessful is the status code of a transaction if execution succeeded.
	ReceiptStatusSuccessful = uint64(1)
)

// Receipt represents the results of a transaction.
type Receipt struct {
	// Arbitrum Implementation fields
	GasUsedForL1 uint64 `json:"gasUsedForL1"`

	// Consensus fields: These fields are defined by the Yellow Paper
	Type              uint8  `json:"type,omitempty"`
	PostState         []byte `json:"root"`
	Status            uint64 `json:"status"`
	CumulativeGasUsed uint64 `json:"cumulativeGasUsed" gencodec:"required"`
	Bloom             Bloom  `json:"logsBloom"         gencodec:"required"`
	Logs              []*Log `json:"logs"              gencodec:"required"`

	// Implementation fields: These fields are added by geth when processing a transaction.
	TxHash            common.Hash    `json:"transactionHash" gencodec:"required"`
	ContractAddress   common.Address `json:"contractAddress"`
	GasUsed           uint64         `json:"gasUsed" gencodec:"required"`
	EffectiveGasPrice *big.Int       `json:"effectiveGasPrice"`

	// Inclusion information: These fields provide information about the inclusion of the
	// transaction corresponding to this receipt.
	BlockHash        common.Hash `json:"blockHash,omitempty"`
	BlockNumber      *big.Int    `json:"blockNumber,omitempty"`
	TransactionIndex uint        `json:"transactionIndex"`
}

type receiptMarshaling struct {
	// Arbitrum specific fields
	GasUsedForL1 hexutil.Uint64

	Type              hexutil.Uint64
	PostState         hexutil.Bytes
	Status            hexutil.Uint64
	CumulativeGasUsed hexutil.Uint64
	GasUsed           hexutil.Uint64
	BlockNumber       *hexutil.Big
	TransactionIndex  hexutil.Uint
}

// receiptRLP is the consensus encoding of a receipt.
type receiptRLP struct {
	PostStateOrStatus []byte
	CumulativeGasUsed uint64
	Bloom             Bloom
	Logs              []*Log
}

// storedReceiptRLP is the storage encoding of a receipt.
type storedReceiptRLP struct {
	PostStateOrStatus []byte
	CumulativeGasUsed uint64
	L1GasUsed         uint64
	Logs              []*Log
	ContractAddress   *common.Address `rlp:"optional"` // set on new versions if an Arbitrum tx type
}

type arbLegacyStoredReceiptRLP struct {
	PostStateOrStatus []byte
	CumulativeGasUsed uint64
	GasUsed           uint64
	L1GasUsed         uint64
	Status            uint64
	ContractAddress   common.Address
	Logs              []*Log
}

// v4StoredReceiptRLP is the storage encoding of a receipt used in database version 4.
type v4StoredReceiptRLP struct {
	PostStateOrStatus []byte
	CumulativeGasUsed uint64
	TxHash            common.Hash
	ContractAddress   common.Address
	Logs              []*Log
	GasUsed           uint64
}

// v3StoredReceiptRLP is the original storage encoding of a receipt including some unnecessary fields.
type v3StoredReceiptRLP struct {
	PostStateOrStatus []byte
	CumulativeGasUsed uint64
	Bloom             Bloom
	TxHash            common.Hash
	ContractAddress   common.Address
	Logs              []*Log
	GasUsed           uint64
}

// NewReceipt creates a barebone transaction receipt, copying the init fields.
// Deprecated: create receipts using a struct literal instead.
func NewReceipt(root []byte, failed bool, cumulativeGasUsed uint64) *Receipt {
	r := &Receipt{
		Type:              LegacyTxType,
		PostState:         common.CopyBytes(root),
		CumulativeGasUsed: cumulativeGasUsed,
	}
	if failed {
		r.Status = ReceiptStatusFailed
	} else {
		r.Status = ReceiptStatusSuccessful
	}
	return r
}

// EncodeRLP implements rlp.Encoder, and flattens the consensus fields of a receipt
// into an RLP stream. If no post state is present, byzantium fork is assumed.
func (r *Receipt) EncodeRLP(w io.Writer) error {
	data := &receiptRLP{r.statusEncoding(), r.CumulativeGasUsed, r.Bloom, r.Logs}
	if r.Type == LegacyTxType {
		return rlp.Encode(w, data)
	}
	buf := encodeBufferPool.Get().(*bytes.Buffer)
	defer encodeBufferPool.Put(buf)
	buf.Reset()
	if err := r.encodeTyped(data, buf); err != nil {
		return err
	}
	return rlp.Encode(w, buf.Bytes())
}

// encodeTyped writes the canonical encoding of a typed receipt to w.
func (r *Receipt) encodeTyped(data *receiptRLP, w *bytes.Buffer) error {
	w.WriteByte(r.Type)
	return rlp.Encode(w, data)
}

// MarshalBinary returns the consensus encoding of the receipt.
func (r *Receipt) MarshalBinary() ([]byte, error) {
	if r.Type == LegacyTxType {
		return rlp.EncodeToBytes(r)
	}
	data := &receiptRLP{r.statusEncoding(), r.CumulativeGasUsed, r.Bloom, r.Logs}
	var buf bytes.Buffer
	err := r.encodeTyped(data, &buf)
	return buf.Bytes(), err
}

// DecodeRLP implements rlp.Decoder, and loads the consensus fields of a receipt
// from an RLP stream.
func (r *Receipt) DecodeRLP(s *rlp.Stream) error {
	kind, _, err := s.Kind()
	switch {
	case err != nil:
		return err
	case kind == rlp.List:
		// It's a legacy receipt.
		var dec receiptRLP
		if err := s.Decode(&dec); err != nil {
			return err
		}
		r.Type = LegacyTxType
		return r.setFromRLP(dec)
	default:
		// It's an EIP-2718 typed tx receipt.
		b, err := s.Bytes()
		if err != nil {
			return err
		}
		return r.decodeTyped(b)
	}
}

// UnmarshalBinary decodes the consensus encoding of receipts.
// It supports legacy RLP receipts and EIP-2718 typed receipts.
func (r *Receipt) UnmarshalBinary(b []byte) error {
	if len(b) > 0 && b[0] > 0x7f {
		// It's a legacy receipt decode the RLP
		var data receiptRLP
		err := rlp.DecodeBytes(b, &data)
		if err != nil {
			return err
		}
		r.Type = LegacyTxType
		return r.setFromRLP(data)
	}
	// It's an EIP2718 typed transaction envelope.
	return r.decodeTyped(b)
}

// decodeTyped decodes a typed receipt from the canonical format.
func (r *Receipt) decodeTyped(b []byte) error {
	if len(b) <= 1 {
		return errShortTypedReceipt
	}
	switch b[0] {
	case DynamicFeeTxType, AccessListTxType:
		var data receiptRLP
		err := rlp.DecodeBytes(b[1:], &data)
		if err != nil {
			return err
		}
		r.Type = b[0]
		return r.setFromRLP(data)
	default:
		return ErrTxTypeNotSupported
	}
}

func (r *Receipt) setFromRLP(data receiptRLP) error {
	r.CumulativeGasUsed, r.Bloom, r.Logs = data.CumulativeGasUsed, data.Bloom, data.Logs
	return r.setStatus(data.PostStateOrStatus)
}

func (r *Receipt) setStatus(postStateOrStatus []byte) error {
	switch {
	case bytes.Equal(postStateOrStatus, receiptStatusSuccessfulRLP):
		r.Status = ReceiptStatusSuccessful
	case bytes.Equal(postStateOrStatus, receiptStatusFailedRLP):
		r.Status = ReceiptStatusFailed
	case len(postStateOrStatus) == len(common.Hash{}):
		r.PostState = postStateOrStatus
	default:
		return fmt.Errorf("invalid receipt status %x", postStateOrStatus)
	}
	return nil
}

func (r *Receipt) statusEncoding() []byte {
	if len(r.PostState) == 0 {
		if r.Status == ReceiptStatusFailed {
			return receiptStatusFailedRLP
		}
		return receiptStatusSuccessfulRLP
	}
	return r.PostState
}

// Size returns the approximate memory used by all internal contents. It is used
// to approximate and limit the memory consumption of various caches.
func (r *Receipt) Size() common.StorageSize {
	size := common.StorageSize(unsafe.Sizeof(*r)) + common.StorageSize(len(r.PostState))
	size += common.StorageSize(len(r.Logs)) * common.StorageSize(unsafe.Sizeof(Log{}))
	for _, log := range r.Logs {
		size += common.StorageSize(len(log.Topics)*common.HashLength + len(log.Data))
	}
	return size
}

// ReceiptForStorage is a wrapper around a Receipt with RLP serialization
// that omits the Bloom field and deserialization that re-computes it.
type ReceiptForStorage Receipt

// EncodeRLP implements rlp.Encoder, and flattens all content fields of a receipt
// into an RLP stream.
func (r *ReceiptForStorage) EncodeRLP(_w io.Writer) error {
	w := rlp.NewEncoderBuffer(_w)
	outerList := w.List()
	if r.Type == ArbitrumLegacyTxType {
		w.WriteBytes(receiptRootArbitrumLegacy)
		w.WriteUint64(r.CumulativeGasUsed)
		w.WriteUint64(r.GasUsed)
		w.WriteUint64(r.GasUsedForL1)
		w.WriteUint64(r.Status)
		rlp.Encode(w, r.ContractAddress)
	} else {
		w.WriteBytes((*Receipt)(r).statusEncoding())
		w.WriteUint64(r.CumulativeGasUsed)
		w.WriteUint64(r.GasUsedForL1)
	}
	logList := w.List()
	for _, log := range r.Logs {
		if err := rlp.Encode(w, log); err != nil {
			return err
		}
	}
	w.ListEnd(logList)
	if r.Type >= ArbitrumDepositTxType && r.Type != ArbitrumLegacyTxType && r.ContractAddress != (common.Address{}) {
		w.WriteBytes(r.ContractAddress[:])
	}
	w.ListEnd(outerList)
	return w.Flush()
}

// DecodeRLP implements rlp.Decoder, and loads both consensus and implementation
// fields of a receipt from an RLP stream.
func (r *ReceiptForStorage) DecodeRLP(s *rlp.Stream) error {
	// Retrieve the entire receipt blob as we need to try multiple decoders
	blob, err := s.Raw()
	if err != nil {
		return err
	}
	// Try decoding from the newest format for future proofness, then the older one
	// for old nodes that just upgraded. V4 was an intermediate unreleased format so
	// we do need to decode it, but it's not common (try last).
	if err := decodeStoredReceiptRLP(r, blob); err == nil {
		return nil
	}
	return decodeArbitrumLegacyStoredReceiptRLP(r, blob)
}

func decodeArbitrumLegacyStoredReceiptRLP(r *ReceiptForStorage, blob []byte) error {
	var stored arbLegacyStoredReceiptRLP
	if err := rlp.DecodeBytes(blob, &stored); err != nil {
		return err
	}
	if !bytes.Equal(stored.PostStateOrStatus, receiptRootArbitrumLegacy) {
		return errors.New("not arbitrum legacy Tx")
	}
	r.Type = ArbitrumLegacyTxType
	(*Receipt)(r).PostState = receiptRootArbitrumLegacy
	r.Status = stored.Status
	r.CumulativeGasUsed = stored.CumulativeGasUsed
	r.GasUsed = stored.GasUsed
	r.GasUsedForL1 = stored.L1GasUsed
	r.ContractAddress = stored.ContractAddress
	r.Logs = stored.Logs
	r.Bloom = CreateBloom(Receipts{(*Receipt)(r)})

	return nil
}

func decodeStoredReceiptRLP(r *ReceiptForStorage, blob []byte) error {
	var stored storedReceiptRLP
	if err := rlp.DecodeBytes(blob, &stored); err != nil {
		return err
	}
	if err := (*Receipt)(r).setStatus(stored.PostStateOrStatus); err != nil {
		return err
	}
	r.CumulativeGasUsed = stored.CumulativeGasUsed
	r.GasUsedForL1 = stored.L1GasUsed
	r.Logs = stored.Logs
	r.Bloom = CreateBloom(Receipts{(*Receipt)(r)})
	if stored.ContractAddress != nil {
		r.ContractAddress = *stored.ContractAddress
	}

	return nil
}

// Receipts implements DerivableList for receipts.
type Receipts []*Receipt

// Len returns the number of receipts in this list.
func (rs Receipts) Len() int { return len(rs) }

// EncodeIndex encodes the i'th receipt to w.
func (rs Receipts) EncodeIndex(i int, w *bytes.Buffer) {
	r := rs[i]
	data := &receiptRLP{r.statusEncoding(), r.CumulativeGasUsed, r.Bloom, r.Logs}
	switch r.Type {
	case LegacyTxType, ArbitrumLegacyTxType:
		rlp.Encode(w, data)
	default:
		w.WriteByte(r.Type)
		rlp.Encode(w, data)
	}
}

// DeriveFields fills the receipts with their computed fields based on consensus
// data and contextual infos like containing block and transactions.
func (rs Receipts) DeriveFields(config *params.ChainConfig, hash common.Hash, number uint64, baseFee *big.Int, txs []*Transaction) error {
	signer := MakeSigner(config, new(big.Int).SetUint64(number))

	logIndex := uint(0)
	if len(txs) != len(rs) {
		return errors.New("transaction and receipt count mismatch")
	}
	for i := 0; i < len(rs); i++ {
		// The transaction type and hash can be retrieved from the transaction itself
		rs[i].Type = txs[i].Type()
		rs[i].TxHash = txs[i].Hash()

		rs[i].EffectiveGasPrice = txs[i].inner.effectiveGasPrice(new(big.Int), baseFee)

		// block location fields
		rs[i].BlockHash = hash
		rs[i].BlockNumber = new(big.Int).SetUint64(number)
		rs[i].TransactionIndex = uint(i)

<<<<<<< HEAD
		if rs[i].Type != ArbitrumLegacyTxType {
			// The contract address can be derived from the transaction itself
			if txs[i].To() == nil && rs[i].ContractAddress == (common.Address{}) {
				// Deriving the signer is expensive, only do if it's actually needed
				from, _ := Sender(signer, txs[i])
				rs[i].ContractAddress = crypto.CreateAddress(from, txs[i].Nonce())
			}
			// The used gas can be calculated based on previous r
			if i == 0 {
				rs[i].GasUsed = rs[i].CumulativeGasUsed
			} else {
				rs[i].GasUsed = rs[i].CumulativeGasUsed - rs[i-1].CumulativeGasUsed
			}
=======
		// The contract address can be derived from the transaction itself
		if txs[i].To() == nil {
			// Deriving the signer is expensive, only do if it's actually needed
			from, _ := Sender(signer, txs[i])
			rs[i].ContractAddress = crypto.CreateAddress(from, txs[i].Nonce())
		} else {
			rs[i].ContractAddress = common.Address{}
		}

		// The used gas can be calculated based on previous r
		if i == 0 {
			rs[i].GasUsed = rs[i].CumulativeGasUsed
		} else {
			rs[i].GasUsed = rs[i].CumulativeGasUsed - rs[i-1].CumulativeGasUsed
>>>>>>> 5ed08c47
		}

		// The derived log fields can simply be set from the block and transaction
		for j := 0; j < len(rs[i].Logs); j++ {
			rs[i].Logs[j].BlockNumber = number
			rs[i].Logs[j].BlockHash = hash
			rs[i].Logs[j].TxHash = rs[i].TxHash
			rs[i].Logs[j].TxIndex = uint(i)
			rs[i].Logs[j].Index = logIndex
			logIndex++
		}
	}
	return nil
}<|MERGE_RESOLUTION|>--- conflicted
+++ resolved
@@ -418,7 +418,6 @@
 		rs[i].BlockNumber = new(big.Int).SetUint64(number)
 		rs[i].TransactionIndex = uint(i)
 
-<<<<<<< HEAD
 		if rs[i].Type != ArbitrumLegacyTxType {
 			// The contract address can be derived from the transaction itself
 			if txs[i].To() == nil && rs[i].ContractAddress == (common.Address{}) {
@@ -426,28 +425,15 @@
 				from, _ := Sender(signer, txs[i])
 				rs[i].ContractAddress = crypto.CreateAddress(from, txs[i].Nonce())
 			}
+					} else {
+			rs[i].ContractAddress = common.Address{}
+		}
 			// The used gas can be calculated based on previous r
 			if i == 0 {
 				rs[i].GasUsed = rs[i].CumulativeGasUsed
 			} else {
 				rs[i].GasUsed = rs[i].CumulativeGasUsed - rs[i-1].CumulativeGasUsed
 			}
-=======
-		// The contract address can be derived from the transaction itself
-		if txs[i].To() == nil {
-			// Deriving the signer is expensive, only do if it's actually needed
-			from, _ := Sender(signer, txs[i])
-			rs[i].ContractAddress = crypto.CreateAddress(from, txs[i].Nonce())
-		} else {
-			rs[i].ContractAddress = common.Address{}
-		}
-
-		// The used gas can be calculated based on previous r
-		if i == 0 {
-			rs[i].GasUsed = rs[i].CumulativeGasUsed
-		} else {
-			rs[i].GasUsed = rs[i].CumulativeGasUsed - rs[i-1].CumulativeGasUsed
->>>>>>> 5ed08c47
 		}
 
 		// The derived log fields can simply be set from the block and transaction
