// Copyright 2014 The go-ethereum Authors
// This file is part of the go-ethereum library.
//
// The go-ethereum library is free software: you can redistribute it and/or modify
// it under the terms of the GNU Lesser General Public License as published by
// the Free Software Foundation, either version 3 of the License, or
// (at your option) any later version.
//
// The go-ethereum library is distributed in the hope that it will be useful,
// but WITHOUT ANY WARRANTY; without even the implied warranty of
// MERCHANTABILITY or FITNESS FOR A PARTICULAR PURPOSE. See the
// GNU Lesser General Public License for more details.
//
// You should have received a copy of the GNU Lesser General Public License
// along with the go-ethereum library. If not, see <http://www.gnu.org/licenses/>.

package types

import (
	"bytes"
	"errors"
	"fmt"
	"io"
	"math/big"
	"unsafe"

	"github.com/ethereum/go-ethereum/common"
	"github.com/ethereum/go-ethereum/common/hexutil"
	"github.com/ethereum/go-ethereum/crypto"
	"github.com/ethereum/go-ethereum/params"
	"github.com/ethereum/go-ethereum/rlp"
)

//go:generate go run github.com/fjl/gencodec -type Receipt -field-override receiptMarshaling -out gen_receipt_json.go

var (
	receiptStatusFailedRLP     = []byte{}
	receiptStatusSuccessfulRLP = []byte{0x01}
	receiptRootArbitrumLegacy  = []byte{0x00}
)

var errShortTypedReceipt = errors.New("typed receipt too short")

const (
	// ReceiptStatusFailed is the status code of a transaction if execution failed.
	ReceiptStatusFailed = uint64(0)

	// ReceiptStatusSuccessful is the status code of a transaction if execution succeeded.
	ReceiptStatusSuccessful = uint64(1)
)

// Receipt represents the results of a transaction.
type Receipt struct {
	// Arbitrum Implementation fields
	GasUsedForL1 uint64 `json:"gasUsedForL1"`

	// Consensus fields: These fields are defined by the Yellow Paper
	Type              uint8  `json:"type,omitempty"`
	PostState         []byte `json:"root"`
	Status            uint64 `json:"status"`
	CumulativeGasUsed uint64 `json:"cumulativeGasUsed" gencodec:"required"`
	Bloom             Bloom  `json:"logsBloom"         gencodec:"required"`
	Logs              []*Log `json:"logs"              gencodec:"required"`

	// Implementation fields: These fields are added by geth when processing a transaction.
	TxHash            common.Hash    `json:"transactionHash" gencodec:"required"`
	ContractAddress   common.Address `json:"contractAddress"`
	GasUsed           uint64         `json:"gasUsed" gencodec:"required"`
	EffectiveGasPrice *big.Int       `json:"effectiveGasPrice"` // required, but tag omitted for backwards compatibility

	// Inclusion information: These fields provide information about the inclusion of the
	// transaction corresponding to this receipt.
	BlockHash        common.Hash `json:"blockHash,omitempty"`
	BlockNumber      *big.Int    `json:"blockNumber,omitempty"`
	TransactionIndex uint        `json:"transactionIndex"`
}

type receiptMarshaling struct {
	// Arbitrum specific fields
	GasUsedForL1 hexutil.Uint64

	Type              hexutil.Uint64
	PostState         hexutil.Bytes
	Status            hexutil.Uint64
	CumulativeGasUsed hexutil.Uint64
	GasUsed           hexutil.Uint64
	EffectiveGasPrice *hexutil.Big
	BlockNumber       *hexutil.Big
	TransactionIndex  hexutil.Uint
}

// receiptRLP is the consensus encoding of a receipt.
type receiptRLP struct {
	PostStateOrStatus []byte
	CumulativeGasUsed uint64
	Bloom             Bloom
	Logs              []*Log
}

// storedReceiptRLP is the storage encoding of a receipt.
type storedReceiptRLP struct {
	PostStateOrStatus []byte
	CumulativeGasUsed uint64
	L1GasUsed         uint64
	Logs              []*Log
	ContractAddress   *common.Address `rlp:"optional"` // set on new versions if an Arbitrum tx type
}

type arbLegacyStoredReceiptRLP struct {
	PostStateOrStatus []byte
	CumulativeGasUsed uint64
	GasUsed           uint64
	L1GasUsed         uint64
	Status            uint64
	ContractAddress   common.Address
	Logs              []*Log
}

// NewReceipt creates a barebone transaction receipt, copying the init fields.
// Deprecated: create receipts using a struct literal instead.
func NewReceipt(root []byte, failed bool, cumulativeGasUsed uint64) *Receipt {
	r := &Receipt{
		Type:              LegacyTxType,
		PostState:         common.CopyBytes(root),
		CumulativeGasUsed: cumulativeGasUsed,
	}
	if failed {
		r.Status = ReceiptStatusFailed
	} else {
		r.Status = ReceiptStatusSuccessful
	}
	return r
}

// EncodeRLP implements rlp.Encoder, and flattens the consensus fields of a receipt
// into an RLP stream. If no post state is present, byzantium fork is assumed.
func (r *Receipt) EncodeRLP(w io.Writer) error {
	data := &receiptRLP{r.statusEncoding(), r.CumulativeGasUsed, r.Bloom, r.Logs}
	if r.Type == LegacyTxType {
		return rlp.Encode(w, data)
	}
	buf := encodeBufferPool.Get().(*bytes.Buffer)
	defer encodeBufferPool.Put(buf)
	buf.Reset()
	if err := r.encodeTyped(data, buf); err != nil {
		return err
	}
	return rlp.Encode(w, buf.Bytes())
}

// encodeTyped writes the canonical encoding of a typed receipt to w.
func (r *Receipt) encodeTyped(data *receiptRLP, w *bytes.Buffer) error {
	w.WriteByte(r.Type)
	return rlp.Encode(w, data)
}

// MarshalBinary returns the consensus encoding of the receipt.
func (r *Receipt) MarshalBinary() ([]byte, error) {
	if r.Type == LegacyTxType {
		return rlp.EncodeToBytes(r)
	}
	data := &receiptRLP{r.statusEncoding(), r.CumulativeGasUsed, r.Bloom, r.Logs}
	var buf bytes.Buffer
	err := r.encodeTyped(data, &buf)
	return buf.Bytes(), err
}

// DecodeRLP implements rlp.Decoder, and loads the consensus fields of a receipt
// from an RLP stream.
func (r *Receipt) DecodeRLP(s *rlp.Stream) error {
	kind, _, err := s.Kind()
	switch {
	case err != nil:
		return err
	case kind == rlp.List:
		// It's a legacy receipt.
		var dec receiptRLP
		if err := s.Decode(&dec); err != nil {
			return err
		}
		r.Type = LegacyTxType
		return r.setFromRLP(dec)
	default:
		// It's an EIP-2718 typed tx receipt.
		b, err := s.Bytes()
		if err != nil {
			return err
		}
		return r.decodeTyped(b)
	}
}

// UnmarshalBinary decodes the consensus encoding of receipts.
// It supports legacy RLP receipts and EIP-2718 typed receipts.
func (r *Receipt) UnmarshalBinary(b []byte) error {
	if len(b) > 0 && b[0] > 0x7f {
		// It's a legacy receipt decode the RLP
		var data receiptRLP
		err := rlp.DecodeBytes(b, &data)
		if err != nil {
			return err
		}
		r.Type = LegacyTxType
		return r.setFromRLP(data)
	}
	// It's an EIP2718 typed transaction envelope.
	return r.decodeTyped(b)
}

// decodeTyped decodes a typed receipt from the canonical format.
func (r *Receipt) decodeTyped(b []byte) error {
	if len(b) <= 1 {
		return errShortTypedReceipt
	}
	switch b[0] {
	case DynamicFeeTxType, AccessListTxType, BlobTxType:
		var data receiptRLP
		err := rlp.DecodeBytes(b[1:], &data)
		if err != nil {
			return err
		}
		r.Type = b[0]
		return r.setFromRLP(data)
	default:
		return ErrTxTypeNotSupported
	}
}

func (r *Receipt) setFromRLP(data receiptRLP) error {
	r.CumulativeGasUsed, r.Bloom, r.Logs = data.CumulativeGasUsed, data.Bloom, data.Logs
	return r.setStatus(data.PostStateOrStatus)
}

func (r *Receipt) setStatus(postStateOrStatus []byte) error {
	switch {
	case bytes.Equal(postStateOrStatus, receiptStatusSuccessfulRLP):
		r.Status = ReceiptStatusSuccessful
	case bytes.Equal(postStateOrStatus, receiptStatusFailedRLP):
		r.Status = ReceiptStatusFailed
	case len(postStateOrStatus) == len(common.Hash{}):
		r.PostState = postStateOrStatus
	default:
		return fmt.Errorf("invalid receipt status %x", postStateOrStatus)
	}
	return nil
}

func (r *Receipt) statusEncoding() []byte {
	if len(r.PostState) == 0 {
		if r.Status == ReceiptStatusFailed {
			return receiptStatusFailedRLP
		}
		return receiptStatusSuccessfulRLP
	}
	return r.PostState
}

// Size returns the approximate memory used by all internal contents. It is used
// to approximate and limit the memory consumption of various caches.
func (r *Receipt) Size() common.StorageSize {
	size := common.StorageSize(unsafe.Sizeof(*r)) + common.StorageSize(len(r.PostState))
	size += common.StorageSize(len(r.Logs)) * common.StorageSize(unsafe.Sizeof(Log{}))
	for _, log := range r.Logs {
		size += common.StorageSize(len(log.Topics)*common.HashLength + len(log.Data))
	}
	return size
}

// ReceiptForStorage is a wrapper around a Receipt with RLP serialization
// that omits the Bloom field and deserialization that re-computes it.
type ReceiptForStorage Receipt

// EncodeRLP implements rlp.Encoder, and flattens all content fields of a receipt
// into an RLP stream.
func (r *ReceiptForStorage) EncodeRLP(_w io.Writer) error {
	w := rlp.NewEncoderBuffer(_w)
	outerList := w.List()
	if r.Type == ArbitrumLegacyTxType {
		w.WriteBytes(receiptRootArbitrumLegacy)
		w.WriteUint64(r.CumulativeGasUsed)
		w.WriteUint64(r.GasUsed)
		w.WriteUint64(r.GasUsedForL1)
		w.WriteUint64(r.Status)
		rlp.Encode(w, r.ContractAddress)
	} else {
		w.WriteBytes((*Receipt)(r).statusEncoding())
		w.WriteUint64(r.CumulativeGasUsed)
		w.WriteUint64(r.GasUsedForL1)
	}
	logList := w.List()
	for _, log := range r.Logs {
		if err := rlp.Encode(w, log); err != nil {
			return err
		}
	}
	w.ListEnd(logList)
	if r.Type >= ArbitrumDepositTxType && r.Type != ArbitrumLegacyTxType && r.ContractAddress != (common.Address{}) {
		w.WriteBytes(r.ContractAddress[:])
	}
	w.ListEnd(outerList)
	return w.Flush()
}

// DecodeRLP implements rlp.Decoder, and loads both consensus and implementation
// fields of a receipt from an RLP stream.
func (r *ReceiptForStorage) DecodeRLP(s *rlp.Stream) error {
	// Retrieve the entire receipt blob as we need to try multiple decoders
	blob, err := s.Raw()
	if err != nil {
		return err
	}
	// Try decoding from the newest format for future proofness, then the older one
	// for old nodes that just upgraded. V4 was an intermediate unreleased format so
	// we do need to decode it, but it's not common (try last).
	if err := decodeStoredReceiptRLP(r, blob); err == nil {
		return nil
	}
	return decodeArbitrumLegacyStoredReceiptRLP(r, blob)
}

func decodeArbitrumLegacyStoredReceiptRLP(r *ReceiptForStorage, blob []byte) error {
	var stored arbLegacyStoredReceiptRLP
	if err := rlp.DecodeBytes(blob, &stored); err != nil {
		return err
	}
	if !bytes.Equal(stored.PostStateOrStatus, receiptRootArbitrumLegacy) {
		return errors.New("not arbitrum legacy Tx")
	}
	r.Type = ArbitrumLegacyTxType
	(*Receipt)(r).PostState = receiptRootArbitrumLegacy
	r.Status = stored.Status
	r.CumulativeGasUsed = stored.CumulativeGasUsed
	r.GasUsed = stored.GasUsed
	r.GasUsedForL1 = stored.L1GasUsed
	r.ContractAddress = stored.ContractAddress
	r.Logs = stored.Logs
	r.Bloom = CreateBloom(Receipts{(*Receipt)(r)})

	return nil
}

func decodeStoredReceiptRLP(r *ReceiptForStorage, blob []byte) error {
	var stored storedReceiptRLP
	if err := rlp.DecodeBytes(blob, &stored); err != nil {
		return err
	}
	if err := (*Receipt)(r).setStatus(stored.PostStateOrStatus); err != nil {
		return err
	}
	r.CumulativeGasUsed = stored.CumulativeGasUsed
	r.GasUsedForL1 = stored.L1GasUsed
	r.Logs = stored.Logs
	r.Bloom = CreateBloom(Receipts{(*Receipt)(r)})
	if stored.ContractAddress != nil {
		r.ContractAddress = *stored.ContractAddress
	}

	return nil
}

// Receipts implements DerivableList for receipts.
type Receipts []*Receipt

// Len returns the number of receipts in this list.
func (rs Receipts) Len() int { return len(rs) }

// EncodeIndex encodes the i'th receipt to w.
func (rs Receipts) EncodeIndex(i int, w *bytes.Buffer) {
	r := rs[i]
	data := &receiptRLP{r.statusEncoding(), r.CumulativeGasUsed, r.Bloom, r.Logs}
<<<<<<< HEAD
	switch r.Type {
	case LegacyTxType, ArbitrumLegacyTxType:
=======
	if r.Type == LegacyTxType {
		rlp.Encode(w, data)
		return
	}
	w.WriteByte(r.Type)
	switch r.Type {
	case AccessListTxType, DynamicFeeTxType, BlobTxType:
>>>>>>> 9cf9fae6
		rlp.Encode(w, data)
	default:
		w.WriteByte(r.Type)
		rlp.Encode(w, data)
	}
}

// DeriveFields fills the receipts with their computed fields based on consensus
// data and contextual infos like containing block and transactions.
func (rs Receipts) DeriveFields(config *params.ChainConfig, hash common.Hash, number uint64, time uint64, baseFee *big.Int, txs []*Transaction) error {
	signer := MakeSigner(config, new(big.Int).SetUint64(number), time)

	logIndex := uint(0)
	if len(txs) != len(rs) {
		return errors.New("transaction and receipt count mismatch")
	}
	for i := 0; i < len(rs); i++ {
		// The transaction type and hash can be retrieved from the transaction itself
		rs[i].Type = txs[i].Type()
		rs[i].TxHash = txs[i].Hash()

		rs[i].EffectiveGasPrice = txs[i].inner.effectiveGasPrice(new(big.Int), baseFee)

		// block location fields
		rs[i].BlockHash = hash
		rs[i].BlockNumber = new(big.Int).SetUint64(number)
		rs[i].TransactionIndex = uint(i)

		if rs[i].Type != ArbitrumLegacyTxType {
			// The contract address can be derived from the transaction itself
			if txs[i].To() == nil {
				if rs[i].ContractAddress == (common.Address{}) {
					// Deriving the signer is expensive, only do if it's actually needed
					from, _ := Sender(signer, txs[i])
					rs[i].ContractAddress = crypto.CreateAddress(from, txs[i].Nonce())
				}
			} else {
				rs[i].ContractAddress = common.Address{}
			}

			// The used gas can be calculated based on previous r
			if i == 0 {
				rs[i].GasUsed = rs[i].CumulativeGasUsed
			} else {
				rs[i].GasUsed = rs[i].CumulativeGasUsed - rs[i-1].CumulativeGasUsed
			}
		}

		// The derived log fields can simply be set from the block and transaction
		for j := 0; j < len(rs[i].Logs); j++ {
			rs[i].Logs[j].BlockNumber = number
			rs[i].Logs[j].BlockHash = hash
			rs[i].Logs[j].TxHash = rs[i].TxHash
			rs[i].Logs[j].TxIndex = uint(i)
			rs[i].Logs[j].Index = logIndex
			logIndex++
		}
	}
	return nil
}<|MERGE_RESOLUTION|>--- conflicted
+++ resolved
@@ -368,21 +368,17 @@
 func (rs Receipts) EncodeIndex(i int, w *bytes.Buffer) {
 	r := rs[i]
 	data := &receiptRLP{r.statusEncoding(), r.CumulativeGasUsed, r.Bloom, r.Logs}
-<<<<<<< HEAD
-	switch r.Type {
-	case LegacyTxType, ArbitrumLegacyTxType:
-=======
-	if r.Type == LegacyTxType {
+	if r.Type == LegacyTxType || r.Type == ArbitrumLegacyTxType {
 		rlp.Encode(w, data)
 		return
 	}
 	w.WriteByte(r.Type)
 	switch r.Type {
 	case AccessListTxType, DynamicFeeTxType, BlobTxType:
->>>>>>> 9cf9fae6
 		rlp.Encode(w, data)
 	default:
-		w.WriteByte(r.Type)
+		// Arbitrum: same as above, but this should help prevent future merge conflicts,
+		// by keeping above case statement the same.
 		rlp.Encode(w, data)
 	}
 }
