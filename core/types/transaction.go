// Copyright 2014 The go-ethereum Authors
// This file is part of the go-ethereum library.
//
// The go-ethereum library is free software: you can redistribute it and/or modify
// it under the terms of the GNU Lesser General Public License as published by
// the Free Software Foundation, either version 3 of the License, or
// (at your option) any later version.
//
// The go-ethereum library is distributed in the hope that it will be useful,
// but WITHOUT ANY WARRANTY; without even the implied warranty of
// MERCHANTABILITY or FITNESS FOR A PARTICULAR PURPOSE. See the
// GNU Lesser General Public License for more details.
//
// You should have received a copy of the GNU Lesser General Public License
// along with the go-ethereum library. If not, see <http://www.gnu.org/licenses/>.

package types

import (
	"bytes"
	"container/heap"
	"errors"
	"io"
	"math/big"
	"sync/atomic"
	"time"

	"github.com/ethereum/go-ethereum/common"
	"github.com/ethereum/go-ethereum/common/math"
	"github.com/ethereum/go-ethereum/crypto"
	"github.com/ethereum/go-ethereum/rlp"
)

var (
	ErrInvalidSig           = errors.New("invalid transaction v, r, s values")
	ErrUnexpectedProtection = errors.New("transaction type does not supported EIP-155 protected signatures")
	ErrInvalidTxType        = errors.New("transaction type not valid in this context")
	ErrTxTypeNotSupported   = errors.New("transaction type not supported")
	ErrGasFeeCapTooLow      = errors.New("fee cap less than base fee")
	errEmptyTypedTx         = errors.New("empty typed transaction bytes")
)

// Transaction types.
const (
	LegacyTxType = iota
	AccessListTxType
	DynamicFeeTxType
	ArbitrumDepositTxType  = 100
	ArbitrumUnsignedTxType = 101
	ArbitrumContractTxType = 102
	ArbitrumWrappedTxType  = 103
<<<<<<< HEAD
	ArbitrumRetryTxType    = 104
	ArbitrumSubmitRetryableTxType = 105
=======
>>>>>>> 1bdde5b1
)

// Transaction is an Ethereum transaction.
type Transaction struct {
	inner TxData    // Consensus contents of a transaction
	time  time.Time // Time first seen locally (spam avoidance)

	// caches
	hash atomic.Value
	size atomic.Value
	from atomic.Value
}

// NewTx creates a new transaction.
func NewTx(inner TxData) *Transaction {
	tx := new(Transaction)
	tx.setDecoded(inner.copy(), 0)
	return tx
}

// TxData is the underlying data of a transaction.
//
// This is implemented by DynamicFeeTx, LegacyTx and AccessListTx.
type TxData interface {
	txType() byte // returns the type ID
	copy() TxData // creates a deep copy and initializes all fields

	chainID() *big.Int
	accessList() AccessList
	data() []byte
	gas() uint64
	gasPrice() *big.Int
	gasTipCap() *big.Int
	gasFeeCap() *big.Int
	value() *big.Int
	nonce() uint64
	to() *common.Address

	rawSignatureValues() (v, r, s *big.Int)
	setSignatureValues(chainID, v, r, s *big.Int)

	isFake() bool
}

// EncodeRLP implements rlp.Encoder
func (tx *Transaction) EncodeRLP(w io.Writer) error {
	if tx.realType() == LegacyTxType {
		return rlp.Encode(w, tx.inner)
	}
	// It's an EIP-2718 typed TX envelope.
	buf := encodeBufferPool.Get().(*bytes.Buffer)
	defer encodeBufferPool.Put(buf)
	buf.Reset()
	if err := tx.encodeTyped(buf); err != nil {
		return err
	}
	return rlp.Encode(w, buf.Bytes())
}

// encodeTyped writes the canonical encoding of a typed transaction to w.
func (tx *Transaction) encodeTyped(w *bytes.Buffer) error {
	w.WriteByte(tx.realType())
	return rlp.Encode(w, tx.inner)
}

// MarshalBinary returns the canonical encoding of the transaction.
// For legacy transactions, it returns the RLP encoding. For EIP-2718 typed
// transactions, it returns the type and payload.
func (tx *Transaction) MarshalBinary() ([]byte, error) {
	if tx.Type() == LegacyTxType {
		return rlp.EncodeToBytes(tx.inner)
	}
	var buf bytes.Buffer
	err := tx.encodeTyped(&buf)
	return buf.Bytes(), err
}

// DecodeRLP implements rlp.Decoder
func (tx *Transaction) DecodeRLP(s *rlp.Stream) error {
	kind, size, err := s.Kind()
	switch {
	case err != nil:
		return err
	case kind == rlp.List:
		// It's a legacy transaction.
		var inner LegacyTx
		err := s.Decode(&inner)
		if err == nil {
			tx.setDecoded(&inner, int(rlp.ListSize(size)))
		}
		return err
	case kind == rlp.String:
		// It's an EIP-2718 typed TX envelope.
		var b []byte
		if b, err = s.Bytes(); err != nil {
			return err
		}
		inner, err := tx.decodeTyped(b, true)
		if err == nil {
			tx.setDecoded(inner, len(b))
		}
		return err
	default:
		return rlp.ErrExpectedList
	}
}

// UnmarshalBinary decodes the canonical encoding of transactions.
// It supports legacy RLP transactions and EIP2718 typed transactions.
func (tx *Transaction) UnmarshalBinary(b []byte) error {
	if len(b) > 0 && b[0] > 0x7f {
		// It's a legacy transaction.
		var data LegacyTx
		err := rlp.DecodeBytes(b, &data)
		if err != nil {
			return err
		}
		tx.setDecoded(&data, len(b))
		return nil
	}
	// It's an EIP2718 typed transaction envelope.
	inner, err := tx.decodeTyped(b, true)
	if err != nil {
		return err
	}
	tx.setDecoded(inner, len(b))
	return nil
}

// decodeTyped decodes a typed transaction from the canonical format.
func (tx *Transaction) decodeTyped(b []byte, arbParsing bool) (TxData, error) {
	if len(b) == 0 {
		return nil, errEmptyTypedTx
	}
	if arbParsing {
		switch b[0] {
		case ArbitrumDepositTxType:
			var inner ArbitrumDepositTx
			err := rlp.DecodeBytes(b[1:], &inner)
			return &inner, err
		case ArbitrumUnsignedTxType:
			var inner ArbitrumUnsignedTx
			err := rlp.DecodeBytes(b[1:], &inner)
			return &inner, err
		case ArbitrumContractTxType:
			var inner ArbitrumContractTx
			err := rlp.DecodeBytes(b[1:], &inner)
			return &inner, err
		case ArbitrumWrappedTxType:
			var inner ArbitrumWrappedTx
			err := rlp.DecodeBytes(b[1:], &inner)
			return &inner, err
		case ArbitrumRetryTxType:
			var inner ArbitrumRetryTx
			err := rlp.DecodeBytes(b[1:], &inner)
			return &inner, err
		case ArbitrumSubmitRetryableTxType:
			var inner ArbitrumSubmitRetryableTx
			err := rlp.DecodeBytes(b[1:], &inner)
			return &inner, err
		}
	}
	switch b[0] {
	case AccessListTxType:
		var inner AccessListTx
		err := rlp.DecodeBytes(b[1:], &inner)
		return &inner, err
	case DynamicFeeTxType:
		var inner DynamicFeeTx
		err := rlp.DecodeBytes(b[1:], &inner)
		return &inner, err
	default:
		return nil, ErrTxTypeNotSupported
	}
}

// setDecoded sets the inner transaction and size after decoding.
func (tx *Transaction) setDecoded(inner TxData, size int) {
	tx.inner = inner
	tx.time = time.Now()
	if size > 0 {
		tx.size.Store(common.StorageSize(size))
	}
}

func sanityCheckSignature(v *big.Int, r *big.Int, s *big.Int, maybeProtected bool) error {
	if isProtectedV(v) && !maybeProtected {
		return ErrUnexpectedProtection
	}

	var plainV byte
	if isProtectedV(v) {
		chainID := deriveChainId(v).Uint64()
		plainV = byte(v.Uint64() - 35 - 2*chainID)
	} else if maybeProtected {
		// Only EIP-155 signatures can be optionally protected. Since
		// we determined this v value is not protected, it must be a
		// raw 27 or 28.
		plainV = byte(v.Uint64() - 27)
	} else {
		// If the signature is not optionally protected, we assume it
		// must already be equal to the recovery id.
		plainV = byte(v.Uint64())
	}
	if !crypto.ValidateSignatureValues(plainV, r, s, false) {
		return ErrInvalidSig
	}

	return nil
}

func isProtectedV(V *big.Int) bool {
	if V.BitLen() <= 8 {
		v := V.Uint64()
		return v != 27 && v != 28 && v != 1 && v != 0
	}
	// anything not 27 or 28 is considered protected
	return true
}

// Protected says whether the transaction is replay-protected.
func (tx *Transaction) Protected() bool {
	switch tx := tx.inner.(type) {
	case *LegacyTx:
		return tx.V != nil && isProtectedV(tx.V)
	default:
		return true
	}
}

// Type returns the transaction type.
func (tx *Transaction) Type() uint8 {
	return tx.inner.txType()
}

func (tx *Transaction) realType() uint8 {
	_, isArbWrapped := tx.inner.(*ArbitrumWrappedTx)
	if isArbWrapped {
		return ArbitrumWrappedTxType
	} else {
		return tx.Type()
	}
}

func (tx *Transaction) GetInner() TxData {
	return tx.inner.copy()
}

// ChainId returns the EIP155 chain ID of the transaction. The return value will always be
// non-nil. For legacy transactions which are not replay-protected, the return value is
// zero.
func (tx *Transaction) ChainId() *big.Int {
	return tx.inner.chainID()
}

// Data returns the input data of the transaction.
func (tx *Transaction) Data() []byte { return tx.inner.data() }

// AccessList returns the access list of the transaction.
func (tx *Transaction) AccessList() AccessList { return tx.inner.accessList() }

// Gas returns the gas limit of the transaction.
func (tx *Transaction) Gas() uint64 { return tx.inner.gas() }

// GasPrice returns the gas price of the transaction.
func (tx *Transaction) GasPrice() *big.Int { return new(big.Int).Set(tx.inner.gasPrice()) }

// GasTipCap returns the gasTipCap per gas of the transaction.
func (tx *Transaction) GasTipCap() *big.Int { return new(big.Int).Set(tx.inner.gasTipCap()) }

// GasFeeCap returns the fee cap per gas of the transaction.
func (tx *Transaction) GasFeeCap() *big.Int { return new(big.Int).Set(tx.inner.gasFeeCap()) }

// Value returns the ether amount of the transaction.
func (tx *Transaction) Value() *big.Int { return new(big.Int).Set(tx.inner.value()) }

// Nonce returns the sender account nonce of the transaction.
func (tx *Transaction) Nonce() uint64 { return tx.inner.nonce() }

// To returns the recipient address of the transaction.
// For contract-creation transactions, To returns nil.
func (tx *Transaction) To() *common.Address {
	return copyAddressPtr(tx.inner.to())
}

// Cost returns gas * gasPrice + value.
func (tx *Transaction) Cost() *big.Int {
	total := new(big.Int).Mul(tx.GasPrice(), new(big.Int).SetUint64(tx.Gas()))
	total.Add(total, tx.Value())
	return total
}

// RawSignatureValues returns the V, R, S signature values of the transaction.
// The return values should not be modified by the caller.
func (tx *Transaction) RawSignatureValues() (v, r, s *big.Int) {
	return tx.inner.rawSignatureValues()
}

// GasFeeCapCmp compares the fee cap of two transactions.
func (tx *Transaction) GasFeeCapCmp(other *Transaction) int {
	return tx.inner.gasFeeCap().Cmp(other.inner.gasFeeCap())
}

// GasFeeCapIntCmp compares the fee cap of the transaction against the given fee cap.
func (tx *Transaction) GasFeeCapIntCmp(other *big.Int) int {
	return tx.inner.gasFeeCap().Cmp(other)
}

// GasTipCapCmp compares the gasTipCap of two transactions.
func (tx *Transaction) GasTipCapCmp(other *Transaction) int {
	return tx.inner.gasTipCap().Cmp(other.inner.gasTipCap())
}

// GasTipCapIntCmp compares the gasTipCap of the transaction against the given gasTipCap.
func (tx *Transaction) GasTipCapIntCmp(other *big.Int) int {
	return tx.inner.gasTipCap().Cmp(other)
}

// EffectiveGasTip returns the effective miner gasTipCap for the given base fee.
// Note: if the effective gasTipCap is negative, this method returns both error
// the actual negative value, _and_ ErrGasFeeCapTooLow
func (tx *Transaction) EffectiveGasTip(baseFee *big.Int) (*big.Int, error) {
	if baseFee == nil {
		return tx.GasTipCap(), nil
	}
	var err error
	gasFeeCap := tx.GasFeeCap()
	if gasFeeCap.Cmp(baseFee) == -1 {
		err = ErrGasFeeCapTooLow
	}
	return math.BigMin(tx.GasTipCap(), gasFeeCap.Sub(gasFeeCap, baseFee)), err
}

// EffectiveGasTipValue is identical to EffectiveGasTip, but does not return an
// error in case the effective gasTipCap is negative
func (tx *Transaction) EffectiveGasTipValue(baseFee *big.Int) *big.Int {
	effectiveTip, _ := tx.EffectiveGasTip(baseFee)
	return effectiveTip
}

// EffectiveGasTipCmp compares the effective gasTipCap of two transactions assuming the given base fee.
func (tx *Transaction) EffectiveGasTipCmp(other *Transaction, baseFee *big.Int) int {
	if baseFee == nil {
		return tx.GasTipCapCmp(other)
	}
	return tx.EffectiveGasTipValue(baseFee).Cmp(other.EffectiveGasTipValue(baseFee))
}

// EffectiveGasTipIntCmp compares the effective gasTipCap of a transaction to the given gasTipCap.
func (tx *Transaction) EffectiveGasTipIntCmp(other *big.Int, baseFee *big.Int) int {
	if baseFee == nil {
		return tx.GasTipCapIntCmp(other)
	}
	return tx.EffectiveGasTipValue(baseFee).Cmp(other)
}

// Hash returns the transaction hash.
func (tx *Transaction) Hash() common.Hash {
	if hash := tx.hash.Load(); hash != nil {
		return hash.(common.Hash)
	}

	var h common.Hash
	if tx.Type() == LegacyTxType {
		h = rlpHash(tx.inner)
	} else if tx.Type() == ArbitrumSubmitRetryableTxType {
		h = tx.inner.(*ArbitrumSubmitRetryableTx).RequestId
	} else if tx.Type() == ArbitrumRetryTxType {
		h = tx.inner.(*ArbitrumRetryTx).RequestId
	} else {
		h = prefixedRlpHash(tx.Type(), tx.inner)
	}
	tx.hash.Store(h)
	return h
}

// Size returns the true RLP encoded storage size of the transaction, either by
// encoding and returning it, or returning a previously cached value.
func (tx *Transaction) Size() common.StorageSize {
	if size := tx.size.Load(); size != nil {
		return size.(common.StorageSize)
	}
	c := writeCounter(0)
	rlp.Encode(&c, &tx.inner)
	tx.size.Store(common.StorageSize(c))
	return common.StorageSize(c)
}

// WithSignature returns a new transaction with the given signature.
// This signature needs to be in the [R || S || V] format where V is 0 or 1.
func (tx *Transaction) WithSignature(signer Signer, sig []byte) (*Transaction, error) {
	r, s, v, err := signer.SignatureValues(tx, sig)
	if err != nil {
		return nil, err
	}
	cpy := tx.inner.copy()
	cpy.setSignatureValues(signer.ChainID(), v, r, s)
	return &Transaction{inner: cpy, time: tx.time}, nil
}

// Transactions implements DerivableList for transactions.
type Transactions []*Transaction

// Len returns the length of s.
func (s Transactions) Len() int { return len(s) }

// EncodeIndex encodes the i'th transaction to w. Note that this does not check for errors
// because we assume that *Transaction will only ever contain valid txs that were either
// constructed by decoding or via public API in this package.
func (s Transactions) EncodeIndex(i int, w *bytes.Buffer) {
	tx := s[i]
	if tx.Type() == LegacyTxType {
		rlp.Encode(w, tx.inner)
	} else {
		tx.encodeTyped(w)
	}
}

// TxDifference returns a new set which is the difference between a and b.
func TxDifference(a, b Transactions) Transactions {
	keep := make(Transactions, 0, len(a))

	remove := make(map[common.Hash]struct{})
	for _, tx := range b {
		remove[tx.Hash()] = struct{}{}
	}

	for _, tx := range a {
		if _, ok := remove[tx.Hash()]; !ok {
			keep = append(keep, tx)
		}
	}

	return keep
}

// TxByNonce implements the sort interface to allow sorting a list of transactions
// by their nonces. This is usually only useful for sorting transactions from a
// single account, otherwise a nonce comparison doesn't make much sense.
type TxByNonce Transactions

func (s TxByNonce) Len() int           { return len(s) }
func (s TxByNonce) Less(i, j int) bool { return s[i].Nonce() < s[j].Nonce() }
func (s TxByNonce) Swap(i, j int)      { s[i], s[j] = s[j], s[i] }

// TxWithMinerFee wraps a transaction with its gas price or effective miner gasTipCap
type TxWithMinerFee struct {
	tx       *Transaction
	minerFee *big.Int
}

// NewTxWithMinerFee creates a wrapped transaction, calculating the effective
// miner gasTipCap if a base fee is provided.
// Returns error in case of a negative effective miner gasTipCap.
func NewTxWithMinerFee(tx *Transaction, baseFee *big.Int) (*TxWithMinerFee, error) {
	minerFee, err := tx.EffectiveGasTip(baseFee)
	if err != nil {
		return nil, err
	}
	return &TxWithMinerFee{
		tx:       tx,
		minerFee: minerFee,
	}, nil
}

// TxByPriceAndTime implements both the sort and the heap interface, making it useful
// for all at once sorting as well as individually adding and removing elements.
type TxByPriceAndTime []*TxWithMinerFee

func (s TxByPriceAndTime) Len() int { return len(s) }
func (s TxByPriceAndTime) Less(i, j int) bool {
	// If the prices are equal, use the time the transaction was first seen for
	// deterministic sorting
	cmp := s[i].minerFee.Cmp(s[j].minerFee)
	if cmp == 0 {
		return s[i].tx.time.Before(s[j].tx.time)
	}
	return cmp > 0
}
func (s TxByPriceAndTime) Swap(i, j int) { s[i], s[j] = s[j], s[i] }

func (s *TxByPriceAndTime) Push(x interface{}) {
	*s = append(*s, x.(*TxWithMinerFee))
}

func (s *TxByPriceAndTime) Pop() interface{} {
	old := *s
	n := len(old)
	x := old[n-1]
	*s = old[0 : n-1]
	return x
}

// TransactionsByPriceAndNonce represents a set of transactions that can return
// transactions in a profit-maximizing sorted order, while supporting removing
// entire batches of transactions for non-executable accounts.
type TransactionsByPriceAndNonce struct {
	txs     map[common.Address]Transactions // Per account nonce-sorted list of transactions
	heads   TxByPriceAndTime                // Next transaction for each unique account (price heap)
	signer  Signer                          // Signer for the set of transactions
	baseFee *big.Int                        // Current base fee
}

// NewTransactionsByPriceAndNonce creates a transaction set that can retrieve
// price sorted transactions in a nonce-honouring way.
//
// Note, the input map is reowned so the caller should not interact any more with
// if after providing it to the constructor.
func NewTransactionsByPriceAndNonce(signer Signer, txs map[common.Address]Transactions, baseFee *big.Int) *TransactionsByPriceAndNonce {
	// Initialize a price and received time based heap with the head transactions
	heads := make(TxByPriceAndTime, 0, len(txs))
	for from, accTxs := range txs {
		acc, _ := Sender(signer, accTxs[0])
		wrapped, err := NewTxWithMinerFee(accTxs[0], baseFee)
		// Remove transaction if sender doesn't match from, or if wrapping fails.
		if acc != from || err != nil {
			delete(txs, from)
			continue
		}
		heads = append(heads, wrapped)
		txs[from] = accTxs[1:]
	}
	heap.Init(&heads)

	// Assemble and return the transaction set
	return &TransactionsByPriceAndNonce{
		txs:     txs,
		heads:   heads,
		signer:  signer,
		baseFee: baseFee,
	}
}

// Peek returns the next transaction by price.
func (t *TransactionsByPriceAndNonce) Peek() *Transaction {
	if len(t.heads) == 0 {
		return nil
	}
	return t.heads[0].tx
}

// Shift replaces the current best head with the next one from the same account.
func (t *TransactionsByPriceAndNonce) Shift() {
	acc, _ := Sender(t.signer, t.heads[0].tx)
	if txs, ok := t.txs[acc]; ok && len(txs) > 0 {
		if wrapped, err := NewTxWithMinerFee(txs[0], t.baseFee); err == nil {
			t.heads[0], t.txs[acc] = wrapped, txs[1:]
			heap.Fix(&t.heads, 0)
			return
		}
	}
	heap.Pop(&t.heads)
}

// Pop removes the best transaction, *not* replacing it with the next one from
// the same account. This should be used when a transaction cannot be executed
// and hence all subsequent ones should be discarded from the same account.
func (t *TransactionsByPriceAndNonce) Pop() {
	heap.Pop(&t.heads)
}

// Message is a fully derived transaction and implements core.Message
//
// NOTE: In a future PR this will be removed.
type Message struct {
	tx *Transaction

	to         *common.Address
	from       common.Address
	nonce      uint64
	amount     *big.Int
	gasLimit   uint64
	gasPrice   *big.Int
	gasFeeCap  *big.Int
	gasTipCap  *big.Int
	data       []byte
	accessList AccessList
	isFake     bool
}

func NewMessage(from common.Address, to *common.Address, nonce uint64, amount *big.Int, gasLimit uint64, gasPrice, gasFeeCap, gasTipCap *big.Int, data []byte, accessList AccessList, isFake bool) Message {
	return Message{
		from:       from,
		to:         to,
		nonce:      nonce,
		amount:     amount,
		gasLimit:   gasLimit,
		gasPrice:   gasPrice,
		gasFeeCap:  gasFeeCap,
		gasTipCap:  gasTipCap,
		data:       data,
		accessList: accessList,
		isFake:     isFake,
	}
}

// AsMessage returns the transaction as a core.Message.
func (tx *Transaction) AsMessage(s Signer, baseFee *big.Int) (Message, error) {
	msg := Message{
		tx: tx,

		nonce:      tx.Nonce(),
		gasLimit:   tx.Gas(),
		gasPrice:   new(big.Int).Set(tx.GasPrice()),
		gasFeeCap:  new(big.Int).Set(tx.GasFeeCap()),
		gasTipCap:  new(big.Int).Set(tx.GasTipCap()),
		to:         tx.To(),
		amount:     tx.Value(),
		data:       tx.Data(),
		accessList: tx.AccessList(),
		isFake:     tx.inner.isFake(),
	}
	// If baseFee provided, set gasPrice to effectiveGasPrice.
	if baseFee != nil {
		msg.gasPrice = math.BigMin(msg.gasPrice.Add(msg.gasTipCap, baseFee), msg.gasFeeCap)
	}
	var err error
	msg.from, err = Sender(s, tx)
	return msg, err
}

func (m Message) UnderlyingTransaction() *Transaction { return m.tx }

func (m Message) From() common.Address   { return m.from }
func (m Message) To() *common.Address    { return m.to }
func (m Message) GasPrice() *big.Int     { return m.gasPrice }
func (m Message) GasFeeCap() *big.Int    { return m.gasFeeCap }
func (m Message) GasTipCap() *big.Int    { return m.gasTipCap }
func (m Message) Value() *big.Int        { return m.amount }
func (m Message) Gas() uint64            { return m.gasLimit }
func (m Message) Nonce() uint64          { return m.nonce }
func (m Message) Data() []byte           { return m.data }
func (m Message) AccessList() AccessList { return m.accessList }
func (m Message) IsFake() bool           { return m.isFake }

// copyAddressPtr copies an address.
func copyAddressPtr(a *common.Address) *common.Address {
	if a == nil {
		return nil
	}
	cpy := *a
	return &cpy
}<|MERGE_RESOLUTION|>--- conflicted
+++ resolved
@@ -45,15 +45,12 @@
 	LegacyTxType = iota
 	AccessListTxType
 	DynamicFeeTxType
-	ArbitrumDepositTxType  = 100
-	ArbitrumUnsignedTxType = 101
-	ArbitrumContractTxType = 102
-	ArbitrumWrappedTxType  = 103
-<<<<<<< HEAD
-	ArbitrumRetryTxType    = 104
+	ArbitrumDepositTxType         = 100
+	ArbitrumUnsignedTxType        = 101
+	ArbitrumContractTxType        = 102
+	ArbitrumWrappedTxType         = 103
+	ArbitrumRetryTxType           = 104
 	ArbitrumSubmitRetryableTxType = 105
-=======
->>>>>>> 1bdde5b1
 )
 
 // Transaction is an Ethereum transaction.
