// Copyright 2014 The go-ethereum Authors
// This file is part of the go-ethereum library.
//
// The go-ethereum library is free software: you can redistribute it and/or modify
// it under the terms of the GNU Lesser General Public License as published by
// the Free Software Foundation, either version 3 of the License, or
// (at your option) any later version.
//
// The go-ethereum library is distributed in the hope that it will be useful,
// but WITHOUT ANY WARRANTY; without even the implied warranty of
// MERCHANTABILITY or FITNESS FOR A PARTICULAR PURPOSE. See the
// GNU Lesser General Public License for more details.
//
// You should have received a copy of the GNU Lesser General Public License
// along with the go-ethereum library. If not, see <http://www.gnu.org/licenses/>.

package types

import (
	"bytes"
	"container/heap"
	"errors"
	"io"
	"math/big"
	"sync/atomic"
	"time"

	"github.com/ethereum/go-ethereum/common"
	"github.com/ethereum/go-ethereum/common/math"
	"github.com/ethereum/go-ethereum/crypto"
	"github.com/ethereum/go-ethereum/rlp"
)

var (
	ErrInvalidSig           = errors.New("invalid transaction v, r, s values")
	ErrUnexpectedProtection = errors.New("transaction type does not supported EIP-155 protected signatures")
	ErrInvalidTxType        = errors.New("transaction type not valid in this context")
	ErrTxTypeNotSupported   = errors.New("transaction type not supported")
	ErrGasFeeCapTooLow      = errors.New("fee cap less than base fee")
	errShortTypedTx         = errors.New("typed transaction too short")
)

// Transaction types.
const (
	LegacyTxType = iota
	AccessListTxType
	DynamicFeeTxType
	ArbitrumDepositTxType         = 100
	ArbitrumUnsignedTxType        = 101
	ArbitrumContractTxType        = 102
	ArbitrumRetryTxType           = 104
	ArbitrumSubmitRetryableTxType = 105
	ArbitrumInternalTxType        = 106
	ArbitrumLegacyTxType          = 120
)

// Transaction is an Ethereum transaction.
type Transaction struct {
	inner TxData    // Consensus contents of a transaction
	time  time.Time // Time first seen locally (spam avoidance)

	// Arbitrum cache: must be atomically accessed
	CalldataUnits uint64

	// caches
	hash atomic.Value
	size atomic.Value
	from atomic.Value
}

// NewTx creates a new transaction.
func NewTx(inner TxData) *Transaction {
	tx := new(Transaction)
	tx.setDecoded(inner.copy(), 0)
	return tx
}

// TxData is the underlying data of a transaction.
//
// This is implemented by DynamicFeeTx, LegacyTx and AccessListTx.
type TxData interface {
	txType() byte // returns the type ID
	copy() TxData // creates a deep copy and initializes all fields

	chainID() *big.Int
	accessList() AccessList
	data() []byte
	gas() uint64
	gasPrice() *big.Int
	gasTipCap() *big.Int
	gasFeeCap() *big.Int
	value() *big.Int
	nonce() uint64
	to() *common.Address

	rawSignatureValues() (v, r, s *big.Int)
	setSignatureValues(chainID, v, r, s *big.Int)

<<<<<<< HEAD
	isFake() bool
=======
	// effectiveGasPrice computes the gas price paid by the transaction, given
	// the inclusion block baseFee.
	//
	// Unlike other TxData methods, the returned *big.Int should be an independent
	// copy of the computed value, i.e. callers are allowed to mutate the result.
	// Method implementations can use 'dst' to store the result.
	effectiveGasPrice(dst *big.Int, baseFee *big.Int) *big.Int
>>>>>>> 5ed08c47
}

// EncodeRLP implements rlp.Encoder
func (tx *Transaction) EncodeRLP(w io.Writer) error {
	if tx.Type() == LegacyTxType {
		return rlp.Encode(w, tx.inner)
	}
	// It's an EIP-2718 typed TX envelope.
	buf := encodeBufferPool.Get().(*bytes.Buffer)
	defer encodeBufferPool.Put(buf)
	buf.Reset()
	if err := tx.encodeTyped(buf); err != nil {
		return err
	}
	return rlp.Encode(w, buf.Bytes())
}

// encodeTyped writes the canonical encoding of a typed transaction to w.
func (tx *Transaction) encodeTyped(w *bytes.Buffer) error {
	w.WriteByte(tx.Type())
	return rlp.Encode(w, tx.inner)
}

// MarshalBinary returns the canonical encoding of the transaction.
// For legacy transactions, it returns the RLP encoding. For EIP-2718 typed
// transactions, it returns the type and payload.
func (tx *Transaction) MarshalBinary() ([]byte, error) {
	if tx.Type() == LegacyTxType {
		return rlp.EncodeToBytes(tx.inner)
	}
	var buf bytes.Buffer
	err := tx.encodeTyped(&buf)
	return buf.Bytes(), err
}

// DecodeRLP implements rlp.Decoder
func (tx *Transaction) DecodeRLP(s *rlp.Stream) error {
	kind, size, err := s.Kind()
	switch {
	case err != nil:
		return err
	case kind == rlp.List:
		// It's a legacy transaction.
		var inner LegacyTx
		err := s.Decode(&inner)
		if err == nil {
			tx.setDecoded(&inner, rlp.ListSize(size))
		}
		return err
	default:
		// It's an EIP-2718 typed TX envelope.
		var b []byte
		if b, err = s.Bytes(); err != nil {
			return err
		}
		inner, err := tx.decodeTyped(b, true)
		if err == nil {
			tx.setDecoded(inner, uint64(len(b)))
		}
		return err
	}
}

// UnmarshalBinary decodes the canonical encoding of transactions.
// It supports legacy RLP transactions and EIP2718 typed transactions.
func (tx *Transaction) UnmarshalBinary(b []byte) error {
	if len(b) > 0 && b[0] > 0x7f {
		// It's a legacy transaction.
		var data LegacyTx
		err := rlp.DecodeBytes(b, &data)
		if err != nil {
			return err
		}
		tx.setDecoded(&data, uint64(len(b)))
		return nil
	}
	// It's an EIP2718 typed transaction envelope.
	inner, err := tx.decodeTyped(b, false)
	if err != nil {
		return err
	}
	tx.setDecoded(inner, uint64(len(b)))
	return nil
}

// decodeTyped decodes a typed transaction from the canonical format.
func (tx *Transaction) decodeTyped(b []byte, arbParsing bool) (TxData, error) {
	if len(b) <= 1 {
		return nil, errShortTypedTx
	}
	if arbParsing {
		switch b[0] {
		case ArbitrumDepositTxType:
			var inner ArbitrumDepositTx
			err := rlp.DecodeBytes(b[1:], &inner)
			return &inner, err
		case ArbitrumInternalTxType:
			var inner ArbitrumInternalTx
			err := rlp.DecodeBytes(b[1:], &inner)
			return &inner, err
		case ArbitrumUnsignedTxType:
			var inner ArbitrumUnsignedTx
			err := rlp.DecodeBytes(b[1:], &inner)
			return &inner, err
		case ArbitrumContractTxType:
			var inner ArbitrumContractTx
			err := rlp.DecodeBytes(b[1:], &inner)
			return &inner, err
		case ArbitrumRetryTxType:
			var inner ArbitrumRetryTx
			err := rlp.DecodeBytes(b[1:], &inner)
			return &inner, err
		case ArbitrumSubmitRetryableTxType:
			var inner ArbitrumSubmitRetryableTx
			err := rlp.DecodeBytes(b[1:], &inner)
			return &inner, err
		case ArbitrumLegacyTxType:
			var inner ArbitrumLegacyTxData
			err := rlp.DecodeBytes(b[1:], &inner)
			return &inner, err
		}
	}
	switch b[0] {
	case AccessListTxType:
		var inner AccessListTx
		err := rlp.DecodeBytes(b[1:], &inner)
		return &inner, err
	case DynamicFeeTxType:
		var inner DynamicFeeTx
		err := rlp.DecodeBytes(b[1:], &inner)
		return &inner, err
	default:
		return nil, ErrTxTypeNotSupported
	}
}

// setDecoded sets the inner transaction and size after decoding.
func (tx *Transaction) setDecoded(inner TxData, size uint64) {
	tx.inner = inner
	tx.time = time.Now()
	if size > 0 {
		tx.size.Store(size)
	}
}

func sanityCheckSignature(v *big.Int, r *big.Int, s *big.Int, maybeProtected bool) error {
	if isProtectedV(v) && !maybeProtected {
		return ErrUnexpectedProtection
	}

	var plainV byte
	if isProtectedV(v) {
		chainID := deriveChainId(v).Uint64()
		plainV = byte(v.Uint64() - 35 - 2*chainID)
	} else if maybeProtected {
		// Only EIP-155 signatures can be optionally protected. Since
		// we determined this v value is not protected, it must be a
		// raw 27 or 28.
		plainV = byte(v.Uint64() - 27)
	} else {
		// If the signature is not optionally protected, we assume it
		// must already be equal to the recovery id.
		plainV = byte(v.Uint64())
	}
	if !crypto.ValidateSignatureValues(plainV, r, s, false) {
		return ErrInvalidSig
	}

	return nil
}

func isProtectedV(V *big.Int) bool {
	if V.BitLen() <= 8 {
		v := V.Uint64()
		return v != 27 && v != 28 && v != 1 && v != 0
	}
	// anything not 27 or 28 is considered protected
	return true
}

// Protected says whether the transaction is replay-protected.
func (tx *Transaction) Protected() bool {
	switch tx := tx.inner.(type) {
	case *LegacyTx:
		return tx.V != nil && isProtectedV(tx.V)
	default:
		return true
	}
}

// Type returns the transaction type.
func (tx *Transaction) Type() uint8 {
	return tx.inner.txType()
}

func (tx *Transaction) GetInner() TxData {
	return tx.inner.copy()
}

// ChainId returns the EIP155 chain ID of the transaction. The return value will always be
// non-nil. For legacy transactions which are not replay-protected, the return value is
// zero.
func (tx *Transaction) ChainId() *big.Int {
	return tx.inner.chainID()
}

// Data returns the input data of the transaction.
func (tx *Transaction) Data() []byte { return tx.inner.data() }

// AccessList returns the access list of the transaction.
func (tx *Transaction) AccessList() AccessList { return tx.inner.accessList() }

// Gas returns the gas limit of the transaction.
func (tx *Transaction) Gas() uint64 { return tx.inner.gas() }

// GasPrice returns the gas price of the transaction.
func (tx *Transaction) GasPrice() *big.Int { return new(big.Int).Set(tx.inner.gasPrice()) }

// GasTipCap returns the gasTipCap per gas of the transaction.
func (tx *Transaction) GasTipCap() *big.Int { return new(big.Int).Set(tx.inner.gasTipCap()) }

// GasFeeCap returns the fee cap per gas of the transaction.
func (tx *Transaction) GasFeeCap() *big.Int { return new(big.Int).Set(tx.inner.gasFeeCap()) }

// Value returns the ether amount of the transaction.
func (tx *Transaction) Value() *big.Int { return new(big.Int).Set(tx.inner.value()) }

// Nonce returns the sender account nonce of the transaction.
func (tx *Transaction) Nonce() uint64 { return tx.inner.nonce() }

// To returns the recipient address of the transaction.
// For contract-creation transactions, To returns nil.
func (tx *Transaction) To() *common.Address {
	return copyAddressPtr(tx.inner.to())
}

// Cost returns gas * gasPrice + value.
func (tx *Transaction) Cost() *big.Int {
	total := new(big.Int).Mul(tx.GasPrice(), new(big.Int).SetUint64(tx.Gas()))
	total.Add(total, tx.Value())
	return total
}

// RawSignatureValues returns the V, R, S signature values of the transaction.
// The return values should not be modified by the caller.
func (tx *Transaction) RawSignatureValues() (v, r, s *big.Int) {
	return tx.inner.rawSignatureValues()
}

// GasFeeCapCmp compares the fee cap of two transactions.
func (tx *Transaction) GasFeeCapCmp(other *Transaction) int {
	return tx.inner.gasFeeCap().Cmp(other.inner.gasFeeCap())
}

// GasFeeCapIntCmp compares the fee cap of the transaction against the given fee cap.
func (tx *Transaction) GasFeeCapIntCmp(other *big.Int) int {
	return tx.inner.gasFeeCap().Cmp(other)
}

// GasTipCapCmp compares the gasTipCap of two transactions.
func (tx *Transaction) GasTipCapCmp(other *Transaction) int {
	return tx.inner.gasTipCap().Cmp(other.inner.gasTipCap())
}

// GasTipCapIntCmp compares the gasTipCap of the transaction against the given gasTipCap.
func (tx *Transaction) GasTipCapIntCmp(other *big.Int) int {
	return tx.inner.gasTipCap().Cmp(other)
}

// EffectiveGasTip returns the effective miner gasTipCap for the given base fee.
// Note: if the effective gasTipCap is negative, this method returns both error
// the actual negative value, _and_ ErrGasFeeCapTooLow
func (tx *Transaction) EffectiveGasTip(baseFee *big.Int) (*big.Int, error) {
	if baseFee == nil {
		return tx.GasTipCap(), nil
	}
	var err error
	gasFeeCap := tx.GasFeeCap()
	if gasFeeCap.Cmp(baseFee) == -1 {
		err = ErrGasFeeCapTooLow
	}
	return math.BigMin(tx.GasTipCap(), gasFeeCap.Sub(gasFeeCap, baseFee)), err
}

// EffectiveGasTipValue is identical to EffectiveGasTip, but does not return an
// error in case the effective gasTipCap is negative
func (tx *Transaction) EffectiveGasTipValue(baseFee *big.Int) *big.Int {
	effectiveTip, _ := tx.EffectiveGasTip(baseFee)
	return effectiveTip
}

// EffectiveGasTipCmp compares the effective gasTipCap of two transactions assuming the given base fee.
func (tx *Transaction) EffectiveGasTipCmp(other *Transaction, baseFee *big.Int) int {
	if baseFee == nil {
		return tx.GasTipCapCmp(other)
	}
	return tx.EffectiveGasTipValue(baseFee).Cmp(other.EffectiveGasTipValue(baseFee))
}

// EffectiveGasTipIntCmp compares the effective gasTipCap of a transaction to the given gasTipCap.
func (tx *Transaction) EffectiveGasTipIntCmp(other *big.Int, baseFee *big.Int) int {
	if baseFee == nil {
		return tx.GasTipCapIntCmp(other)
	}
	return tx.EffectiveGasTipValue(baseFee).Cmp(other)
}

// Hash returns the transaction hash.
func (tx *Transaction) Hash() common.Hash {
	if hash := tx.hash.Load(); hash != nil {
		return hash.(common.Hash)
	}

	var h common.Hash
	if tx.Type() == LegacyTxType {
		h = rlpHash(tx.inner)
	} else if tx.Type() == ArbitrumLegacyTxType {
		h = tx.inner.(*ArbitrumLegacyTxData).HashOverride
	} else {
		h = prefixedRlpHash(tx.Type(), tx.inner)
	}
	tx.hash.Store(h)
	return h
}

// Size returns the true encoded storage size of the transaction, either by encoding
// and returning it, or returning a previously cached value.
func (tx *Transaction) Size() uint64 {
	if size := tx.size.Load(); size != nil {
		return size.(uint64)
	}
	c := writeCounter(0)
	rlp.Encode(&c, &tx.inner)

	size := uint64(c)
	if tx.Type() != LegacyTxType {
		size += 1 // type byte
	}
	tx.size.Store(size)
	return size
}

// WithSignature returns a new transaction with the given signature.
// This signature needs to be in the [R || S || V] format where V is 0 or 1.
func (tx *Transaction) WithSignature(signer Signer, sig []byte) (*Transaction, error) {
	r, s, v, err := signer.SignatureValues(tx, sig)
	if err != nil {
		return nil, err
	}
	cpy := tx.inner.copy()
	cpy.setSignatureValues(signer.ChainID(), v, r, s)
	return &Transaction{inner: cpy, time: tx.time}, nil
}

// Transactions implements DerivableList for transactions.
type Transactions []*Transaction

// Len returns the length of s.
func (s Transactions) Len() int { return len(s) }

// EncodeIndex encodes the i'th transaction to w. Note that this does not check for errors
// because we assume that *Transaction will only ever contain valid txs that were either
// constructed by decoding or via public API in this package.
func (s Transactions) EncodeIndex(i int, w *bytes.Buffer) {
	tx := s[i]
	if tx.Type() == LegacyTxType {
		rlp.Encode(w, tx.inner)
	} else if tx.Type() == ArbitrumLegacyTxType {
		arbData := tx.inner.(*ArbitrumLegacyTxData)
		arbData.EncodeOnlyLegacyInto(w)
	} else {
		tx.encodeTyped(w)
	}
}

// TxDifference returns a new set which is the difference between a and b.
func TxDifference(a, b Transactions) Transactions {
	keep := make(Transactions, 0, len(a))

	remove := make(map[common.Hash]struct{})
	for _, tx := range b {
		remove[tx.Hash()] = struct{}{}
	}

	for _, tx := range a {
		if _, ok := remove[tx.Hash()]; !ok {
			keep = append(keep, tx)
		}
	}

	return keep
}

// HashDifference returns a new set which is the difference between a and b.
func HashDifference(a, b []common.Hash) []common.Hash {
	keep := make([]common.Hash, 0, len(a))

	remove := make(map[common.Hash]struct{})
	for _, hash := range b {
		remove[hash] = struct{}{}
	}

	for _, hash := range a {
		if _, ok := remove[hash]; !ok {
			keep = append(keep, hash)
		}
	}

	return keep
}

// TxByNonce implements the sort interface to allow sorting a list of transactions
// by their nonces. This is usually only useful for sorting transactions from a
// single account, otherwise a nonce comparison doesn't make much sense.
type TxByNonce Transactions

func (s TxByNonce) Len() int           { return len(s) }
func (s TxByNonce) Less(i, j int) bool { return s[i].Nonce() < s[j].Nonce() }
func (s TxByNonce) Swap(i, j int)      { s[i], s[j] = s[j], s[i] }

// TxWithMinerFee wraps a transaction with its gas price or effective miner gasTipCap
type TxWithMinerFee struct {
	tx       *Transaction
	minerFee *big.Int
}

// NewTxWithMinerFee creates a wrapped transaction, calculating the effective
// miner gasTipCap if a base fee is provided.
// Returns error in case of a negative effective miner gasTipCap.
func NewTxWithMinerFee(tx *Transaction, baseFee *big.Int) (*TxWithMinerFee, error) {
	minerFee, err := tx.EffectiveGasTip(baseFee)
	if err != nil {
		return nil, err
	}
	return &TxWithMinerFee{
		tx:       tx,
		minerFee: minerFee,
	}, nil
}

// TxByPriceAndTime implements both the sort and the heap interface, making it useful
// for all at once sorting as well as individually adding and removing elements.
type TxByPriceAndTime []*TxWithMinerFee

func (s TxByPriceAndTime) Len() int { return len(s) }
func (s TxByPriceAndTime) Less(i, j int) bool {
	// If the prices are equal, use the time the transaction was first seen for
	// deterministic sorting
	cmp := s[i].minerFee.Cmp(s[j].minerFee)
	if cmp == 0 {
		return s[i].tx.time.Before(s[j].tx.time)
	}
	return cmp > 0
}
func (s TxByPriceAndTime) Swap(i, j int) { s[i], s[j] = s[j], s[i] }

func (s *TxByPriceAndTime) Push(x interface{}) {
	*s = append(*s, x.(*TxWithMinerFee))
}

func (s *TxByPriceAndTime) Pop() interface{} {
	old := *s
	n := len(old)
	x := old[n-1]
	old[n-1] = nil
	*s = old[0 : n-1]
	return x
}

// TransactionsByPriceAndNonce represents a set of transactions that can return
// transactions in a profit-maximizing sorted order, while supporting removing
// entire batches of transactions for non-executable accounts.
type TransactionsByPriceAndNonce struct {
	txs     map[common.Address]Transactions // Per account nonce-sorted list of transactions
	heads   TxByPriceAndTime                // Next transaction for each unique account (price heap)
	signer  Signer                          // Signer for the set of transactions
	baseFee *big.Int                        // Current base fee
}

// NewTransactionsByPriceAndNonce creates a transaction set that can retrieve
// price sorted transactions in a nonce-honouring way.
//
// Note, the input map is reowned so the caller should not interact any more with
// if after providing it to the constructor.
func NewTransactionsByPriceAndNonce(signer Signer, txs map[common.Address]Transactions, baseFee *big.Int) *TransactionsByPriceAndNonce {
	// Initialize a price and received time based heap with the head transactions
	heads := make(TxByPriceAndTime, 0, len(txs))
	for from, accTxs := range txs {
		acc, _ := Sender(signer, accTxs[0])
		wrapped, err := NewTxWithMinerFee(accTxs[0], baseFee)
		// Remove transaction if sender doesn't match from, or if wrapping fails.
		if acc != from || err != nil {
			delete(txs, from)
			continue
		}
		heads = append(heads, wrapped)
		txs[from] = accTxs[1:]
	}
	heap.Init(&heads)

	// Assemble and return the transaction set
	return &TransactionsByPriceAndNonce{
		txs:     txs,
		heads:   heads,
		signer:  signer,
		baseFee: baseFee,
	}
}

// Peek returns the next transaction by price.
func (t *TransactionsByPriceAndNonce) Peek() *Transaction {
	if len(t.heads) == 0 {
		return nil
	}
	return t.heads[0].tx
}

// Shift replaces the current best head with the next one from the same account.
func (t *TransactionsByPriceAndNonce) Shift() {
	acc, _ := Sender(t.signer, t.heads[0].tx)
	if txs, ok := t.txs[acc]; ok && len(txs) > 0 {
		if wrapped, err := NewTxWithMinerFee(txs[0], t.baseFee); err == nil {
			t.heads[0], t.txs[acc] = wrapped, txs[1:]
			heap.Fix(&t.heads, 0)
			return
		}
	}
	heap.Pop(&t.heads)
}

// Pop removes the best transaction, *not* replacing it with the next one from
// the same account. This should be used when a transaction cannot be executed
// and hence all subsequent ones should be discarded from the same account.
func (t *TransactionsByPriceAndNonce) Pop() {
	heap.Pop(&t.heads)
}

// Message is a fully derived transaction and implements core.Message
//
// NOTE: In a future PR this will be removed.
type Message struct {
	tx        *Transaction
	TxRunMode MessageRunMode

	to         *common.Address
	from       common.Address
	nonce      uint64
	amount     *big.Int
	gasLimit   uint64
	gasPrice   *big.Int
	gasFeeCap  *big.Int
	gasTipCap  *big.Int
	data       []byte
	accessList AccessList
	isFake     bool
}

type MessageRunMode uint8

const (
	MessageCommitMode MessageRunMode = iota
	MessageGasEstimationMode
	MessageEthcallMode
)

func NewMessage(from common.Address, to *common.Address, nonce uint64, amount *big.Int, gasLimit uint64, gasPrice, gasFeeCap, gasTipCap *big.Int, data []byte, accessList AccessList, isFake bool) Message {
	return Message{
		from:       from,
		to:         to,
		nonce:      nonce,
		amount:     amount,
		gasLimit:   gasLimit,
		gasPrice:   gasPrice,
		gasFeeCap:  gasFeeCap,
		gasTipCap:  gasTipCap,
		data:       data,
		accessList: accessList,
		isFake:     isFake,
	}
}

// AsMessage returns the transaction as a core.Message.
func (tx *Transaction) AsMessage(s Signer, baseFee *big.Int) (Message, error) {
	msg := Message{
		tx: tx,

		nonce:      tx.Nonce(),
		gasLimit:   tx.Gas(),
		gasPrice:   new(big.Int).Set(tx.GasPrice()),
		gasFeeCap:  new(big.Int).Set(tx.GasFeeCap()),
		gasTipCap:  new(big.Int).Set(tx.GasTipCap()),
		to:         tx.To(),
		amount:     tx.Value(),
		data:       tx.Data(),
		accessList: tx.AccessList(),
		isFake:     tx.inner.isFake(),
	}
	// If baseFee provided, set gasPrice to effectiveGasPrice.
	if baseFee != nil {
		msg.gasPrice = math.BigMin(msg.gasPrice.Add(msg.gasTipCap, baseFee), msg.gasFeeCap)
	}
	var err error
	msg.from, err = Sender(s, tx)
	return msg, err
}

func (m Message) UnderlyingTransaction() *Transaction { return m.tx }
func (m Message) RunMode() MessageRunMode             { return m.TxRunMode }

func (m Message) From() common.Address   { return m.from }
func (m Message) To() *common.Address    { return m.to }
func (m Message) GasPrice() *big.Int     { return m.gasPrice }
func (m Message) GasFeeCap() *big.Int    { return m.gasFeeCap }
func (m Message) GasTipCap() *big.Int    { return m.gasTipCap }
func (m Message) Value() *big.Int        { return m.amount }
func (m Message) Gas() uint64            { return m.gasLimit }
func (m Message) Nonce() uint64          { return m.nonce }
func (m Message) Data() []byte           { return m.data }
func (m Message) AccessList() AccessList { return m.accessList }
func (m Message) IsFake() bool           { return m.isFake }

// copyAddressPtr copies an address.
func copyAddressPtr(a *common.Address) *common.Address {
	if a == nil {
		return nil
	}
	cpy := *a
	return &cpy
}<|MERGE_RESOLUTION|>--- conflicted
+++ resolved
@@ -96,9 +96,8 @@
 	rawSignatureValues() (v, r, s *big.Int)
 	setSignatureValues(chainID, v, r, s *big.Int)
 
-<<<<<<< HEAD
 	isFake() bool
-=======
+
 	// effectiveGasPrice computes the gas price paid by the transaction, given
 	// the inclusion block baseFee.
 	//
@@ -106,7 +105,6 @@
 	// copy of the computed value, i.e. callers are allowed to mutate the result.
 	// Method implementations can use 'dst' to store the result.
 	effectiveGasPrice(dst *big.Int, baseFee *big.Int) *big.Int
->>>>>>> 5ed08c47
 }
 
 // EncodeRLP implements rlp.Encoder
