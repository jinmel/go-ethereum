--- conflicted
+++ resolved
@@ -42,23 +42,18 @@
 
 // Transaction types.
 const (
-<<<<<<< HEAD
-	LegacyTxType = iota
-	AccessListTxType
-	DynamicFeeTxType
-	ArbitrumDepositTxType         = 100
-	ArbitrumUnsignedTxType        = 101
-	ArbitrumContractTxType        = 102
-	ArbitrumRetryTxType           = 104
-	ArbitrumSubmitRetryableTxType = 105
-	ArbitrumInternalTxType        = 106
-	ArbitrumLegacyTxType          = 120
-=======
+	ArbitrumDepositTxType         = 0x64
+	ArbitrumUnsignedTxType        = 0x65
+	ArbitrumContractTxType        = 0x66
+	ArbitrumRetryTxType           = 0x68
+	ArbitrumSubmitRetryableTxType = 0x69
+	ArbitrumInternalTxType        = 0x6A
+	ArbitrumLegacyTxType          = 0x78
+
 	LegacyTxType     = 0x00
 	AccessListTxType = 0x01
 	DynamicFeeTxType = 0x02
 	BlobTxType       = 0x03
->>>>>>> e501b3b0
 )
 
 // Transaction is an Ethereum transaction.
@@ -105,8 +100,6 @@
 
 	rawSignatureValues() (v, r, s *big.Int)
 	setSignatureValues(chainID, v, r, s *big.Int)
-
-	isFake() bool
 
 	// effectiveGasPrice computes the gas price paid by the transaction, given
 	// the inclusion block baseFee.
