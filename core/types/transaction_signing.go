--- conflicted
+++ resolved
@@ -67,12 +67,8 @@
 //
 // Use this in transaction-handling code where the current block number is unknown. If you
 // have the current block number available, use MakeSigner instead.
-<<<<<<< HEAD
 func latestSignerImpl(config *params.ChainConfig) Signer {
-=======
-func LatestSigner(config *params.ChainConfig) Signer {
 	var signer Signer
->>>>>>> c350d3ac
 	if config.ChainID != nil {
 		switch {
 		case config.CancunTime != nil:
@@ -103,18 +99,12 @@
 // Use this in transaction-handling code where the current block number and fork
 // configuration are unknown. If you have a ChainConfig, use LatestSigner instead.
 // If you have a ChainConfig and know the current block number, use MakeSigner instead.
-<<<<<<< HEAD
 func latestSignerForChainIDImpl(chainID *big.Int) Signer {
-	if chainID == nil {
-		return HomesteadSigner{}
-=======
-func LatestSignerForChainID(chainID *big.Int) Signer {
 	var signer Signer
 	if chainID != nil {
 		signer = NewCancunSigner(chainID)
 	} else {
 		signer = HomesteadSigner{}
->>>>>>> c350d3ac
 	}
 	return signer
 }
