--- conflicted
+++ resolved
@@ -40,14 +40,10 @@
 func MakeSigner(config *params.ChainConfig, blockNumber *big.Int, blockTime uint64) Signer {
 	var signer Signer
 	switch {
-<<<<<<< HEAD
+	case config.IsPrague(blockNumber, blockTime):
+		signer = NewPragueSigner(config.ChainID)
 	// we can use 0 here because arbitrum doesn't support Blob transactions.
 	case config.IsCancun(blockNumber, blockTime, 0):
-=======
-	case config.IsPrague(blockNumber, blockTime):
-		signer = NewPragueSigner(config.ChainID)
-	case config.IsCancun(blockNumber, blockTime):
->>>>>>> f808d735
 		signer = NewCancunSigner(config.ChainID)
 	case config.IsLondon(blockNumber):
 		signer = NewLondonSigner(config.ChainID)
