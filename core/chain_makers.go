--- conflicted
+++ resolved
@@ -121,11 +121,7 @@
 		evm          = vm.NewEVM(blockContext, b.statedb, b.cm.config, vmConfig)
 	)
 	b.statedb.SetTxContext(tx.Hash(), len(b.txs))
-<<<<<<< HEAD
-	receipt, _, err := ApplyTransaction(b.cm.config, bc, &b.header.Coinbase, b.gasPool, b.statedb, b.header, tx, &b.header.GasUsed, vmConfig)
-=======
-	receipt, err := ApplyTransaction(b.cm.config, evm, b.gasPool, b.statedb, b.header, tx, &b.header.GasUsed)
->>>>>>> e3d61e6d
+	receipt, _, err := ApplyTransaction(b.cm.config, evm, b.gasPool, b.statedb, b.header, tx, &b.header.GasUsed)
 	if err != nil {
 		panic(err)
 	}
