--- conflicted
+++ resolved
@@ -292,18 +292,14 @@
 	st.gasRemaining += st.msg.GasLimit
 
 	st.initialGas = st.msg.GasLimit
-<<<<<<< HEAD
-	st.state.SubBalance(st.msg.From, mgval)
+	mgvalU256, _ := uint256.FromBig(mgval)
+	st.state.SubBalance(st.msg.From, mgvalU256)
 
 	// Arbitrum: record fee payment
 	if tracer := st.evm.Config.Tracer; tracer != nil {
 		tracer.CaptureArbitrumTransfer(st.evm, &st.msg.From, nil, mgval, true, "feePayment")
 	}
 
-=======
-	mgvalU256, _ := uint256.FromBig(mgval)
-	st.state.SubBalance(st.msg.From, mgvalU256)
->>>>>>> 8f7eb9cc
 	return nil
 }
 
@@ -489,12 +485,8 @@
 		vmerr error // vm errors do not effect consensus and are therefore not assigned to err
 	)
 	if contractCreation {
-<<<<<<< HEAD
 		deployedContract = &common.Address{}
-		ret, *deployedContract, st.gasRemaining, vmerr = st.evm.Create(sender, msg.Data, st.gasRemaining, msg.Value)
-=======
-		ret, _, st.gasRemaining, vmerr = st.evm.Create(sender, msg.Data, st.gasRemaining, value)
->>>>>>> 8f7eb9cc
+		ret, *deployedContract, st.gasRemaining, vmerr = st.evm.Create(sender, msg.Data, st.gasRemaining, value)
 	} else {
 		// Increment the nonce for the next transaction
 		st.state.SetNonce(msg.From, st.state.GetNonce(sender.Address())+1)
@@ -520,11 +512,10 @@
 		// are 0. This avoids a negative effectiveTip being applied to
 		// the coinbase when simulating calls.
 	} else {
-<<<<<<< HEAD
-		fee := new(big.Int).SetUint64(st.gasUsed())
-		fee.Mul(fee, effectiveTip)
+		fee := new(uint256.Int).SetUint64(st.gasUsed())
+		fee.Mul(fee, effectiveTipU256)
 		st.state.AddBalance(tipReceipient, fee)
-		tipAmount = fee
+		tipAmount = fee.ToBig()
 	}
 
 	// Arbitrum: record the tip
@@ -539,13 +530,8 @@
 		suicides := st.evm.StateDB.GetSelfDestructs()
 		for i, address := range suicides {
 			balance := st.evm.StateDB.GetBalance(address)
-			tracer.CaptureArbitrumTransfer(st.evm, &suicides[i], nil, balance, false, "selfDestruct")
-		}
-=======
-		fee := new(uint256.Int).SetUint64(st.gasUsed())
-		fee.Mul(fee, effectiveTipU256)
-		st.state.AddBalance(st.evm.Context.Coinbase, fee)
->>>>>>> 8f7eb9cc
+			tracer.CaptureArbitrumTransfer(st.evm, &suicides[i], nil, balance.ToBig(), false, "selfDestruct")
+		}
 	}
 
 	return &ExecutionResult{
@@ -578,7 +564,7 @@
 
 	// Arbitrum: record the gas refund
 	if tracer := st.evm.Config.Tracer; tracer != nil {
-		tracer.CaptureArbitrumTransfer(st.evm, nil, &st.msg.From, remaining, false, "gasRefund")
+		tracer.CaptureArbitrumTransfer(st.evm, nil, &st.msg.From, remaining.ToBig(), false, "gasRefund")
 	}
 
 	// Also return remaining gas to the block gas counter so it is
