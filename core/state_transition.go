--- conflicted
+++ resolved
@@ -462,19 +462,17 @@
 	}
 	st.gasRemaining -= gas
 
-<<<<<<< HEAD
 	tipAmount := big.NewInt(0)
 	tipReceipient, err := st.evm.ProcessingHook.GasChargingHook(&st.gasRemaining)
 	if err != nil {
 		return nil, err
-=======
+	}
 	if rules.IsEIP4762 {
 		st.evm.AccessEvents.AddTxOrigin(msg.From)
 
 		if targetAddr := msg.To; targetAddr != nil {
 			st.evm.AccessEvents.AddTxDestination(*targetAddr, msg.Value.Sign() != 0)
 		}
->>>>>>> 44a50c9f
 	}
 
 	// Check clause 6
@@ -533,8 +531,11 @@
 		fee := new(uint256.Int).SetUint64(st.gasUsed())
 		fee.Mul(fee, effectiveTipU256)
 		st.state.AddBalance(st.evm.Context.Coinbase, fee, tracing.BalanceIncreaseRewardTransactionFee)
-<<<<<<< HEAD
 		tipAmount = fee.ToBig()
+		// add the coinbase to the witness iff the fee is greater than 0
+		if rules.IsEIP4762 && fee.Sign() != 0 {
+			st.evm.AccessEvents.BalanceGas(st.evm.Context.Coinbase, true)
+		}
 	}
 
 	// Arbitrum: record the tip
@@ -550,12 +551,6 @@
 		for i, address := range suicides {
 			balance := st.evm.StateDB.GetBalance(address)
 			tracer.CaptureArbitrumTransfer(&suicides[i], nil, balance.ToBig(), false, "selfDestruct")
-=======
-
-		// add the coinbase to the witness iff the fee is greater than 0
-		if rules.IsEIP4762 && fee.Sign() != 0 {
-			st.evm.AccessEvents.BalanceGas(st.evm.Context.Coinbase, true)
->>>>>>> 44a50c9f
 		}
 	}
 
