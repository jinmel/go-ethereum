// Copyright 2020 The go-ethereum Authors
// This file is part of the go-ethereum library.
//
// The go-ethereum library is free software: you can redistribute it and/or modify
// it under the terms of the GNU Lesser General Public License as published by
// the Free Software Foundation, either version 3 of the License, or
// (at your option) any later version.
//
// The go-ethereum library is distributed in the hope that it will be useful,
// but WITHOUT ANY WARRANTY; without even the implied warranty of
// MERCHANTABILITY or FITNESS FOR A PARTICULAR PURPOSE. See the
// GNU Lesser General Public License for more details.
//
// You should have received a copy of the GNU Lesser General Public License
// along with the go-ethereum library. If not, see <http://www.gnu.org/licenses/>.

// Tests that abnormal program termination (i.e.crash) and restart doesn't leave
// the database in some strange state with gaps in the chain, nor with block data
// dangling in the future.

package core

import (
	"math/big"
	"path"
	"testing"
	"time"

	"github.com/ethereum/go-ethereum/common"
	"github.com/ethereum/go-ethereum/consensus/ethash"
	"github.com/ethereum/go-ethereum/core/rawdb"
	"github.com/ethereum/go-ethereum/core/types"
	"github.com/ethereum/go-ethereum/core/vm"
	"github.com/ethereum/go-ethereum/params"
)

// Tests a recovery for a short canonical chain where a recent block was already
// committed to disk and then the process crashed. In this case we expect the full
// chain to be rolled back to the committed block, but the chain data itself left
// in the database for replaying.
func TestShortRepair(t *testing.T)              { testShortRepair(t, false) }
func TestShortRepairWithSnapshots(t *testing.T) { testShortRepair(t, true) }

func testShortRepair(t *testing.T, snapshots bool) {
	// Chain:
	//   G->C1->C2->C3->C4->C5->C6->C7->C8 (HEAD)
	//
	// Frozen: none
	// Commit: G, C4
	// Pivot : none
	//
	// CRASH
	//
	// ------------------------------
	//
	// Expected in leveldb:
	//   G->C1->C2->C3->C4->C5->C6->C7->C8
	//
	// Expected head header    : C8
	// Expected head fast block: C8
	// Expected head block     : C4
	testRepair(t, &rewindTest{
		canonicalBlocks:    8,
		sidechainBlocks:    0,
		freezeThreshold:    16,
		commitBlock:        4,
		pivotBlock:         nil,
		expCanonicalBlocks: 8,
		expSidechainBlocks: 0,
		expFrozen:          0,
		expHeadHeader:      8,
		expHeadFastBlock:   8,
		expHeadBlock:       4,
	}, snapshots)
}

// Tests a recovery for a short canonical chain where the fast sync pivot point was
// already committed, after which the process crashed. In this case we expect the full
// chain to be rolled back to the committed block, but the chain data itself left in
// the database for replaying.
func TestShortSnapSyncedRepair(t *testing.T)              { testShortSnapSyncedRepair(t, false) }
func TestShortSnapSyncedRepairWithSnapshots(t *testing.T) { testShortSnapSyncedRepair(t, true) }

func testShortSnapSyncedRepair(t *testing.T, snapshots bool) {
	// Chain:
	//   G->C1->C2->C3->C4->C5->C6->C7->C8 (HEAD)
	//
	// Frozen: none
	// Commit: G, C4
	// Pivot : C4
	//
	// CRASH
	//
	// ------------------------------
	//
	// Expected in leveldb:
	//   G->C1->C2->C3->C4->C5->C6->C7->C8
	//
	// Expected head header    : C8
	// Expected head fast block: C8
	// Expected head block     : C4
	testRepair(t, &rewindTest{
		canonicalBlocks:    8,
		sidechainBlocks:    0,
		freezeThreshold:    16,
		commitBlock:        4,
		pivotBlock:         uint64ptr(4),
		expCanonicalBlocks: 8,
		expSidechainBlocks: 0,
		expFrozen:          0,
		expHeadHeader:      8,
		expHeadFastBlock:   8,
		expHeadBlock:       4,
	}, snapshots)
}

// Tests a recovery for a short canonical chain where the fast sync pivot point was
// not yet committed, but the process crashed. In this case we expect the chain to
// detect that it was fast syncing and not delete anything, since we can just pick
// up directly where we left off.
func TestShortSnapSyncingRepair(t *testing.T)              { testShortSnapSyncingRepair(t, false) }
func TestShortSnapSyncingRepairWithSnapshots(t *testing.T) { testShortSnapSyncingRepair(t, true) }

func testShortSnapSyncingRepair(t *testing.T, snapshots bool) {
	// Chain:
	//   G->C1->C2->C3->C4->C5->C6->C7->C8 (HEAD)
	//
	// Frozen: none
	// Commit: G
	// Pivot : C4
	//
	// CRASH
	//
	// ------------------------------
	//
	// Expected in leveldb:
	//   G->C1->C2->C3->C4->C5->C6->C7->C8
	//
	// Expected head header    : C8
	// Expected head fast block: C8
	// Expected head block     : G
	testRepair(t, &rewindTest{
		canonicalBlocks:    8,
		sidechainBlocks:    0,
		freezeThreshold:    16,
		commitBlock:        0,
		pivotBlock:         uint64ptr(4),
		expCanonicalBlocks: 8,
		expSidechainBlocks: 0,
		expFrozen:          0,
		expHeadHeader:      8,
		expHeadFastBlock:   8,
		expHeadBlock:       0,
	}, snapshots)
}

// Tests a recovery for a short canonical chain and a shorter side chain, where a
// recent block was already committed to disk and then the process crashed. In this
// test scenario the side chain is below the committed block. In this case we expect
// the canonical chain to be rolled back to the committed block, but the chain data
// itself left in the database for replaying.
func TestShortOldForkedRepair(t *testing.T)              { testShortOldForkedRepair(t, false) }
func TestShortOldForkedRepairWithSnapshots(t *testing.T) { testShortOldForkedRepair(t, true) }

func testShortOldForkedRepair(t *testing.T, snapshots bool) {
	// Chain:
	//   G->C1->C2->C3->C4->C5->C6->C7->C8 (HEAD)
	//   └->S1->S2->S3
	//
	// Frozen: none
	// Commit: G, C4
	// Pivot : none
	//
	// CRASH
	//
	// ------------------------------
	//
	// Expected in leveldb:
	//   G->C1->C2->C3->C4->C5->C6->C7->C8
	//   └->S1->S2->S3
	//
	// Expected head header    : C8
	// Expected head fast block: C8
	// Expected head block     : C4
	testRepair(t, &rewindTest{
		canonicalBlocks:    8,
		sidechainBlocks:    3,
		freezeThreshold:    16,
		commitBlock:        4,
		pivotBlock:         nil,
		expCanonicalBlocks: 8,
		expSidechainBlocks: 3,
		expFrozen:          0,
		expHeadHeader:      8,
		expHeadFastBlock:   8,
		expHeadBlock:       4,
	}, snapshots)
}

// Tests a recovery for a short canonical chain and a shorter side chain, where
// the fast sync pivot point was already committed to disk and then the process
// crashed. In this test scenario the side chain is below the committed block. In
// this case we expect the canonical chain to be rolled back to the committed block,
// but the chain data itself left in the database for replaying.
func TestShortOldForkedSnapSyncedRepair(t *testing.T) {
	testShortOldForkedSnapSyncedRepair(t, false)
}
func TestShortOldForkedSnapSyncedRepairWithSnapshots(t *testing.T) {
	testShortOldForkedSnapSyncedRepair(t, true)
}

func testShortOldForkedSnapSyncedRepair(t *testing.T, snapshots bool) {
	// Chain:
	//   G->C1->C2->C3->C4->C5->C6->C7->C8 (HEAD)
	//   └->S1->S2->S3
	//
	// Frozen: none
	// Commit: G, C4
	// Pivot : C4
	//
	// CRASH
	//
	// ------------------------------
	//
	// Expected in leveldb:
	//   G->C1->C2->C3->C4->C5->C6->C7->C8
	//   └->S1->S2->S3
	//
	// Expected head header    : C8
	// Expected head fast block: C8
	// Expected head block     : C4
	testRepair(t, &rewindTest{
		canonicalBlocks:    8,
		sidechainBlocks:    3,
		freezeThreshold:    16,
		commitBlock:        4,
		pivotBlock:         uint64ptr(4),
		expCanonicalBlocks: 8,
		expSidechainBlocks: 3,
		expFrozen:          0,
		expHeadHeader:      8,
		expHeadFastBlock:   8,
		expHeadBlock:       4,
	}, snapshots)
}

// Tests a recovery for a short canonical chain and a shorter side chain, where
// the fast sync pivot point was not yet committed, but the process crashed. In this
// test scenario the side chain is below the committed block. In this case we expect
// the chain to detect that it was fast syncing and not delete anything, since we
// can just pick up directly where we left off.
func TestShortOldForkedSnapSyncingRepair(t *testing.T) {
	testShortOldForkedSnapSyncingRepair(t, false)
}
func TestShortOldForkedSnapSyncingRepairWithSnapshots(t *testing.T) {
	testShortOldForkedSnapSyncingRepair(t, true)
}

func testShortOldForkedSnapSyncingRepair(t *testing.T, snapshots bool) {
	// Chain:
	//   G->C1->C2->C3->C4->C5->C6->C7->C8 (HEAD)
	//   └->S1->S2->S3
	//
	// Frozen: none
	// Commit: G
	// Pivot : C4
	//
	// CRASH
	//
	// ------------------------------
	//
	// Expected in leveldb:
	//   G->C1->C2->C3->C4->C5->C6->C7->C8
	//   └->S1->S2->S3
	//
	// Expected head header    : C8
	// Expected head fast block: C8
	// Expected head block     : G
	testRepair(t, &rewindTest{
		canonicalBlocks:    8,
		sidechainBlocks:    3,
		freezeThreshold:    16,
		commitBlock:        0,
		pivotBlock:         uint64ptr(4),
		expCanonicalBlocks: 8,
		expSidechainBlocks: 3,
		expFrozen:          0,
		expHeadHeader:      8,
		expHeadFastBlock:   8,
		expHeadBlock:       0,
	}, snapshots)
}

// Tests a recovery for a short canonical chain and a shorter side chain, where a
// recent block was already committed to disk and then the process crashed. In this
// test scenario the side chain reaches above the committed block. In this case we
// expect the canonical chain to be rolled back to the committed block, but the
// chain data itself left in the database for replaying.
func TestShortNewlyForkedRepair(t *testing.T)              { testShortNewlyForkedRepair(t, false) }
func TestShortNewlyForkedRepairWithSnapshots(t *testing.T) { testShortNewlyForkedRepair(t, true) }

func testShortNewlyForkedRepair(t *testing.T, snapshots bool) {
	// Chain:
	//   G->C1->C2->C3->C4->C5->C6->C7->C8 (HEAD)
	//   └->S1->S2->S3->S4->S5->S6
	//
	// Frozen: none
	// Commit: G, C4
	// Pivot : none
	//
	// CRASH
	//
	// ------------------------------
	//
	// Expected in leveldb:
	//   G->C1->C2->C3->C4->C5->C6->C7->C8
	//   └->S1->S2->S3->S4->S5->S6
	//
	// Expected head header    : C8
	// Expected head fast block: C8
	// Expected head block     : C4
	testRepair(t, &rewindTest{
		canonicalBlocks:    8,
		sidechainBlocks:    6,
		freezeThreshold:    16,
		commitBlock:        4,
		pivotBlock:         nil,
		expCanonicalBlocks: 8,
		expSidechainBlocks: 6,
		expFrozen:          0,
		expHeadHeader:      8,
		expHeadFastBlock:   8,
		expHeadBlock:       4,
	}, snapshots)
}

// Tests a recovery for a short canonical chain and a shorter side chain, where
// the fast sync pivot point was already committed to disk and then the process
// crashed. In this test scenario the side chain reaches above the committed block.
// In this case we expect the canonical chain to be rolled back to the committed
// block, but the chain data itself left in the database for replaying.
func TestShortNewlyForkedSnapSyncedRepair(t *testing.T) {
	testShortNewlyForkedSnapSyncedRepair(t, false)
}
func TestShortNewlyForkedSnapSyncedRepairWithSnapshots(t *testing.T) {
	testShortNewlyForkedSnapSyncedRepair(t, true)
}

func testShortNewlyForkedSnapSyncedRepair(t *testing.T, snapshots bool) {
	// Chain:
	//   G->C1->C2->C3->C4->C5->C6->C7->C8 (HEAD)
	//   └->S1->S2->S3->S4->S5->S6
	//
	// Frozen: none
	// Commit: G, C4
	// Pivot : C4
	//
	// CRASH
	//
	// ------------------------------
	//
	// Expected in leveldb:
	//   G->C1->C2->C3->C4->C5->C6->C7->C8
	//   └->S1->S2->S3->S4->S5->S6
	//
	// Expected head header    : C8
	// Expected head fast block: C8
	// Expected head block     : C4
	testRepair(t, &rewindTest{
		canonicalBlocks:    8,
		sidechainBlocks:    6,
		freezeThreshold:    16,
		commitBlock:        4,
		pivotBlock:         uint64ptr(4),
		expCanonicalBlocks: 8,
		expSidechainBlocks: 6,
		expFrozen:          0,
		expHeadHeader:      8,
		expHeadFastBlock:   8,
		expHeadBlock:       4,
	}, snapshots)
}

// Tests a recovery for a short canonical chain and a shorter side chain, where
// the fast sync pivot point was not yet committed, but the process crashed. In
// this test scenario the side chain reaches above the committed block. In this
// case we expect the chain to detect that it was fast syncing and not delete
// anything, since we can just pick up directly where we left off.
func TestShortNewlyForkedSnapSyncingRepair(t *testing.T) {
	testShortNewlyForkedSnapSyncingRepair(t, false)
}
func TestShortNewlyForkedSnapSyncingRepairWithSnapshots(t *testing.T) {
	testShortNewlyForkedSnapSyncingRepair(t, true)
}

func testShortNewlyForkedSnapSyncingRepair(t *testing.T, snapshots bool) {
	// Chain:
	//   G->C1->C2->C3->C4->C5->C6->C7->C8 (HEAD)
	//   └->S1->S2->S3->S4->S5->S6
	//
	// Frozen: none
	// Commit: G
	// Pivot : C4
	//
	// CRASH
	//
	// ------------------------------
	//
	// Expected in leveldb:
	//   G->C1->C2->C3->C4->C5->C6->C7->C8
	//   └->S1->S2->S3->S4->S5->S6
	//
	// Expected head header    : C8
	// Expected head fast block: C8
	// Expected head block     : G
	testRepair(t, &rewindTest{
		canonicalBlocks:    8,
		sidechainBlocks:    6,
		freezeThreshold:    16,
		commitBlock:        0,
		pivotBlock:         uint64ptr(4),
		expCanonicalBlocks: 8,
		expSidechainBlocks: 6,
		expFrozen:          0,
		expHeadHeader:      8,
		expHeadFastBlock:   8,
		expHeadBlock:       0,
	}, snapshots)
}

// Tests a recovery for a short canonical chain and a longer side chain, where a
// recent block was already committed to disk and then the process crashed. In this
// case we expect the canonical chain to be rolled back to the committed block, but
// the chain data itself left in the database for replaying.
func TestShortReorgedRepair(t *testing.T)              { testShortReorgedRepair(t, false) }
func TestShortReorgedRepairWithSnapshots(t *testing.T) { testShortReorgedRepair(t, true) }

func testShortReorgedRepair(t *testing.T, snapshots bool) {
	// Chain:
	//   G->C1->C2->C3->C4->C5->C6->C7->C8 (HEAD)
	//   └->S1->S2->S3->S4->S5->S6->S7->S8->S9->S10
	//
	// Frozen: none
	// Commit: G, C4
	// Pivot : none
	//
	// CRASH
	//
	// ------------------------------
	//
	// Expected in leveldb:
	//   G->C1->C2->C3->C4->C5->C6->C7->C8
	//   └->S1->S2->S3->S4->S5->S6->S7->S8->S9->S10
	//
	// Expected head header    : C8
	// Expected head fast block: C8
	// Expected head block     : C4
	testRepair(t, &rewindTest{
		canonicalBlocks:    8,
		sidechainBlocks:    10,
		freezeThreshold:    16,
		commitBlock:        4,
		pivotBlock:         nil,
		expCanonicalBlocks: 8,
		expSidechainBlocks: 10,
		expFrozen:          0,
		expHeadHeader:      8,
		expHeadFastBlock:   8,
		expHeadBlock:       4,
	}, snapshots)
}

// Tests a recovery for a short canonical chain and a longer side chain, where
// the fast sync pivot point was already committed to disk and then the process
// crashed. In this case we expect the canonical chain to be rolled back to the
// committed block, but the chain data itself left in the database for replaying.
func TestShortReorgedSnapSyncedRepair(t *testing.T) {
	testShortReorgedSnapSyncedRepair(t, false)
}
func TestShortReorgedSnapSyncedRepairWithSnapshots(t *testing.T) {
	testShortReorgedSnapSyncedRepair(t, true)
}

func testShortReorgedSnapSyncedRepair(t *testing.T, snapshots bool) {
	// Chain:
	//   G->C1->C2->C3->C4->C5->C6->C7->C8 (HEAD)
	//   └->S1->S2->S3->S4->S5->S6->S7->S8->S9->S10
	//
	// Frozen: none
	// Commit: G, C4
	// Pivot : C4
	//
	// CRASH
	//
	// ------------------------------
	//
	// Expected in leveldb:
	//   G->C1->C2->C3->C4->C5->C6->C7->C8
	//   └->S1->S2->S3->S4->S5->S6->S7->S8->S9->S10
	//
	// Expected head header    : C8
	// Expected head fast block: C8
	// Expected head block     : C4
	testRepair(t, &rewindTest{
		canonicalBlocks:    8,
		sidechainBlocks:    10,
		freezeThreshold:    16,
		commitBlock:        4,
		pivotBlock:         uint64ptr(4),
		expCanonicalBlocks: 8,
		expSidechainBlocks: 10,
		expFrozen:          0,
		expHeadHeader:      8,
		expHeadFastBlock:   8,
		expHeadBlock:       4,
	}, snapshots)
}

// Tests a recovery for a short canonical chain and a longer side chain, where
// the fast sync pivot point was not yet committed, but the process crashed. In
// this case we expect the chain to detect that it was fast syncing and not delete
// anything, since we can just pick up directly where we left off.
func TestShortReorgedSnapSyncingRepair(t *testing.T) {
	testShortReorgedSnapSyncingRepair(t, false)
}
func TestShortReorgedSnapSyncingRepairWithSnapshots(t *testing.T) {
	testShortReorgedSnapSyncingRepair(t, true)
}

func testShortReorgedSnapSyncingRepair(t *testing.T, snapshots bool) {
	// Chain:
	//   G->C1->C2->C3->C4->C5->C6->C7->C8 (HEAD)
	//   └->S1->S2->S3->S4->S5->S6->S7->S8->S9->S10
	//
	// Frozen: none
	// Commit: G
	// Pivot : C4
	//
	// CRASH
	//
	// ------------------------------
	//
	// Expected in leveldb:
	//   G->C1->C2->C3->C4->C5->C6->C7->C8
	//   └->S1->S2->S3->S4->S5->S6->S7->S8->S9->S10
	//
	// Expected head header    : C8
	// Expected head fast block: C8
	// Expected head block     : G
	testRepair(t, &rewindTest{
		canonicalBlocks:    8,
		sidechainBlocks:    10,
		freezeThreshold:    16,
		commitBlock:        0,
		pivotBlock:         uint64ptr(4),
		expCanonicalBlocks: 8,
		expSidechainBlocks: 10,
		expFrozen:          0,
		expHeadHeader:      8,
		expHeadFastBlock:   8,
		expHeadBlock:       0,
	}, snapshots)
}

// Tests a recovery for a long canonical chain with frozen blocks where a recent
// block - newer than the ancient limit - was already committed to disk and then
// the process crashed. In this case we expect the chain to be rolled back to the
// committed block, with everything afterwards kept as fast sync data.
func TestLongShallowRepair(t *testing.T)              { testLongShallowRepair(t, false) }
func TestLongShallowRepairWithSnapshots(t *testing.T) { testLongShallowRepair(t, true) }

func testLongShallowRepair(t *testing.T, snapshots bool) {
	// Chain:
	//   G->C1->C2->C3->C4->C5->C6->C7->C8->C9->C10->C11->C12->C13->C14->C15->C16->C17->C18 (HEAD)
	//
	// Frozen:
	//   G->C1->C2
	//
	// Commit: G, C4
	// Pivot : none
	//
	// CRASH
	//
	// ------------------------------
	//
	// Expected in freezer:
	//   G->C1->C2
	//
	// Expected in leveldb:
	//   C2)->C3->C4->C5->C6->C7->C8->C9->C10->C11->C12->C13->C14->C15->C16->C17->C18
	//
	// Expected head header    : C18
	// Expected head fast block: C18
	// Expected head block     : C4
	testRepair(t, &rewindTest{
		canonicalBlocks:    18,
		sidechainBlocks:    0,
		freezeThreshold:    16,
		commitBlock:        4,
		pivotBlock:         nil,
		expCanonicalBlocks: 18,
		expSidechainBlocks: 0,
		expFrozen:          3,
		expHeadHeader:      18,
		expHeadFastBlock:   18,
		expHeadBlock:       4,
	}, snapshots)
}

// Tests a recovery for a long canonical chain with frozen blocks where a recent
// block - older than the ancient limit - was already committed to disk and then
// the process crashed. In this case we expect the chain to be rolled back to the
// committed block, with everything afterwards deleted.
func TestLongDeepRepair(t *testing.T)              { testLongDeepRepair(t, false) }
func TestLongDeepRepairWithSnapshots(t *testing.T) { testLongDeepRepair(t, true) }

func testLongDeepRepair(t *testing.T, snapshots bool) {
	// Chain:
	//   G->C1->C2->C3->C4->C5->C6->C7->C8->C9->C10->C11->C12->C13->C14->C15->C16->C17->C18->C19->C20->C21->C22->C23->C24 (HEAD)
	//
	// Frozen:
	//   G->C1->C2->C3->C4->C5->C6->C7->C8
	//
	// Commit: G, C4
	// Pivot : none
	//
	// CRASH
	//
	// ------------------------------
	//
	// Expected in freezer:
	//   G->C1->C2->C3->C4
	//
	// Expected in leveldb: none
	//
	// Expected head header    : C4
	// Expected head fast block: C4
	// Expected head block     : C4
	testRepair(t, &rewindTest{
		canonicalBlocks:    24,
		sidechainBlocks:    0,
		freezeThreshold:    16,
		commitBlock:        4,
		pivotBlock:         nil,
		expCanonicalBlocks: 4,
		expSidechainBlocks: 0,
		expFrozen:          5,
		expHeadHeader:      4,
		expHeadFastBlock:   4,
		expHeadBlock:       4,
	}, snapshots)
}

// Tests a recovery for a long canonical chain with frozen blocks where the fast
// sync pivot point - newer than the ancient limit - was already committed, after
// which the process crashed. In this case we expect the chain to be rolled back
// to the committed block, with everything afterwards kept as fast sync data.
func TestLongSnapSyncedShallowRepair(t *testing.T) {
	testLongSnapSyncedShallowRepair(t, false)
}
func TestLongSnapSyncedShallowRepairWithSnapshots(t *testing.T) {
	testLongSnapSyncedShallowRepair(t, true)
}

func testLongSnapSyncedShallowRepair(t *testing.T, snapshots bool) {
	// Chain:
	//   G->C1->C2->C3->C4->C5->C6->C7->C8->C9->C10->C11->C12->C13->C14->C15->C16->C17->C18 (HEAD)
	//
	// Frozen:
	//   G->C1->C2
	//
	// Commit: G, C4
	// Pivot : C4
	//
	// CRASH
	//
	// ------------------------------
	//
	// Expected in freezer:
	//   G->C1->C2
	//
	// Expected in leveldb:
	//   C2)->C3->C4->C5->C6->C7->C8->C9->C10->C11->C12->C13->C14->C15->C16->C17->C18
	//
	// Expected head header    : C18
	// Expected head fast block: C18
	// Expected head block     : C4
	testRepair(t, &rewindTest{
		canonicalBlocks:    18,
		sidechainBlocks:    0,
		freezeThreshold:    16,
		commitBlock:        4,
		pivotBlock:         uint64ptr(4),
		expCanonicalBlocks: 18,
		expSidechainBlocks: 0,
		expFrozen:          3,
		expHeadHeader:      18,
		expHeadFastBlock:   18,
		expHeadBlock:       4,
	}, snapshots)
}

// Tests a recovery for a long canonical chain with frozen blocks where the fast
// sync pivot point - older than the ancient limit - was already committed, after
// which the process crashed. In this case we expect the chain to be rolled back
// to the committed block, with everything afterwards deleted.
func TestLongSnapSyncedDeepRepair(t *testing.T)              { testLongSnapSyncedDeepRepair(t, false) }
func TestLongSnapSyncedDeepRepairWithSnapshots(t *testing.T) { testLongSnapSyncedDeepRepair(t, true) }

func testLongSnapSyncedDeepRepair(t *testing.T, snapshots bool) {
	// Chain:
	//   G->C1->C2->C3->C4->C5->C6->C7->C8->C9->C10->C11->C12->C13->C14->C15->C16->C17->C18->C19->C20->C21->C22->C23->C24 (HEAD)
	//
	// Frozen:
	//   G->C1->C2->C3->C4->C5->C6->C7->C8
	//
	// Commit: G, C4
	// Pivot : C4
	//
	// CRASH
	//
	// ------------------------------
	//
	// Expected in freezer:
	//   G->C1->C2->C3->C4
	//
	// Expected in leveldb: none
	//
	// Expected head header    : C4
	// Expected head fast block: C4
	// Expected head block     : C4
	testRepair(t, &rewindTest{
		canonicalBlocks:    24,
		sidechainBlocks:    0,
		freezeThreshold:    16,
		commitBlock:        4,
		pivotBlock:         uint64ptr(4),
		expCanonicalBlocks: 4,
		expSidechainBlocks: 0,
		expFrozen:          5,
		expHeadHeader:      4,
		expHeadFastBlock:   4,
		expHeadBlock:       4,
	}, snapshots)
}

// Tests a recovery for a long canonical chain with frozen blocks where the fast
// sync pivot point - older than the ancient limit - was not yet committed, but the
// process crashed. In this case we expect the chain to detect that it was fast
// syncing and not delete anything, since we can just pick up directly where we
// left off.
func TestLongSnapSyncingShallowRepair(t *testing.T) {
	testLongSnapSyncingShallowRepair(t, false)
}
func TestLongSnapSyncingShallowRepairWithSnapshots(t *testing.T) {
	testLongSnapSyncingShallowRepair(t, true)
}

func testLongSnapSyncingShallowRepair(t *testing.T, snapshots bool) {
	// Chain:
	//   G->C1->C2->C3->C4->C5->C6->C7->C8->C9->C10->C11->C12->C13->C14->C15->C16->C17->C18 (HEAD)
	//
	// Frozen:
	//   G->C1->C2
	//
	// Commit: G
	// Pivot : C4
	//
	// CRASH
	//
	// ------------------------------
	//
	// Expected in freezer:
	//   G->C1->C2
	//
	// Expected in leveldb:
	//   C2)->C3->C4->C5->C6->C7->C8->C9->C10->C11->C12->C13->C14->C15->C16->C17->C18
	//
	// Expected head header    : C18
	// Expected head fast block: C18
	// Expected head block     : G
	testRepair(t, &rewindTest{
		canonicalBlocks:    18,
		sidechainBlocks:    0,
		freezeThreshold:    16,
		commitBlock:        0,
		pivotBlock:         uint64ptr(4),
		expCanonicalBlocks: 18,
		expSidechainBlocks: 0,
		expFrozen:          3,
		expHeadHeader:      18,
		expHeadFastBlock:   18,
		expHeadBlock:       0,
	}, snapshots)
}

// Tests a recovery for a long canonical chain with frozen blocks where the fast
// sync pivot point - newer than the ancient limit - was not yet committed, but the
// process crashed. In this case we expect the chain to detect that it was fast
// syncing and not delete anything, since we can just pick up directly where we
// left off.
func TestLongSnapSyncingDeepRepair(t *testing.T)              { testLongSnapSyncingDeepRepair(t, false) }
func TestLongSnapSyncingDeepRepairWithSnapshots(t *testing.T) { testLongSnapSyncingDeepRepair(t, true) }

func testLongSnapSyncingDeepRepair(t *testing.T, snapshots bool) {
	// Chain:
	//   G->C1->C2->C3->C4->C5->C6->C7->C8->C9->C10->C11->C12->C13->C14->C15->C16->C17->C18->C19->C20->C21->C22->C23->C24 (HEAD)
	//
	// Frozen:
	//   G->C1->C2->C3->C4->C5->C6->C7->C8
	//
	// Commit: G
	// Pivot : C4
	//
	// CRASH
	//
	// ------------------------------
	//
	// Expected in freezer:
	//   G->C1->C2->C3->C4->C5->C6->C7->C8
	//
	// Expected in leveldb:
	//   C8)->C9->C10->C11->C12->C13->C14->C15->C16->C17->C18->C19->C20->C21->C22->C23->C24
	//
	// Expected head header    : C24
	// Expected head fast block: C24
	// Expected head block     : G
	testRepair(t, &rewindTest{
		canonicalBlocks:    24,
		sidechainBlocks:    0,
		freezeThreshold:    16,
		commitBlock:        0,
		pivotBlock:         uint64ptr(4),
		expCanonicalBlocks: 24,
		expSidechainBlocks: 0,
		expFrozen:          9,
		expHeadHeader:      24,
		expHeadFastBlock:   24,
		expHeadBlock:       0,
	}, snapshots)
}

// Tests a recovery for a long canonical chain with frozen blocks and a shorter
// side chain, where a recent block - newer than the ancient limit - was already
// committed to disk and then the process crashed. In this test scenario the side
// chain is below the committed block. In this case we expect the chain to be
// rolled back to the committed block, with everything afterwards kept as fast
// sync data; the side chain completely nuked by the freezer.
func TestLongOldForkedShallowRepair(t *testing.T) {
	testLongOldForkedShallowRepair(t, false)
}
func TestLongOldForkedShallowRepairWithSnapshots(t *testing.T) {
	testLongOldForkedShallowRepair(t, true)
}

func testLongOldForkedShallowRepair(t *testing.T, snapshots bool) {
	// Chain:
	//   G->C1->C2->C3->C4->C5->C6->C7->C8->C9->C10->C11->C12->C13->C14->C15->C16->C17->C18 (HEAD)
	//   └->S1->S2->S3
	//
	// Frozen:
	//   G->C1->C2
	//
	// Commit: G, C4
	// Pivot : none
	//
	// CRASH
	//
	// ------------------------------
	//
	// Expected in freezer:
	//   G->C1->C2
	//
	// Expected in leveldb:
	//   C2)->C3->C4->C5->C6->C7->C8->C9->C10->C11->C12->C13->C14->C15->C16->C17->C18
	//
	// Expected head header    : C18
	// Expected head fast block: C18
	// Expected head block     : C4
	testRepair(t, &rewindTest{
		canonicalBlocks:    18,
		sidechainBlocks:    3,
		freezeThreshold:    16,
		commitBlock:        4,
		pivotBlock:         nil,
		expCanonicalBlocks: 18,
		expSidechainBlocks: 0,
		expFrozen:          3,
		expHeadHeader:      18,
		expHeadFastBlock:   18,
		expHeadBlock:       4,
	}, snapshots)
}

// Tests a recovery for a long canonical chain with frozen blocks and a shorter
// side chain, where a recent block - older than the ancient limit - was already
// committed to disk and then the process crashed. In this test scenario the side
// chain is below the committed block. In this case we expect the canonical chain
// to be rolled back to the committed block, with everything afterwards deleted;
// the side chain completely nuked by the freezer.
func TestLongOldForkedDeepRepair(t *testing.T)              { testLongOldForkedDeepRepair(t, false) }
func TestLongOldForkedDeepRepairWithSnapshots(t *testing.T) { testLongOldForkedDeepRepair(t, true) }

func testLongOldForkedDeepRepair(t *testing.T, snapshots bool) {
	// Chain:
	//   G->C1->C2->C3->C4->C5->C6->C7->C8->C9->C10->C11->C12->C13->C14->C15->C16->C17->C18->C19->C20->C21->C22->C23->C24 (HEAD)
	//   └->S1->S2->S3
	//
	// Frozen:
	//   G->C1->C2->C3->C4->C5->C6->C7->C8
	//
	// Commit: G, C4
	// Pivot : none
	//
	// CRASH
	//
	// ------------------------------
	//
	// Expected in freezer:
	//   G->C1->C2->C3->C4
	//
	// Expected in leveldb: none
	//
	// Expected head header    : C4
	// Expected head fast block: C4
	// Expected head block     : C4
	testRepair(t, &rewindTest{
		canonicalBlocks:    24,
		sidechainBlocks:    3,
		freezeThreshold:    16,
		commitBlock:        4,
		pivotBlock:         nil,
		expCanonicalBlocks: 4,
		expSidechainBlocks: 0,
		expFrozen:          5,
		expHeadHeader:      4,
		expHeadFastBlock:   4,
		expHeadBlock:       4,
	}, snapshots)
}

// Tests a recovery for a long canonical chain with frozen blocks and a shorter
// side chain, where the fast sync pivot point - newer than the ancient limit -
// was already committed to disk and then the process crashed. In this test scenario
// the side chain is below the committed block. In this case we expect the chain
// to be rolled back to the committed block, with everything afterwards kept as
// fast sync data; the side chain completely nuked by the freezer.
func TestLongOldForkedSnapSyncedShallowRepair(t *testing.T) {
	testLongOldForkedSnapSyncedShallowRepair(t, false)
}
func TestLongOldForkedSnapSyncedShallowRepairWithSnapshots(t *testing.T) {
	testLongOldForkedSnapSyncedShallowRepair(t, true)
}

func testLongOldForkedSnapSyncedShallowRepair(t *testing.T, snapshots bool) {
	// Chain:
	//   G->C1->C2->C3->C4->C5->C6->C7->C8->C9->C10->C11->C12->C13->C14->C15->C16->C17->C18 (HEAD)
	//   └->S1->S2->S3
	//
	// Frozen:
	//   G->C1->C2
	//
	// Commit: G, C4
	// Pivot : C4
	//
	// CRASH
	//
	// ------------------------------
	//
	// Expected in freezer:
	//   G->C1->C2
	//
	// Expected in leveldb:
	//   C2)->C3->C4->C5->C6->C7->C8->C9->C10->C11->C12->C13->C14->C15->C16->C17->C18
	//
	// Expected head header    : C18
	// Expected head fast block: C18
	// Expected head block     : C4
	testRepair(t, &rewindTest{
		canonicalBlocks:    18,
		sidechainBlocks:    3,
		freezeThreshold:    16,
		commitBlock:        4,
		pivotBlock:         uint64ptr(4),
		expCanonicalBlocks: 18,
		expSidechainBlocks: 0,
		expFrozen:          3,
		expHeadHeader:      18,
		expHeadFastBlock:   18,
		expHeadBlock:       4,
	}, snapshots)
}

// Tests a recovery for a long canonical chain with frozen blocks and a shorter
// side chain, where the fast sync pivot point - older than the ancient limit -
// was already committed to disk and then the process crashed. In this test scenario
// the side chain is below the committed block. In this case we expect the canonical
// chain to be rolled back to the committed block, with everything afterwards deleted;
// the side chain completely nuked by the freezer.
func TestLongOldForkedSnapSyncedDeepRepair(t *testing.T) {
	testLongOldForkedSnapSyncedDeepRepair(t, false)
}
func TestLongOldForkedSnapSyncedDeepRepairWithSnapshots(t *testing.T) {
	testLongOldForkedSnapSyncedDeepRepair(t, true)
}

func testLongOldForkedSnapSyncedDeepRepair(t *testing.T, snapshots bool) {
	// Chain:
	//   G->C1->C2->C3->C4->C5->C6->C7->C8->C9->C10->C11->C12->C13->C14->C15->C16->C17->C18->C19->C20->C21->C22->C23->C24 (HEAD)
	//   └->S1->S2->S3
	//
	// Frozen:
	//   G->C1->C2->C3->C4->C5->C6->C7->C8
	//
	// Commit: G, C4
	// Pivot : C4
	//
	// CRASH
	//
	// ------------------------------
	//
	// Expected in freezer:
	//   G->C1->C2->C3->C4
	//
	// Expected in leveldb: none
	//
	// Expected head header    : C4
	// Expected head fast block: C4
	// Expected head block     : C4
	testRepair(t, &rewindTest{
		canonicalBlocks:    24,
		sidechainBlocks:    3,
		freezeThreshold:    16,
		commitBlock:        4,
		pivotBlock:         uint64ptr(4),
		expCanonicalBlocks: 4,
		expSidechainBlocks: 0,
		expFrozen:          5,
		expHeadHeader:      4,
		expHeadFastBlock:   4,
		expHeadBlock:       4,
	}, snapshots)
}

// Tests a recovery for a long canonical chain with frozen blocks and a shorter
// side chain, where the fast sync pivot point - older than the ancient limit -
// was not yet committed, but the process crashed. In this test scenario the side
// chain is below the committed block. In this case we expect the chain to detect
// that it was fast syncing and not delete anything. The side chain is completely
// nuked by the freezer.
func TestLongOldForkedSnapSyncingShallowRepair(t *testing.T) {
	testLongOldForkedSnapSyncingShallowRepair(t, false)
}
func TestLongOldForkedSnapSyncingShallowRepairWithSnapshots(t *testing.T) {
	testLongOldForkedSnapSyncingShallowRepair(t, true)
}

func testLongOldForkedSnapSyncingShallowRepair(t *testing.T, snapshots bool) {
	// Chain:
	//   G->C1->C2->C3->C4->C5->C6->C7->C8->C9->C10->C11->C12->C13->C14->C15->C16->C17->C18 (HEAD)
	//   └->S1->S2->S3
	//
	// Frozen:
	//   G->C1->C2
	//
	// Commit: G
	// Pivot : C4
	//
	// CRASH
	//
	// ------------------------------
	//
	// Expected in freezer:
	//   G->C1->C2
	//
	// Expected in leveldb:
	//   C2)->C3->C4->C5->C6->C7->C8->C9->C10->C11->C12->C13->C14->C15->C16->C17->C18
	//
	// Expected head header    : C18
	// Expected head fast block: C18
	// Expected head block     : G
	testRepair(t, &rewindTest{
		canonicalBlocks:    18,
		sidechainBlocks:    3,
		freezeThreshold:    16,
		commitBlock:        0,
		pivotBlock:         uint64ptr(4),
		expCanonicalBlocks: 18,
		expSidechainBlocks: 0,
		expFrozen:          3,
		expHeadHeader:      18,
		expHeadFastBlock:   18,
		expHeadBlock:       0,
	}, snapshots)
}

// Tests a recovery for a long canonical chain with frozen blocks and a shorter
// side chain, where the fast sync pivot point - older than the ancient limit -
// was not yet committed, but the process crashed. In this test scenario the side
// chain is below the committed block. In this case we expect the chain to detect
// that it was fast syncing and not delete anything. The side chain is completely
// nuked by the freezer.
func TestLongOldForkedSnapSyncingDeepRepair(t *testing.T) {
	testLongOldForkedSnapSyncingDeepRepair(t, false)
}
func TestLongOldForkedSnapSyncingDeepRepairWithSnapshots(t *testing.T) {
	testLongOldForkedSnapSyncingDeepRepair(t, true)
}

func testLongOldForkedSnapSyncingDeepRepair(t *testing.T, snapshots bool) {
	// Chain:
	//   G->C1->C2->C3->C4->C5->C6->C7->C8->C9->C10->C11->C12->C13->C14->C15->C16->C17->C18->C19->C20->C21->C22->C23->C24 (HEAD)
	//   └->S1->S2->S3
	//
	// Frozen:
	//   G->C1->C2->C3->C4->C5->C6->C7->C8
	//
	// Commit: G
	// Pivot : C4
	//
	// CRASH
	//
	// ------------------------------
	//
	// Expected in freezer:
	//   G->C1->C2->C3->C4->C5->C6->C7->C8
	//
	// Expected in leveldb:
	//   C8)->C9->C10->C11->C12->C13->C14->C15->C16->C17->C18->C19->C20->C21->C22->C23->C24
	//
	// Expected head header    : C24
	// Expected head fast block: C24
	// Expected head block     : G
	testRepair(t, &rewindTest{
		canonicalBlocks:    24,
		sidechainBlocks:    3,
		freezeThreshold:    16,
		commitBlock:        0,
		pivotBlock:         uint64ptr(4),
		expCanonicalBlocks: 24,
		expSidechainBlocks: 0,
		expFrozen:          9,
		expHeadHeader:      24,
		expHeadFastBlock:   24,
		expHeadBlock:       0,
	}, snapshots)
}

// Tests a recovery for a long canonical chain with frozen blocks and a shorter
// side chain, where a recent block - newer than the ancient limit - was already
// committed to disk and then the process crashed. In this test scenario the side
// chain is above the committed block. In this case we expect the chain to be
// rolled back to the committed block, with everything afterwards kept as fast
// sync data; the side chain completely nuked by the freezer.
func TestLongNewerForkedShallowRepair(t *testing.T) {
	testLongNewerForkedShallowRepair(t, false)
}
func TestLongNewerForkedShallowRepairWithSnapshots(t *testing.T) {
	testLongNewerForkedShallowRepair(t, true)
}

func testLongNewerForkedShallowRepair(t *testing.T, snapshots bool) {
	// Chain:
	//   G->C1->C2->C3->C4->C5->C6->C7->C8->C9->C10->C11->C12->C13->C14->C15->C16->C17->C18 (HEAD)
	//   └->S1->S2->S3->S4->S5->S6->S7->S8->S9->S10->S11->S12
	//
	// Frozen:
	//   G->C1->C2
	//
	// Commit: G, C4
	// Pivot : none
	//
	// CRASH
	//
	// ------------------------------
	//
	// Expected in freezer:
	//   G->C1->C2
	//
	// Expected in leveldb:
	//   C2)->C3->C4->C5->C6->C7->C8->C9->C10->C11->C12->C13->C14->C15->C16->C17->C18
	//
	// Expected head header    : C18
	// Expected head fast block: C18
	// Expected head block     : C4
	testRepair(t, &rewindTest{
		canonicalBlocks:    18,
		sidechainBlocks:    12,
		freezeThreshold:    16,
		commitBlock:        4,
		pivotBlock:         nil,
		expCanonicalBlocks: 18,
		expSidechainBlocks: 0,
		expFrozen:          3,
		expHeadHeader:      18,
		expHeadFastBlock:   18,
		expHeadBlock:       4,
	}, snapshots)
}

// Tests a recovery for a long canonical chain with frozen blocks and a shorter
// side chain, where a recent block - older than the ancient limit - was already
// committed to disk and then the process crashed. In this test scenario the side
// chain is above the committed block. In this case we expect the canonical chain
// to be rolled back to the committed block, with everything afterwards deleted;
// the side chain completely nuked by the freezer.
func TestLongNewerForkedDeepRepair(t *testing.T)              { testLongNewerForkedDeepRepair(t, false) }
func TestLongNewerForkedDeepRepairWithSnapshots(t *testing.T) { testLongNewerForkedDeepRepair(t, true) }

func testLongNewerForkedDeepRepair(t *testing.T, snapshots bool) {
	// Chain:
	//   G->C1->C2->C3->C4->C5->C6->C7->C8->C9->C10->C11->C12->C13->C14->C15->C16->C17->C18->C19->C20->C21->C22->C23->C24 (HEAD)
	//   └->S1->S2->S3->S4->S5->S6->S7->S8->S9->S10->S11->S12
	//
	// Frozen:
	//   G->C1->C2->C3->C4->C5->C6->C7->C8
	//
	// Commit: G, C4
	// Pivot : none
	//
	// CRASH
	//
	// ------------------------------
	//
	// Expected in freezer:
	//   G->C1->C2->C3->C4
	//
	// Expected in leveldb: none
	//
	// Expected head header    : C4
	// Expected head fast block: C4
	// Expected head block     : C4
	testRepair(t, &rewindTest{
		canonicalBlocks:    24,
		sidechainBlocks:    12,
		freezeThreshold:    16,
		commitBlock:        4,
		pivotBlock:         nil,
		expCanonicalBlocks: 4,
		expSidechainBlocks: 0,
		expFrozen:          5,
		expHeadHeader:      4,
		expHeadFastBlock:   4,
		expHeadBlock:       4,
	}, snapshots)
}

// Tests a recovery for a long canonical chain with frozen blocks and a shorter
// side chain, where the fast sync pivot point - newer than the ancient limit -
// was already committed to disk and then the process crashed. In this test scenario
// the side chain is above the committed block. In this case we expect the chain
// to be rolled back to the committed block, with everything afterwards kept as fast
// sync data; the side chain completely nuked by the freezer.
func TestLongNewerForkedSnapSyncedShallowRepair(t *testing.T) {
	testLongNewerForkedSnapSyncedShallowRepair(t, false)
}
func TestLongNewerForkedSnapSyncedShallowRepairWithSnapshots(t *testing.T) {
	testLongNewerForkedSnapSyncedShallowRepair(t, true)
}

func testLongNewerForkedSnapSyncedShallowRepair(t *testing.T, snapshots bool) {
	// Chain:
	//   G->C1->C2->C3->C4->C5->C6->C7->C8->C9->C10->C11->C12->C13->C14->C15->C16->C17->C18 (HEAD)
	//   └->S1->S2->S3->S4->S5->S6->S7->S8->S9->S10->S11->S12
	//
	// Frozen:
	//   G->C1->C2
	//
	// Commit: G, C4
	// Pivot : C4
	//
	// CRASH
	//
	// ------------------------------
	//
	// Expected in freezer:
	//   G->C1->C2
	//
	// Expected in leveldb:
	//   C2)->C3->C4->C5->C6->C7->C8->C9->C10->C11->C12->C13->C14->C15->C16->C17->C18
	//
	// Expected head header    : C18
	// Expected head fast block: C18
	// Expected head block     : C4
	testRepair(t, &rewindTest{
		canonicalBlocks:    18,
		sidechainBlocks:    12,
		freezeThreshold:    16,
		commitBlock:        4,
		pivotBlock:         uint64ptr(4),
		expCanonicalBlocks: 18,
		expSidechainBlocks: 0,
		expFrozen:          3,
		expHeadHeader:      18,
		expHeadFastBlock:   18,
		expHeadBlock:       4,
	}, snapshots)
}

// Tests a recovery for a long canonical chain with frozen blocks and a shorter
// side chain, where the fast sync pivot point - older than the ancient limit -
// was already committed to disk and then the process crashed. In this test scenario
// the side chain is above the committed block. In this case we expect the canonical
// chain to be rolled back to the committed block, with everything afterwards deleted;
// the side chain completely nuked by the freezer.
func TestLongNewerForkedSnapSyncedDeepRepair(t *testing.T) {
	testLongNewerForkedSnapSyncedDeepRepair(t, false)
}
func TestLongNewerForkedSnapSyncedDeepRepairWithSnapshots(t *testing.T) {
	testLongNewerForkedSnapSyncedDeepRepair(t, true)
}

func testLongNewerForkedSnapSyncedDeepRepair(t *testing.T, snapshots bool) {
	// Chain:
	//   G->C1->C2->C3->C4->C5->C6->C7->C8->C9->C10->C11->C12->C13->C14->C15->C16->C17->C18->C19->C20->C21->C22->C23->C24 (HEAD)
	//   └->S1->S2->S3->S4->S5->S6->S7->S8->S9->S10->S11->S12
	//
	// Frozen:
	//   G->C1->C2->C3->C4->C5->C6->C7->C8
	//
	// Commit: G, C4
	// Pivot : C4
	//
	// CRASH
	//
	// ------------------------------
	//
	// Expected in freezer:
	//   G->C1->C2->C3->C4
	//
	// Expected in leveldb: none
	//
	// Expected head header    : C4
	// Expected head fast block: C4
	// Expected head block     : C4
	testRepair(t, &rewindTest{
		canonicalBlocks:    24,
		sidechainBlocks:    12,
		freezeThreshold:    16,
		commitBlock:        4,
		pivotBlock:         uint64ptr(4),
		expCanonicalBlocks: 4,
		expSidechainBlocks: 0,
		expFrozen:          5,
		expHeadHeader:      4,
		expHeadFastBlock:   4,
		expHeadBlock:       4,
	}, snapshots)
}

// Tests a recovery for a long canonical chain with frozen blocks and a shorter
// side chain, where the fast sync pivot point - older than the ancient limit -
// was not yet committed, but the process crashed. In this test scenario the side
// chain is above the committed block. In this case we expect the chain to detect
// that it was fast syncing and not delete anything. The side chain is completely
// nuked by the freezer.
func TestLongNewerForkedSnapSyncingShallowRepair(t *testing.T) {
	testLongNewerForkedSnapSyncingShallowRepair(t, false)
}
func TestLongNewerForkedSnapSyncingShallowRepairWithSnapshots(t *testing.T) {
	testLongNewerForkedSnapSyncingShallowRepair(t, true)
}

func testLongNewerForkedSnapSyncingShallowRepair(t *testing.T, snapshots bool) {
	// Chain:
	//   G->C1->C2->C3->C4->C5->C6->C7->C8->C9->C10->C11->C12->C13->C14->C15->C16->C17->C18 (HEAD)
	//   └->S1->S2->S3->S4->S5->S6->S7->S8->S9->S10->S11->S12
	//
	// Frozen:
	//   G->C1->C2
	//
	// Commit: G
	// Pivot : C4
	//
	// CRASH
	//
	// ------------------------------
	//
	// Expected in freezer:
	//   G->C1->C2
	//
	// Expected in leveldb:
	//   C2)->C3->C4->C5->C6->C7->C8->C9->C10->C11->C12->C13->C14->C15->C16->C17->C18
	//
	// Expected head header    : C18
	// Expected head fast block: C18
	// Expected head block     : G
	testRepair(t, &rewindTest{
		canonicalBlocks:    18,
		sidechainBlocks:    12,
		freezeThreshold:    16,
		commitBlock:        0,
		pivotBlock:         uint64ptr(4),
		expCanonicalBlocks: 18,
		expSidechainBlocks: 0,
		expFrozen:          3,
		expHeadHeader:      18,
		expHeadFastBlock:   18,
		expHeadBlock:       0,
	}, snapshots)
}

// Tests a recovery for a long canonical chain with frozen blocks and a shorter
// side chain, where the fast sync pivot point - older than the ancient limit -
// was not yet committed, but the process crashed. In this test scenario the side
// chain is above the committed block. In this case we expect the chain to detect
// that it was fast syncing and not delete anything. The side chain is completely
// nuked by the freezer.
func TestLongNewerForkedSnapSyncingDeepRepair(t *testing.T) {
	testLongNewerForkedSnapSyncingDeepRepair(t, false)
}
func TestLongNewerForkedSnapSyncingDeepRepairWithSnapshots(t *testing.T) {
	testLongNewerForkedSnapSyncingDeepRepair(t, true)
}

func testLongNewerForkedSnapSyncingDeepRepair(t *testing.T, snapshots bool) {
	// Chain:
	//   G->C1->C2->C3->C4->C5->C6->C7->C8->C9->C10->C11->C12->C13->C14->C15->C16->C17->C18->C19->C20->C21->C22->C23->C24 (HEAD)
	//   └->S1->S2->S3->S4->S5->S6->S7->S8->S9->S10->S11->S12
	//
	// Frozen:
	//   G->C1->C2->C3->C4->C5->C6->C7->C8
	//
	// Commit: G
	// Pivot : C4
	//
	// CRASH
	//
	// ------------------------------
	//
	// Expected in freezer:
	//   G->C1->C2->C3->C4->C5->C6->C7->C8
	//
	// Expected in leveldb:
	//   C8)->C9->C10->C11->C12->C13->C14->C15->C16->C17->C18->C19->C20->C21->C22->C23->C24
	//
	// Expected head header    : C24
	// Expected head fast block: C24
	// Expected head block     : G
	testRepair(t, &rewindTest{
		canonicalBlocks:    24,
		sidechainBlocks:    12,
		freezeThreshold:    16,
		commitBlock:        0,
		pivotBlock:         uint64ptr(4),
		expCanonicalBlocks: 24,
		expSidechainBlocks: 0,
		expFrozen:          9,
		expHeadHeader:      24,
		expHeadFastBlock:   24,
		expHeadBlock:       0,
	}, snapshots)
}

// Tests a recovery for a long canonical chain with frozen blocks and a longer side
// chain, where a recent block - newer than the ancient limit - was already committed
// to disk and then the process crashed. In this case we expect the chain to be
// rolled back to the committed block, with everything afterwards kept as fast sync
// data. The side chain completely nuked by the freezer.
func TestLongReorgedShallowRepair(t *testing.T)              { testLongReorgedShallowRepair(t, false) }
func TestLongReorgedShallowRepairWithSnapshots(t *testing.T) { testLongReorgedShallowRepair(t, true) }

func testLongReorgedShallowRepair(t *testing.T, snapshots bool) {
	// Chain:
	//   G->C1->C2->C3->C4->C5->C6->C7->C8->C9->C10->C11->C12->C13->C14->C15->C16->C17->C18 (HEAD)
	//   └->S1->S2->S3->S4->S5->S6->S7->S8->S9->S10->S11->S12->S13->S14->S15->S16->S17->S18->S19->S20->S21->S22->S23->S24->S25->S26
	//
	// Frozen:
	//   G->C1->C2
	//
	// Commit: G, C4
	// Pivot : none
	//
	// CRASH
	//
	// ------------------------------
	//
	// Expected in freezer:
	//   G->C1->C2
	//
	// Expected in leveldb:
	//   C2)->C3->C4->C5->C6->C7->C8->C9->C10->C11->C12->C13->C14->C15->C16->C17->C18
	//
	// Expected head header    : C18
	// Expected head fast block: C18
	// Expected head block     : C4
	testRepair(t, &rewindTest{
		canonicalBlocks:    18,
		sidechainBlocks:    26,
		freezeThreshold:    16,
		commitBlock:        4,
		pivotBlock:         nil,
		expCanonicalBlocks: 18,
		expSidechainBlocks: 0,
		expFrozen:          3,
		expHeadHeader:      18,
		expHeadFastBlock:   18,
		expHeadBlock:       4,
	}, snapshots)
}

// Tests a recovery for a long canonical chain with frozen blocks and a longer side
// chain, where a recent block - older than the ancient limit - was already committed
// to disk and then the process crashed. In this case we expect the canonical chains
// to be rolled back to the committed block, with everything afterwards deleted. The
// side chain completely nuked by the freezer.
func TestLongReorgedDeepRepair(t *testing.T)              { testLongReorgedDeepRepair(t, false) }
func TestLongReorgedDeepRepairWithSnapshots(t *testing.T) { testLongReorgedDeepRepair(t, true) }

func testLongReorgedDeepRepair(t *testing.T, snapshots bool) {
	// Chain:
	//   G->C1->C2->C3->C4->C5->C6->C7->C8->C9->C10->C11->C12->C13->C14->C15->C16->C17->C18->C19->C20->C21->C22->C23->C24 (HEAD)
	//   └->S1->S2->S3->S4->S5->S6->S7->S8->S9->S10->S11->S12->S13->S14->S15->S16->S17->S18->S19->S20->S21->S22->S23->S24->S25->S26
	//
	// Frozen:
	//   G->C1->C2->C3->C4->C5->C6->C7->C8
	//
	// Commit: G, C4
	// Pivot : none
	//
	// CRASH
	//
	// ------------------------------
	//
	// Expected in freezer:
	//   G->C1->C2->C3->C4
	//
	// Expected in leveldb: none
	//
	// Expected head header    : C4
	// Expected head fast block: C4
	// Expected head block     : C4
	testRepair(t, &rewindTest{
		canonicalBlocks:    24,
		sidechainBlocks:    26,
		freezeThreshold:    16,
		commitBlock:        4,
		pivotBlock:         nil,
		expCanonicalBlocks: 4,
		expSidechainBlocks: 0,
		expFrozen:          5,
		expHeadHeader:      4,
		expHeadFastBlock:   4,
		expHeadBlock:       4,
	}, snapshots)
}

// Tests a recovery for a long canonical chain with frozen blocks and a longer
// side chain, where the fast sync pivot point - newer than the ancient limit -
// was already committed to disk and then the process crashed. In this case we
// expect the chain to be rolled back to the committed block, with everything
// afterwards kept as fast sync data. The side chain completely nuked by the
// freezer.
func TestLongReorgedSnapSyncedShallowRepair(t *testing.T) {
	testLongReorgedSnapSyncedShallowRepair(t, false)
}
func TestLongReorgedSnapSyncedShallowRepairWithSnapshots(t *testing.T) {
	testLongReorgedSnapSyncedShallowRepair(t, true)
}

func testLongReorgedSnapSyncedShallowRepair(t *testing.T, snapshots bool) {
	// Chain:
	//   G->C1->C2->C3->C4->C5->C6->C7->C8->C9->C10->C11->C12->C13->C14->C15->C16->C17->C18 (HEAD)
	//   └->S1->S2->S3->S4->S5->S6->S7->S8->S9->S10->S11->S12->S13->S14->S15->S16->S17->S18->S19->S20->S21->S22->S23->S24->S25->S26
	//
	// Frozen:
	//   G->C1->C2
	//
	// Commit: G, C4
	// Pivot : C4
	//
	// CRASH
	//
	// ------------------------------
	//
	// Expected in freezer:
	//   G->C1->C2
	//
	// Expected in leveldb:
	//   C2)->C3->C4->C5->C6->C7->C8->C9->C10->C11->C12->C13->C14->C15->C16->C17->C18
	//
	// Expected head header    : C18
	// Expected head fast block: C18
	// Expected head block     : C4
	testRepair(t, &rewindTest{
		canonicalBlocks:    18,
		sidechainBlocks:    26,
		freezeThreshold:    16,
		commitBlock:        4,
		pivotBlock:         uint64ptr(4),
		expCanonicalBlocks: 18,
		expSidechainBlocks: 0,
		expFrozen:          3,
		expHeadHeader:      18,
		expHeadFastBlock:   18,
		expHeadBlock:       4,
	}, snapshots)
}

// Tests a recovery for a long canonical chain with frozen blocks and a longer
// side chain, where the fast sync pivot point - older than the ancient limit -
// was already committed to disk and then the process crashed. In this case we
// expect the canonical chains to be rolled back to the committed block, with
// everything afterwards deleted. The side chain completely nuked by the freezer.
func TestLongReorgedSnapSyncedDeepRepair(t *testing.T) {
	testLongReorgedSnapSyncedDeepRepair(t, false)
}
func TestLongReorgedSnapSyncedDeepRepairWithSnapshots(t *testing.T) {
	testLongReorgedSnapSyncedDeepRepair(t, true)
}

func testLongReorgedSnapSyncedDeepRepair(t *testing.T, snapshots bool) {
	// Chain:
	//   G->C1->C2->C3->C4->C5->C6->C7->C8->C9->C10->C11->C12->C13->C14->C15->C16->C17->C18->C19->C20->C21->C22->C23->C24 (HEAD)
	//   └->S1->S2->S3->S4->S5->S6->S7->S8->S9->S10->S11->S12->S13->S14->S15->S16->S17->S18->S19->S20->S21->S22->S23->S24->S25->S26
	//
	// Frozen:
	//   G->C1->C2->C3->C4->C5->C6->C7->C8
	//
	// Commit: G, C4
	// Pivot : C4
	//
	// CRASH
	//
	// ------------------------------
	//
	// Expected in freezer:
	//   G->C1->C2->C3->C4
	//
	// Expected in leveldb: none
	//
	// Expected head header    : C4
	// Expected head fast block: C4
	// Expected head block     : C4
	testRepair(t, &rewindTest{
		canonicalBlocks:    24,
		sidechainBlocks:    26,
		freezeThreshold:    16,
		commitBlock:        4,
		pivotBlock:         uint64ptr(4),
		expCanonicalBlocks: 4,
		expSidechainBlocks: 0,
		expFrozen:          5,
		expHeadHeader:      4,
		expHeadFastBlock:   4,
		expHeadBlock:       4,
	}, snapshots)
}

// Tests a recovery for a long canonical chain with frozen blocks and a longer
// side chain, where the fast sync pivot point - newer than the ancient limit -
// was not yet committed, but the process crashed. In this case we expect the
// chain to detect that it was fast syncing and not delete anything, since we
// can just pick up directly where we left off.
func TestLongReorgedSnapSyncingShallowRepair(t *testing.T) {
	testLongReorgedSnapSyncingShallowRepair(t, false)
}
func TestLongReorgedSnapSyncingShallowRepairWithSnapshots(t *testing.T) {
	testLongReorgedSnapSyncingShallowRepair(t, true)
}

func testLongReorgedSnapSyncingShallowRepair(t *testing.T, snapshots bool) {
	// Chain:
	//   G->C1->C2->C3->C4->C5->C6->C7->C8->C9->C10->C11->C12->C13->C14->C15->C16->C17->C18 (HEAD)
	//   └->S1->S2->S3->S4->S5->S6->S7->S8->S9->S10->S11->S12->S13->S14->S15->S16->S17->S18->S19->S20->S21->S22->S23->S24->S25->S26
	//
	// Frozen:
	//   G->C1->C2
	//
	// Commit: G
	// Pivot : C4
	//
	// CRASH
	//
	// ------------------------------
	//
	// Expected in freezer:
	//   G->C1->C2
	//
	// Expected in leveldb:
	//   C2)->C3->C4->C5->C6->C7->C8->C9->C10->C11->C12->C13->C14->C15->C16->C17->C18
	//
	// Expected head header    : C18
	// Expected head fast block: C18
	// Expected head block     : G
	testRepair(t, &rewindTest{
		canonicalBlocks:    18,
		sidechainBlocks:    26,
		freezeThreshold:    16,
		commitBlock:        0,
		pivotBlock:         uint64ptr(4),
		expCanonicalBlocks: 18,
		expSidechainBlocks: 0,
		expFrozen:          3,
		expHeadHeader:      18,
		expHeadFastBlock:   18,
		expHeadBlock:       0,
	}, snapshots)
}

// Tests a recovery for a long canonical chain with frozen blocks and a longer
// side chain, where the fast sync pivot point - older than the ancient limit -
// was not yet committed, but the process crashed. In this case we expect the
// chain to detect that it was fast syncing and not delete anything, since we
// can just pick up directly where we left off.
func TestLongReorgedSnapSyncingDeepRepair(t *testing.T) {
	testLongReorgedSnapSyncingDeepRepair(t, false)
}
func TestLongReorgedSnapSyncingDeepRepairWithSnapshots(t *testing.T) {
	testLongReorgedSnapSyncingDeepRepair(t, true)
}

func testLongReorgedSnapSyncingDeepRepair(t *testing.T, snapshots bool) {
	// Chain:
	//   G->C1->C2->C3->C4->C5->C6->C7->C8->C9->C10->C11->C12->C13->C14->C15->C16->C17->C18->C19->C20->C21->C22->C23->C24 (HEAD)
	//   └->S1->S2->S3->S4->S5->S6->S7->S8->S9->S10->S11->S12->S13->S14->S15->S16->S17->S18->S19->S20->S21->S22->S23->S24->S25->S26
	//
	// Frozen:
	//   G->C1->C2->C3->C4->C5->C6->C7->C8
	//
	// Commit: G
	// Pivot : C4
	//
	// CRASH
	//
	// ------------------------------
	//
	// Expected in freezer:
	//   G->C1->C2->C3->C4->C5->C6->C7->C8
	//
	// Expected in leveldb:
	//   C8)->C9->C10->C11->C12->C13->C14->C15->C16->C17->C18->C19->C20->C21->C22->C23->C24
	//
	// Expected head header    : C24
	// Expected head fast block: C24
	// Expected head block     : G
	testRepair(t, &rewindTest{
		canonicalBlocks:    24,
		sidechainBlocks:    26,
		freezeThreshold:    16,
		commitBlock:        0,
		pivotBlock:         uint64ptr(4),
		expCanonicalBlocks: 24,
		expSidechainBlocks: 0,
		expFrozen:          9,
		expHeadHeader:      24,
		expHeadFastBlock:   24,
		expHeadBlock:       0,
	}, snapshots)
}

func testRepair(t *testing.T, tt *rewindTest, snapshots bool) {
	for _, scheme := range []string{rawdb.HashScheme, rawdb.PathScheme} {
		testRepairWithScheme(t, tt, snapshots, scheme)
	}
}

func testRepairWithScheme(t *testing.T, tt *rewindTest, snapshots bool, scheme string) {
	// It's hard to follow the test case, visualize the input
	//log.Root().SetHandler(log.LvlFilterHandler(log.LvlTrace, log.StreamHandler(os.Stderr, log.TerminalFormat(true))))
	// fmt.Println(tt.dump(true))

	// Create a temporary persistent database
	datadir := t.TempDir()
	ancient := path.Join(datadir, "ancient")

	db, err := rawdb.Open(rawdb.OpenOptions{
		Directory:         datadir,
		AncientsDirectory: ancient,
	})
	if err != nil {
		t.Fatalf("Failed to create persistent database: %v", err)
	}
	defer db.Close() // Might double close, should be fine

	// Initialize a fresh chain
	var (
		gspec = &Genesis{
			BaseFee: big.NewInt(params.InitialBaseFee),
			Config:  params.AllEthashProtocolChanges,
		}
		engine = ethash.NewFullFaker()
		config = &CacheConfig{
			TrieCleanLimit: 256,
			TrieDirtyLimit: 256,
			TrieTimeLimit:  5 * time.Minute,
			SnapshotLimit:  0, // Disable snapshot by default
<<<<<<< HEAD

			// Arbitrum
			TriesInMemory: 128,
			TrieRetention: 30 * time.Minute,
=======
			StateScheme:    scheme,
>>>>>>> 503f1f7a
		}
	)
	defer engine.Close()
	if snapshots {
		config.SnapshotLimit = 256
		config.SnapshotWait = true
	}
	chain, err := NewBlockChain(db, config, nil, gspec, nil, engine, vm.Config{}, nil, nil)
	if err != nil {
		t.Fatalf("Failed to create chain: %v", err)
	}
	// If sidechain blocks are needed, make a light chain and import it
	var sideblocks types.Blocks
	if tt.sidechainBlocks > 0 {
		sideblocks, _ = GenerateChain(gspec.Config, gspec.ToBlock(), engine, rawdb.NewMemoryDatabase(), tt.sidechainBlocks, func(i int, b *BlockGen) {
			b.SetCoinbase(common.Address{0x01})
		})
		if _, err := chain.InsertChain(sideblocks); err != nil {
			t.Fatalf("Failed to import side chain: %v", err)
		}
	}
	canonblocks, _ := GenerateChain(gspec.Config, gspec.ToBlock(), engine, rawdb.NewMemoryDatabase(), tt.canonicalBlocks, func(i int, b *BlockGen) {
		b.SetCoinbase(common.Address{0x02})
		b.SetDifficulty(big.NewInt(1000000))
	})
	if _, err := chain.InsertChain(canonblocks[:tt.commitBlock]); err != nil {
		t.Fatalf("Failed to import canonical chain start: %v", err)
	}
	if tt.commitBlock > 0 {
		if err := chain.triedb.Commit(canonblocks[tt.commitBlock-1].Root(), false); err != nil {
			t.Fatalf("Failed to flush trie state: %v", err)
		}
		if snapshots {
			if err := chain.snaps.Cap(canonblocks[tt.commitBlock-1].Root(), 0); err != nil {
				t.Fatalf("Failed to flatten snapshots: %v", err)
			}
		}
	}
	if _, err := chain.InsertChain(canonblocks[tt.commitBlock:]); err != nil {
		t.Fatalf("Failed to import canonical chain tail: %v", err)
	}
	// Force run a freeze cycle
	type freezer interface {
		Freeze(threshold uint64) error
		Ancients() (uint64, error)
	}
	db.(freezer).Freeze(tt.freezeThreshold)

	// Set the simulated pivot block
	if tt.pivotBlock != nil {
		rawdb.WriteLastPivotNumber(db, *tt.pivotBlock)
	}
	// Pull the plug on the database, simulating a hard crash
	chain.triedb.Close()
	db.Close()
	chain.stopWithoutSaving()

	// Start a new blockchain back up and see where the repair leads us
	db, err = rawdb.Open(rawdb.OpenOptions{
		Directory:         datadir,
		AncientsDirectory: ancient,
	})
	if err != nil {
		t.Fatalf("Failed to reopen persistent database: %v", err)
	}
	defer db.Close()

<<<<<<< HEAD
	newChain, err := NewBlockChain(db, nil, nil, gspec, nil, engine, vm.Config{}, nil, nil)
=======
	newChain, err := NewBlockChain(db, config, gspec, nil, engine, vm.Config{}, nil, nil)
>>>>>>> 503f1f7a
	if err != nil {
		t.Fatalf("Failed to recreate chain: %v", err)
	}
	defer newChain.Stop()

	// Iterate over all the remaining blocks and ensure there are no gaps
	verifyNoGaps(t, newChain, true, canonblocks)
	verifyNoGaps(t, newChain, false, sideblocks)
	verifyCutoff(t, newChain, true, canonblocks, tt.expCanonicalBlocks)
	verifyCutoff(t, newChain, false, sideblocks, tt.expSidechainBlocks)

	if head := newChain.CurrentHeader(); head.Number.Uint64() != tt.expHeadHeader {
		t.Errorf("Head header mismatch: have %d, want %d", head.Number, tt.expHeadHeader)
	}
	if head := newChain.CurrentSnapBlock(); head.Number.Uint64() != tt.expHeadFastBlock {
		t.Errorf("Head fast block mismatch: have %d, want %d", head.Number, tt.expHeadFastBlock)
	}
	if head := newChain.CurrentBlock(); head.Number.Uint64() != tt.expHeadBlock {
		t.Errorf("Head block mismatch: have %d, want %d", head.Number, tt.expHeadBlock)
	}
	if frozen, err := db.(freezer).Ancients(); err != nil {
		t.Errorf("Failed to retrieve ancient count: %v\n", err)
	} else if int(frozen) != tt.expFrozen {
		t.Errorf("Frozen block count mismatch: have %d, want %d", frozen, tt.expFrozen)
	}
}

// TestIssue23496 tests scenario described in https://github.com/ethereum/go-ethereum/pull/23496#issuecomment-926393893
// Credits to @zzyalbert for finding the issue.
//
// Local chain owns these blocks:
// G  B1  B2  B3  B4
// B1: state committed
// B2: snapshot disk layer
// B3: state committed
// B4: head block
//
// Crash happens without fully persisting snapshot and in-memory states,
// chain rewinds itself to the B1 (skip B3 in order to recover snapshot)
// In this case the snapshot layer of B3 is not created because of existent
// state.
func TestIssue23496(t *testing.T) {
	testIssue23496(t, rawdb.HashScheme)
	testIssue23496(t, rawdb.PathScheme)
}

func testIssue23496(t *testing.T, scheme string) {
	// It's hard to follow the test case, visualize the input
	//log.Root().SetHandler(log.LvlFilterHandler(log.LvlTrace, log.StreamHandler(os.Stderr, log.TerminalFormat(true))))

	// Create a temporary persistent database
	datadir := t.TempDir()
	ancient := path.Join(datadir, "ancient")

	db, err := rawdb.Open(rawdb.OpenOptions{
		Directory:         datadir,
		AncientsDirectory: ancient,
	})
	if err != nil {
		t.Fatalf("Failed to create persistent database: %v", err)
	}
	defer db.Close() // Might double close, should be fine

	// Initialize a fresh chain
	var (
		gspec = &Genesis{
			Config:  params.TestChainConfig,
			BaseFee: big.NewInt(params.InitialBaseFee),
		}
		engine = ethash.NewFullFaker()
<<<<<<< HEAD
		config = &CacheConfig{
			TrieCleanLimit: 256,
			TrieDirtyLimit: 256,
			TrieTimeLimit:  5 * time.Minute,
			SnapshotLimit:  256,
			SnapshotWait:   true,

			// Arbitrum
			TriesInMemory: 128,
			TrieRetention: 30 * time.Minute,
		}
	)
	chain, err := NewBlockChain(db, config, nil, gspec, nil, engine, vm.Config{}, nil, nil)
=======
	)
	chain, err := NewBlockChain(db, DefaultCacheConfigWithScheme(scheme), gspec, nil, engine, vm.Config{}, nil, nil)
>>>>>>> 503f1f7a
	if err != nil {
		t.Fatalf("Failed to create chain: %v", err)
	}
	_, blocks, _ := GenerateChainWithGenesis(gspec, engine, 4, func(i int, b *BlockGen) {
		b.SetCoinbase(common.Address{0x02})
		b.SetDifficulty(big.NewInt(1000000))
	})

	// Insert block B1 and commit the state into disk
	if _, err := chain.InsertChain(blocks[:1]); err != nil {
		t.Fatalf("Failed to import canonical chain start: %v", err)
	}
	chain.triedb.Commit(blocks[0].Root(), false)

	// Insert block B2 and commit the snapshot into disk
	if _, err := chain.InsertChain(blocks[1:2]); err != nil {
		t.Fatalf("Failed to import canonical chain start: %v", err)
	}
	if err := chain.snaps.Cap(blocks[1].Root(), 0); err != nil {
		t.Fatalf("Failed to flatten snapshots: %v", err)
	}

	// Insert block B3 and commit the state into disk
	if _, err := chain.InsertChain(blocks[2:3]); err != nil {
		t.Fatalf("Failed to import canonical chain start: %v", err)
	}
	chain.triedb.Commit(blocks[2].Root(), false)

	// Insert the remaining blocks
	if _, err := chain.InsertChain(blocks[3:]); err != nil {
		t.Fatalf("Failed to import canonical chain tail: %v", err)
	}

	// Pull the plug on the database, simulating a hard crash
	chain.triedb.Close()
	db.Close()
	chain.stopWithoutSaving()

	// Start a new blockchain back up and see where the repair leads us
	db, err = rawdb.Open(rawdb.OpenOptions{
		Directory:         datadir,
		AncientsDirectory: ancient,
	})
	if err != nil {
		t.Fatalf("Failed to reopen persistent database: %v", err)
	}
	defer db.Close()

<<<<<<< HEAD
	chain, err = NewBlockChain(db, nil, nil, gspec, nil, engine, vm.Config{}, nil, nil)
=======
	chain, err = NewBlockChain(db, DefaultCacheConfigWithScheme(scheme), gspec, nil, engine, vm.Config{}, nil, nil)
>>>>>>> 503f1f7a
	if err != nil {
		t.Fatalf("Failed to recreate chain: %v", err)
	}
	defer chain.Stop()

	if head := chain.CurrentHeader(); head.Number.Uint64() != uint64(4) {
		t.Errorf("Head header mismatch: have %d, want %d", head.Number, 4)
	}
	if head := chain.CurrentSnapBlock(); head.Number.Uint64() != uint64(4) {
		t.Errorf("Head fast block mismatch: have %d, want %d", head.Number, uint64(4))
	}
	expHead := uint64(1)
	if scheme == rawdb.PathScheme {
		expHead = uint64(2)
	}
	if head := chain.CurrentBlock(); head.Number.Uint64() != expHead {
		t.Errorf("Head block mismatch: have %d, want %d", head.Number, expHead)
	}

	// Reinsert B2-B4
	if _, err := chain.InsertChain(blocks[1:]); err != nil {
		t.Fatalf("Failed to import canonical chain tail: %v", err)
	}
	if head := chain.CurrentHeader(); head.Number.Uint64() != uint64(4) {
		t.Errorf("Head header mismatch: have %d, want %d", head.Number, 4)
	}
	if head := chain.CurrentSnapBlock(); head.Number.Uint64() != uint64(4) {
		t.Errorf("Head fast block mismatch: have %d, want %d", head.Number, uint64(4))
	}
	if head := chain.CurrentBlock(); head.Number.Uint64() != uint64(4) {
		t.Errorf("Head block mismatch: have %d, want %d", head.Number, uint64(4))
	}
	if layer := chain.Snapshots().Snapshot(blocks[2].Root()); layer == nil {
		t.Error("Failed to regenerate the snapshot of known state")
	}
}<|MERGE_RESOLUTION|>--- conflicted
+++ resolved
@@ -1785,14 +1785,11 @@
 			TrieDirtyLimit: 256,
 			TrieTimeLimit:  5 * time.Minute,
 			SnapshotLimit:  0, // Disable snapshot by default
-<<<<<<< HEAD
+			StateScheme:    scheme,
 
 			// Arbitrum
 			TriesInMemory: 128,
 			TrieRetention: 30 * time.Minute,
-=======
-			StateScheme:    scheme,
->>>>>>> 503f1f7a
 		}
 	)
 	defer engine.Close()
@@ -1860,11 +1857,7 @@
 	}
 	defer db.Close()
 
-<<<<<<< HEAD
-	newChain, err := NewBlockChain(db, nil, nil, gspec, nil, engine, vm.Config{}, nil, nil)
-=======
-	newChain, err := NewBlockChain(db, config, gspec, nil, engine, vm.Config{}, nil, nil)
->>>>>>> 503f1f7a
+	newChain, err := NewBlockChain(db, config, nil, gspec, nil, engine, vm.Config{}, nil, nil)
 	if err != nil {
 		t.Fatalf("Failed to recreate chain: %v", err)
 	}
@@ -1935,24 +1928,8 @@
 			BaseFee: big.NewInt(params.InitialBaseFee),
 		}
 		engine = ethash.NewFullFaker()
-<<<<<<< HEAD
-		config = &CacheConfig{
-			TrieCleanLimit: 256,
-			TrieDirtyLimit: 256,
-			TrieTimeLimit:  5 * time.Minute,
-			SnapshotLimit:  256,
-			SnapshotWait:   true,
-
-			// Arbitrum
-			TriesInMemory: 128,
-			TrieRetention: 30 * time.Minute,
-		}
 	)
-	chain, err := NewBlockChain(db, config, nil, gspec, nil, engine, vm.Config{}, nil, nil)
-=======
-	)
-	chain, err := NewBlockChain(db, DefaultCacheConfigWithScheme(scheme), gspec, nil, engine, vm.Config{}, nil, nil)
->>>>>>> 503f1f7a
+	chain, err := NewBlockChain(db, DefaultCacheConfigWithScheme(scheme), nil, gspec, nil, engine, vm.Config{}, nil, nil)
 	if err != nil {
 		t.Fatalf("Failed to create chain: %v", err)
 	}
@@ -2001,11 +1978,7 @@
 	}
 	defer db.Close()
 
-<<<<<<< HEAD
-	chain, err = NewBlockChain(db, nil, nil, gspec, nil, engine, vm.Config{}, nil, nil)
-=======
-	chain, err = NewBlockChain(db, DefaultCacheConfigWithScheme(scheme), gspec, nil, engine, vm.Config{}, nil, nil)
->>>>>>> 503f1f7a
+	chain, err = NewBlockChain(db, DefaultCacheConfigWithScheme(scheme), nil, gspec, nil, engine, vm.Config{}, nil, nil)
 	if err != nil {
 		t.Fatalf("Failed to recreate chain: %v", err)
 	}
