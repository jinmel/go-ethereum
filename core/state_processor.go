// Copyright 2015 The go-ethereum Authors
// This file is part of the go-ethereum library.
//
// The go-ethereum library is free software: you can redistribute it and/or modify
// it under the terms of the GNU Lesser General Public License as published by
// the Free Software Foundation, either version 3 of the License, or
// (at your option) any later version.
//
// The go-ethereum library is distributed in the hope that it will be useful,
// but WITHOUT ANY WARRANTY; without even the implied warranty of
// MERCHANTABILITY or FITNESS FOR A PARTICULAR PURPOSE. See the
// GNU Lesser General Public License for more details.
//
// You should have received a copy of the GNU Lesser General Public License
// along with the go-ethereum library. If not, see <http://www.gnu.org/licenses/>.

package core

import (
	"fmt"
	"math/big"

	"github.com/ethereum/go-ethereum/common"
	"github.com/ethereum/go-ethereum/consensus/misc"
	"github.com/ethereum/go-ethereum/core/state"
	"github.com/ethereum/go-ethereum/core/types"
	"github.com/ethereum/go-ethereum/core/vm"
	"github.com/ethereum/go-ethereum/params"
)

// StateProcessor is a basic Processor, which takes care of transitioning
// state from one point to another.
//
// StateProcessor implements Processor.
type StateProcessor struct {
	config *params.ChainConfig // Chain configuration options
	chain  *HeaderChain        // Canonical header chain
}

// NewStateProcessor initialises a new StateProcessor.
func NewStateProcessor(config *params.ChainConfig, chain *HeaderChain) *StateProcessor {
	return &StateProcessor{
		config: config,
		chain:  chain,
	}
}

// Process processes the state changes according to the Ethereum rules by running
// the transaction messages using the statedb and applying any rewards to both
// the processor (coinbase) and any included uncles.
//
// Process returns the receipts and logs accumulated during the process and
// returns the amount of gas that was used in the process. If any of the
// transactions failed to execute due to insufficient gas it will return an error.
func (p *StateProcessor) Process(block *types.Block, statedb *state.StateDB, cfg vm.Config) (*ProcessResult, error) {
	var (
		receipts    types.Receipts
		usedGas     = new(uint64)
		header      = block.Header()
		blockHash   = block.Hash()
		blockNumber = block.Number()
		allLogs     []*types.Log
		gp          = new(GasPool).AddGas(block.GasLimit())
	)

	// Mutate the block and state according to any hard-fork specs
	if p.config.DAOForkSupport && p.config.DAOForkBlock != nil && p.config.DAOForkBlock.Cmp(block.Number()) == 0 {
		misc.ApplyDAOHardFork(statedb)
	}
	var (
		context vm.BlockContext
		signer  = types.MakeSigner(p.config, header.Number, header.Time)
		err     error
	)
	context = NewEVMBlockContext(header, p.chain, nil)
	vmenv := vm.NewEVM(context, vm.TxContext{}, statedb, p.config, cfg)
	if beaconRoot := block.BeaconRoot(); beaconRoot != nil {
		ProcessBeaconBlockRoot(*beaconRoot, vmenv, statedb)
	}
	if p.config.IsPrague(block.Number(), block.Time()) {
		ProcessParentBlockHash(block.ParentHash(), vmenv, statedb)
	}
	// Iterate over and process the individual transactions
	for i, tx := range block.Transactions() {
		msg, err := TransactionToMessage(tx, signer, header.BaseFee, MessageReplayMode)
		if err != nil {
			return nil, fmt.Errorf("could not apply tx %d [%v]: %w", i, tx.Hash().Hex(), err)
		}
		statedb.SetTxContext(tx.Hash(), i)

		receipt, _, err := ApplyTransactionWithEVM(msg, p.config, gp, statedb, blockNumber, blockHash, tx, usedGas, vmenv, nil)
		if err != nil {
			return nil, fmt.Errorf("could not apply tx %d [%v]: %w", i, tx.Hash().Hex(), err)
		}
		receipts = append(receipts, receipt)
		allLogs = append(allLogs, receipt.Logs...)
	}
<<<<<<< HEAD
	// Fail if Shanghai not enabled and len(withdrawals) is non-zero.
	withdrawals := block.Withdrawals()
	if len(withdrawals) > 0 && !p.config.IsShanghai(block.Number(), block.Time(), types.DeserializeHeaderExtraInformation(header).ArbOSFormatVersion) {
		return nil, nil, 0, errors.New("withdrawals before shanghai")
=======
	// Read requests if Prague is enabled.
	var requests types.Requests
	if p.config.IsPrague(block.Number(), block.Time()) {
		requests, err = ParseDepositLogs(allLogs, p.config)
		if err != nil {
			return nil, err
		}
>>>>>>> c350d3ac
	}

	// Finalize the block, applying any consensus engine specific extras (e.g. block rewards)
	p.chain.engine.Finalize(p.chain, header, statedb, block.Body())

	return &ProcessResult{
		Receipts: receipts,
		Requests: requests,
		Logs:     allLogs,
		GasUsed:  *usedGas,
	}, nil
}

// ApplyTransactionWithEVM attempts to apply a transaction to the given state database
// and uses the input parameters for its environment similar to ApplyTransaction. However,
// this method takes an already created EVM instance as input.
func ApplyTransactionWithEVM(msg *Message, config *params.ChainConfig, gp *GasPool, statedb *state.StateDB, blockNumber *big.Int, blockHash common.Hash, tx *types.Transaction, usedGas *uint64, evm *vm.EVM, resultFilter func(*ExecutionResult) error) (receipt *types.Receipt, result *ExecutionResult, err error) {
	if evm.Config.Tracer != nil && evm.Config.Tracer.OnTxStart != nil {
		evm.Config.Tracer.OnTxStart(evm.GetVMContext(), tx, msg.From)
		if evm.Config.Tracer.OnTxEnd != nil {
			defer func() {
				evm.Config.Tracer.OnTxEnd(receipt, err)
			}()
		}
	}
	// Create a new context to be used in the EVM environment.
	txContext := NewEVMTxContext(msg)
	evm.Reset(txContext, statedb)

	// Apply the transaction to the current state (included in the env).
	result, err = ApplyMessage(evm, msg, gp)
	if err != nil {
		return nil, nil, err
	}

	if resultFilter != nil {
		err = resultFilter(result)
		if err != nil {
			return nil, nil, err
		}
	}

	// Update the state with pending changes.
	var root []byte
	if config.IsByzantium(blockNumber) {
		statedb.Finalise(true)
	} else {
		root = statedb.IntermediateRoot(config.IsEIP158(blockNumber)).Bytes()
	}
	*usedGas += result.UsedGas

	return MakeReceipt(evm, result, statedb, blockNumber, blockHash, tx, *usedGas, root), nil
}

// MakeReceipt generates the receipt object for a transaction given its execution result.
func MakeReceipt(evm *vm.EVM, result *ExecutionResult, statedb *state.StateDB, blockNumber *big.Int, blockHash common.Hash, tx *types.Transaction, usedGas uint64, root []byte) *types.Receipt {
	// Create a new receipt for the transaction, storing the intermediate root and gas used
	// by the tx.
	receipt := &types.Receipt{Type: tx.Type(), PostState: root, CumulativeGasUsed: usedGas}
	if result.Failed() {
		receipt.Status = types.ReceiptStatusFailed
	} else {
		receipt.Status = types.ReceiptStatusSuccessful
	}
	receipt.TxHash = tx.Hash()
	receipt.GasUsed = result.UsedGas

	if tx.Type() == types.BlobTxType {
		receipt.BlobGasUsed = uint64(len(tx.BlobHashes()) * params.BlobTxBlobGasPerBlob)
		receipt.BlobGasPrice = evm.Context.BlobBaseFee
	}

	// If the transaction created a contract, store the creation address in the receipt.
<<<<<<< HEAD
	if result.TopLevelDeployed != nil {
		receipt.ContractAddress = *result.TopLevelDeployed
=======
	if tx.To() == nil {
		receipt.ContractAddress = crypto.CreateAddress(evm.TxContext.Origin, tx.Nonce())
>>>>>>> c350d3ac
	}

	// Merge the tx-local access event into the "block-local" one, in order to collect
	// all values, so that the witness can be built.
	if statedb.GetTrie().IsVerkle() {
		statedb.AccessEvents().Merge(evm.AccessEvents)
	}

	// Set the receipt logs and create the bloom filter.
	receipt.Logs = statedb.GetLogs(tx.Hash(), blockNumber.Uint64(), blockHash)
	receipt.Bloom = types.CreateBloom(types.Receipts{receipt})
	receipt.BlockHash = blockHash
	receipt.BlockNumber = blockNumber
	receipt.TransactionIndex = uint(statedb.TxIndex())
<<<<<<< HEAD
	evm.ProcessingHook.FillReceiptInfo(receipt)
	return receipt, result, err
=======
	return receipt
>>>>>>> c350d3ac
}

// ApplyTransaction attempts to apply a transaction to the given state database
// and uses the input parameters for its environment. It returns the receipt
// for the transaction, gas used and an error if the transaction failed,
// indicating the block was invalid.
func ApplyTransaction(config *params.ChainConfig, bc ChainContext, author *common.Address, gp *GasPool, statedb *state.StateDB, header *types.Header, tx *types.Transaction, usedGas *uint64, cfg vm.Config) (*types.Receipt, *ExecutionResult, error) {
	return ApplyTransactionWithResultFilter(config, bc, author, gp, statedb, header, tx, usedGas, cfg, MessageReplayMode, nil)
}

func ApplyTransactionWithResultFilter(config *params.ChainConfig, bc ChainContext, author *common.Address, gp *GasPool, statedb *state.StateDB, header *types.Header, tx *types.Transaction, usedGas *uint64, cfg vm.Config, runMode MessageRunMode, resultFilter func(*ExecutionResult) error) (*types.Receipt, *ExecutionResult, error) {
	msg, err := TransactionToMessage(tx, types.MakeSigner(config, header.Number, header.Time), header.BaseFee, runMode)
	if err != nil {
		return nil, nil, err
	}
	// Create a new context to be used in the EVM environment
	blockContext := NewEVMBlockContext(header, bc, author)
	txContext := NewEVMTxContext(msg)
	vmenv := vm.NewEVM(blockContext, txContext, statedb, config, cfg)
	return ApplyTransactionWithEVM(msg, config, gp, statedb, header.Number, header.Hash(), tx, usedGas, vmenv, resultFilter)
}

// ProcessBeaconBlockRoot applies the EIP-4788 system call to the beacon block root
// contract. This method is exported to be used in tests.
func ProcessBeaconBlockRoot(beaconRoot common.Hash, vmenv *vm.EVM, statedb *state.StateDB) {
	if tracer := vmenv.Config.Tracer; tracer != nil {
		if tracer.OnSystemCallStart != nil {
			tracer.OnSystemCallStart()
		}
		if tracer.OnSystemCallEnd != nil {
			defer tracer.OnSystemCallEnd()
		}
	}

	// If EIP-4788 is enabled, we need to invoke the beaconroot storage contract with
	// the new root
	msg := &Message{
		From:      params.SystemAddress,
		GasLimit:  30_000_000,
		GasPrice:  common.Big0,
		GasFeeCap: common.Big0,
		GasTipCap: common.Big0,
		To:        &params.BeaconRootsAddress,
		Data:      beaconRoot[:],
	}
	vmenv.Reset(NewEVMTxContext(msg), statedb)
	statedb.AddAddressToAccessList(params.BeaconRootsAddress)
	_, _, _ = vmenv.Call(vm.AccountRef(msg.From), *msg.To, msg.Data, 30_000_000, common.U2560)
	statedb.Finalise(true)
}

// ProcessParentBlockHash stores the parent block hash in the history storage contract
// as per EIP-2935.
func ProcessParentBlockHash(prevHash common.Hash, vmenv *vm.EVM, statedb *state.StateDB) {
	if tracer := vmenv.Config.Tracer; tracer != nil {
		if tracer.OnSystemCallStart != nil {
			tracer.OnSystemCallStart()
		}
		if tracer.OnSystemCallEnd != nil {
			defer tracer.OnSystemCallEnd()
		}
	}

	msg := &Message{
		From:      params.SystemAddress,
		GasLimit:  30_000_000,
		GasPrice:  common.Big0,
		GasFeeCap: common.Big0,
		GasTipCap: common.Big0,
		To:        &params.HistoryStorageAddress,
		Data:      prevHash.Bytes(),
	}
	vmenv.Reset(NewEVMTxContext(msg), statedb)
	statedb.AddAddressToAccessList(params.HistoryStorageAddress)
	_, _, _ = vmenv.Call(vm.AccountRef(msg.From), *msg.To, msg.Data, 30_000_000, common.U2560)
	statedb.Finalise(true)
}

// ParseDepositLogs extracts the EIP-6110 deposit values from logs emitted by
// BeaconDepositContract.
func ParseDepositLogs(logs []*types.Log, config *params.ChainConfig) (types.Requests, error) {
	deposits := make(types.Requests, 0)
	for _, log := range logs {
		if log.Address == config.DepositContractAddress {
			d, err := types.UnpackIntoDeposit(log.Data)
			if err != nil {
				return nil, fmt.Errorf("unable to parse deposit data: %v", err)
			}
			deposits = append(deposits, types.NewRequest(d))
		}
	}
	return deposits, nil
}<|MERGE_RESOLUTION|>--- conflicted
+++ resolved
@@ -95,12 +95,6 @@
 		receipts = append(receipts, receipt)
 		allLogs = append(allLogs, receipt.Logs...)
 	}
-<<<<<<< HEAD
-	// Fail if Shanghai not enabled and len(withdrawals) is non-zero.
-	withdrawals := block.Withdrawals()
-	if len(withdrawals) > 0 && !p.config.IsShanghai(block.Number(), block.Time(), types.DeserializeHeaderExtraInformation(header).ArbOSFormatVersion) {
-		return nil, nil, 0, errors.New("withdrawals before shanghai")
-=======
 	// Read requests if Prague is enabled.
 	var requests types.Requests
 	if p.config.IsPrague(block.Number(), block.Time()) {
@@ -108,7 +102,6 @@
 		if err != nil {
 			return nil, err
 		}
->>>>>>> c350d3ac
 	}
 
 	// Finalize the block, applying any consensus engine specific extras (e.g. block rewards)
@@ -160,7 +153,7 @@
 	}
 	*usedGas += result.UsedGas
 
-	return MakeReceipt(evm, result, statedb, blockNumber, blockHash, tx, *usedGas, root), nil
+	return MakeReceipt(evm, result, statedb, blockNumber, blockHash, tx, *usedGas, root), result, nil
 }
 
 // MakeReceipt generates the receipt object for a transaction given its execution result.
@@ -182,13 +175,8 @@
 	}
 
 	// If the transaction created a contract, store the creation address in the receipt.
-<<<<<<< HEAD
 	if result.TopLevelDeployed != nil {
 		receipt.ContractAddress = *result.TopLevelDeployed
-=======
-	if tx.To() == nil {
-		receipt.ContractAddress = crypto.CreateAddress(evm.TxContext.Origin, tx.Nonce())
->>>>>>> c350d3ac
 	}
 
 	// Merge the tx-local access event into the "block-local" one, in order to collect
@@ -203,12 +191,8 @@
 	receipt.BlockHash = blockHash
 	receipt.BlockNumber = blockNumber
 	receipt.TransactionIndex = uint(statedb.TxIndex())
-<<<<<<< HEAD
 	evm.ProcessingHook.FillReceiptInfo(receipt)
-	return receipt, result, err
-=======
 	return receipt
->>>>>>> c350d3ac
 }
 
 // ApplyTransaction attempts to apply a transaction to the given state database
