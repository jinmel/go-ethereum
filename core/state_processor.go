// Copyright 2015 The go-ethereum Authors
// This file is part of the go-ethereum library.
//
// The go-ethereum library is free software: you can redistribute it and/or modify
// it under the terms of the GNU Lesser General Public License as published by
// the Free Software Foundation, either version 3 of the License, or
// (at your option) any later version.
//
// The go-ethereum library is distributed in the hope that it will be useful,
// but WITHOUT ANY WARRANTY; without even the implied warranty of
// MERCHANTABILITY or FITNESS FOR A PARTICULAR PURPOSE. See the
// GNU Lesser General Public License for more details.
//
// You should have received a copy of the GNU Lesser General Public License
// along with the go-ethereum library. If not, see <http://www.gnu.org/licenses/>.

package core

import (
	"fmt"
	"math/big"

	"github.com/ethereum/go-ethereum/common"
	"github.com/ethereum/go-ethereum/consensus/misc"
	"github.com/ethereum/go-ethereum/core/state"
	"github.com/ethereum/go-ethereum/core/types"
	"github.com/ethereum/go-ethereum/core/vm"
	"github.com/ethereum/go-ethereum/params"
)

// StateProcessor is a basic Processor, which takes care of transitioning
// state from one point to another.
//
// StateProcessor implements Processor.
type StateProcessor struct {
	config *params.ChainConfig // Chain configuration options
	chain  *HeaderChain        // Canonical header chain
}

// NewStateProcessor initialises a new StateProcessor.
func NewStateProcessor(config *params.ChainConfig, chain *HeaderChain) *StateProcessor {
	return &StateProcessor{
		config: config,
		chain:  chain,
	}
}

// Process processes the state changes according to the Ethereum rules by running
// the transaction messages using the statedb and applying any rewards to both
// the processor (coinbase) and any included uncles.
//
// Process returns the receipts and logs accumulated during the process and
// returns the amount of gas that was used in the process. If any of the
// transactions failed to execute due to insufficient gas it will return an error.
func (p *StateProcessor) Process(block *types.Block, statedb *state.StateDB, cfg vm.Config) (*ProcessResult, error) {
	var (
		receipts    types.Receipts
		usedGas     = new(uint64)
		header      = block.Header()
		blockHash   = block.Hash()
		blockNumber = block.Number()
		allLogs     []*types.Log
		gp          = new(GasPool).AddGas(block.GasLimit())
	)

	// Mutate the block and state according to any hard-fork specs
	if p.config.DAOForkSupport && p.config.DAOForkBlock != nil && p.config.DAOForkBlock.Cmp(block.Number()) == 0 {
		misc.ApplyDAOHardFork(statedb)
	}
	var (
		context vm.BlockContext
		signer  = types.MakeSigner(p.config, header.Number, header.Time)
	)

	// Apply pre-execution system calls.
	var tracingStateDB = vm.StateDB(statedb)
	if hooks := cfg.Tracer; hooks != nil {
		tracingStateDB = state.NewHookedState(statedb, hooks)
	}
	context = NewEVMBlockContext(header, p.chain, nil)
	evm := vm.NewEVM(context, tracingStateDB, p.config, cfg)

	if beaconRoot := block.BeaconRoot(); beaconRoot != nil {
		ProcessBeaconBlockRoot(*beaconRoot, evm, tracingStateDB)
	}
	if p.config.IsPrague(block.Number(), block.Time()) {
		ProcessParentBlockHash(block.ParentHash(), evm, tracingStateDB)
	}

	// Iterate over and process the individual transactions
	for i, tx := range block.Transactions() {
		msg, err := TransactionToMessage(tx, signer, header.BaseFee, MessageReplayMode)
		if err != nil {
			return nil, fmt.Errorf("could not apply tx %d [%v]: %w", i, tx.Hash().Hex(), err)
		}
		statedb.SetTxContext(tx.Hash(), i)

<<<<<<< HEAD
		receipt, _, err := ApplyTransactionWithEVM(msg, p.config, gp, statedb, blockNumber, blockHash, tx, usedGas, vmenv, nil)
=======
		receipt, err := ApplyTransactionWithEVM(msg, p.config, gp, statedb, blockNumber, blockHash, tx, usedGas, evm)
>>>>>>> e3d61e6d
		if err != nil {
			return nil, fmt.Errorf("could not apply tx %d [%v]: %w", i, tx.Hash().Hex(), err)
		}
		receipts = append(receipts, receipt)
		allLogs = append(allLogs, receipt.Logs...)
	}

	// Read requests if Prague is enabled.
	var requests [][]byte
	if p.config.IsPrague(block.Number(), block.Time()) {
		// EIP-6110 deposits
		depositRequests, err := ParseDepositLogs(allLogs, p.config)
		if err != nil {
			return nil, err
		}
		requests = append(requests, depositRequests)
		// EIP-7002 withdrawals
		withdrawalRequests := ProcessWithdrawalQueue(evm, tracingStateDB)
		requests = append(requests, withdrawalRequests)
		// EIP-7251 consolidations
		consolidationRequests := ProcessConsolidationQueue(evm, tracingStateDB)
		requests = append(requests, consolidationRequests)
	}

	// Finalize the block, applying any consensus engine specific extras (e.g. block rewards)
	p.chain.engine.Finalize(p.chain, header, tracingStateDB, block.Body())

	return &ProcessResult{
		Receipts: receipts,
		Requests: requests,
		Logs:     allLogs,
		GasUsed:  *usedGas,
	}, nil
}

// ApplyTransactionWithEVM attempts to apply a transaction to the given state database
// and uses the input parameters for its environment similar to ApplyTransaction. However,
// this method takes an already created EVM instance as input.
<<<<<<< HEAD
func ApplyTransactionWithEVM(msg *Message, config *params.ChainConfig, gp *GasPool, statedb *state.StateDB, blockNumber *big.Int, blockHash common.Hash, tx *types.Transaction, usedGas *uint64, evm *vm.EVM, resultFilter func(*ExecutionResult) error) (receipt *types.Receipt, result *ExecutionResult, err error) {
	var tracingStateDB = vm.StateDB(statedb)
=======
func ApplyTransactionWithEVM(msg *Message, config *params.ChainConfig, gp *GasPool, statedb *state.StateDB, blockNumber *big.Int, blockHash common.Hash, tx *types.Transaction, usedGas *uint64, evm *vm.EVM) (receipt *types.Receipt, err error) {
>>>>>>> e3d61e6d
	if hooks := evm.Config.Tracer; hooks != nil {
		if hooks.OnTxStart != nil {
			hooks.OnTxStart(evm.GetVMContext(), tx, msg.From)
		}
		if hooks.OnTxEnd != nil {
			defer func() { hooks.OnTxEnd(receipt, err) }()
		}
	}

	// Create a new context to be used in the EVM environment.
	txContext := NewEVMTxContext(msg)
	evm.SetTxContext(txContext)

	// Apply the transaction to the current state (included in the env).
	result, err = ApplyMessage(evm, msg, gp)
	if err != nil {
		return nil, nil, err
	}

	if resultFilter != nil {
		err = resultFilter(result)
		if err != nil {
			return nil, nil, err
		}
	}

	// Update the state with pending changes.
	var root []byte
	if config.IsByzantium(blockNumber) {
		evm.StateDB.Finalise(true)
	} else {
		root = statedb.IntermediateRoot(config.IsEIP158(blockNumber)).Bytes()
	}
	*usedGas += result.UsedGas

	return MakeReceipt(evm, result, statedb, blockNumber, blockHash, tx, *usedGas, root), result, nil
}

// MakeReceipt generates the receipt object for a transaction given its execution result.
func MakeReceipt(evm *vm.EVM, result *ExecutionResult, statedb *state.StateDB, blockNumber *big.Int, blockHash common.Hash, tx *types.Transaction, usedGas uint64, root []byte) *types.Receipt {
	// Create a new receipt for the transaction, storing the intermediate root and gas used
	// by the tx.
	receipt := &types.Receipt{Type: tx.Type(), PostState: root, CumulativeGasUsed: usedGas}
	if result.Failed() {
		receipt.Status = types.ReceiptStatusFailed
	} else {
		receipt.Status = types.ReceiptStatusSuccessful
	}
	receipt.TxHash = tx.Hash()
	receipt.GasUsed = result.UsedGas

	if tx.Type() == types.BlobTxType {
		receipt.BlobGasUsed = uint64(len(tx.BlobHashes()) * params.BlobTxBlobGasPerBlob)
		receipt.BlobGasPrice = evm.Context.BlobBaseFee
	}

	// If the transaction created a contract, store the creation address in the receipt.
	if result.TopLevelDeployed != nil {
		receipt.ContractAddress = *result.TopLevelDeployed
	}

	// Merge the tx-local access event into the "block-local" one, in order to collect
	// all values, so that the witness can be built.
	if statedb.GetTrie().IsVerkle() {
		statedb.AccessEvents().Merge(evm.AccessEvents)
	}

	// Set the receipt logs and create the bloom filter.
	receipt.Logs = statedb.GetLogs(tx.Hash(), blockNumber.Uint64(), blockHash)
	receipt.Bloom = types.CreateBloom(types.Receipts{receipt})
	receipt.BlockHash = blockHash
	receipt.BlockNumber = blockNumber
	receipt.TransactionIndex = uint(statedb.TxIndex())
	evm.ProcessingHook.FillReceiptInfo(receipt)
	return receipt
}

// ApplyTransaction attempts to apply a transaction to the given state database
// and uses the input parameters for its environment. It returns the receipt
// for the transaction, gas used and an error if the transaction failed,
// indicating the block was invalid.
<<<<<<< HEAD
func ApplyTransaction(config *params.ChainConfig, bc ChainContext, author *common.Address, gp *GasPool, statedb *state.StateDB, header *types.Header, tx *types.Transaction, usedGas *uint64, cfg vm.Config) (*types.Receipt, *ExecutionResult, error) {
	return ApplyTransactionWithResultFilter(config, bc, author, gp, statedb, header, tx, usedGas, cfg, MessageReplayMode, nil)
}

func ApplyTransactionWithResultFilter(config *params.ChainConfig, bc ChainContext, author *common.Address, gp *GasPool, statedb *state.StateDB, header *types.Header, tx *types.Transaction, usedGas *uint64, cfg vm.Config, runMode MessageRunMode, resultFilter func(*ExecutionResult) error) (*types.Receipt, *ExecutionResult, error) {
	msg, err := TransactionToMessage(tx, types.MakeSigner(config, header.Number, header.Time), header.BaseFee, runMode)
=======
func ApplyTransaction(config *params.ChainConfig, evm *vm.EVM, gp *GasPool, statedb *state.StateDB, header *types.Header, tx *types.Transaction, usedGas *uint64) (*types.Receipt, error) {
	msg, err := TransactionToMessage(tx, types.MakeSigner(config, header.Number, header.Time), header.BaseFee)
>>>>>>> e3d61e6d
	if err != nil {
		return nil, nil, err
	}
	// Create a new context to be used in the EVM environment
<<<<<<< HEAD
	blockContext := NewEVMBlockContext(header, bc, author)
	txContext := NewEVMTxContext(msg)
	vmenv := vm.NewEVM(blockContext, txContext, statedb, config, cfg)
	return ApplyTransactionWithEVM(msg, config, gp, statedb, header.Number, header.Hash(), tx, usedGas, vmenv, resultFilter)
=======
	return ApplyTransactionWithEVM(msg, config, gp, statedb, header.Number, header.Hash(), tx, usedGas, evm)
>>>>>>> e3d61e6d
}

// ProcessBeaconBlockRoot applies the EIP-4788 system call to the beacon block root
// contract. This method is exported to be used in tests.
func ProcessBeaconBlockRoot(beaconRoot common.Hash, vmenv *vm.EVM, statedb vm.StateDB) {
	if tracer := vmenv.Config.Tracer; tracer != nil {
		if tracer.OnSystemCallStart != nil {
			tracer.OnSystemCallStart()
		}
		if tracer.OnSystemCallEnd != nil {
			defer tracer.OnSystemCallEnd()
		}
	}
	msg := &Message{
		From:      params.SystemAddress,
		GasLimit:  30_000_000,
		GasPrice:  common.Big0,
		GasFeeCap: common.Big0,
		GasTipCap: common.Big0,
		To:        &params.BeaconRootsAddress,
		Data:      beaconRoot[:],
	}
	vmenv.SetTxContext(NewEVMTxContext(msg))
	statedb.AddAddressToAccessList(params.BeaconRootsAddress)
	_, _, _ = vmenv.Call(vm.AccountRef(msg.From), *msg.To, msg.Data, 30_000_000, common.U2560)
	statedb.Finalise(true)
}

// ProcessParentBlockHash stores the parent block hash in the history storage contract
// as per EIP-2935.
func ProcessParentBlockHash(prevHash common.Hash, vmenv *vm.EVM, statedb vm.StateDB) {
	if tracer := vmenv.Config.Tracer; tracer != nil {
		if tracer.OnSystemCallStart != nil {
			tracer.OnSystemCallStart()
		}
		if tracer.OnSystemCallEnd != nil {
			defer tracer.OnSystemCallEnd()
		}
	}
	msg := &Message{
		From:      params.SystemAddress,
		GasLimit:  30_000_000,
		GasPrice:  common.Big0,
		GasFeeCap: common.Big0,
		GasTipCap: common.Big0,
		To:        &params.HistoryStorageAddress,
		Data:      prevHash.Bytes(),
	}
	vmenv.SetTxContext(NewEVMTxContext(msg))
	statedb.AddAddressToAccessList(params.HistoryStorageAddress)
	_, _, _ = vmenv.Call(vm.AccountRef(msg.From), *msg.To, msg.Data, 30_000_000, common.U2560)
	statedb.Finalise(true)
}

// ProcessWithdrawalQueue calls the EIP-7002 withdrawal queue contract.
// It returns the opaque request data returned by the contract.
func ProcessWithdrawalQueue(vmenv *vm.EVM, statedb vm.StateDB) []byte {
	return processRequestsSystemCall(vmenv, statedb, 0x01, params.WithdrawalQueueAddress)
}

// ProcessConsolidationQueue calls the EIP-7251 consolidation queue contract.
// It returns the opaque request data returned by the contract.
func ProcessConsolidationQueue(vmenv *vm.EVM, statedb vm.StateDB) []byte {
	return processRequestsSystemCall(vmenv, statedb, 0x02, params.ConsolidationQueueAddress)
}

func processRequestsSystemCall(vmenv *vm.EVM, statedb vm.StateDB, requestType byte, addr common.Address) []byte {
	if tracer := vmenv.Config.Tracer; tracer != nil {
		if tracer.OnSystemCallStart != nil {
			tracer.OnSystemCallStart()
		}
		if tracer.OnSystemCallEnd != nil {
			defer tracer.OnSystemCallEnd()
		}
	}
	msg := &Message{
		From:      params.SystemAddress,
		GasLimit:  30_000_000,
		GasPrice:  common.Big0,
		GasFeeCap: common.Big0,
		GasTipCap: common.Big0,
		To:        &addr,
	}
	vmenv.SetTxContext(NewEVMTxContext(msg))
	statedb.AddAddressToAccessList(addr)
	ret, _, _ := vmenv.Call(vm.AccountRef(msg.From), *msg.To, msg.Data, 30_000_000, common.U2560)
	statedb.Finalise(true)

	// Create withdrawals requestsData with prefix 0x01
	requestsData := make([]byte, len(ret)+1)
	requestsData[0] = requestType
	copy(requestsData[1:], ret)
	return requestsData
}

// ParseDepositLogs extracts the EIP-6110 deposit values from logs emitted by
// BeaconDepositContract.
func ParseDepositLogs(logs []*types.Log, config *params.ChainConfig) ([]byte, error) {
	deposits := make([]byte, 1) // note: first byte is 0x00 (== deposit request type)
	for _, log := range logs {
		if log.Address == config.DepositContractAddress {
			request, err := types.DepositLogToRequest(log.Data)
			if err != nil {
				return nil, fmt.Errorf("unable to parse deposit data: %v", err)
			}
			deposits = append(deposits, request...)
		}
	}
	return deposits, nil
}<|MERGE_RESOLUTION|>--- conflicted
+++ resolved
@@ -95,11 +95,7 @@
 		}
 		statedb.SetTxContext(tx.Hash(), i)
 
-<<<<<<< HEAD
-		receipt, _, err := ApplyTransactionWithEVM(msg, p.config, gp, statedb, blockNumber, blockHash, tx, usedGas, vmenv, nil)
-=======
-		receipt, err := ApplyTransactionWithEVM(msg, p.config, gp, statedb, blockNumber, blockHash, tx, usedGas, evm)
->>>>>>> e3d61e6d
+		receipt, _, err := ApplyTransactionWithEVM(msg, p.config, gp, statedb, blockNumber, blockHash, tx, usedGas, evm, nil)
 		if err != nil {
 			return nil, fmt.Errorf("could not apply tx %d [%v]: %w", i, tx.Hash().Hex(), err)
 		}
@@ -138,12 +134,7 @@
 // ApplyTransactionWithEVM attempts to apply a transaction to the given state database
 // and uses the input parameters for its environment similar to ApplyTransaction. However,
 // this method takes an already created EVM instance as input.
-<<<<<<< HEAD
 func ApplyTransactionWithEVM(msg *Message, config *params.ChainConfig, gp *GasPool, statedb *state.StateDB, blockNumber *big.Int, blockHash common.Hash, tx *types.Transaction, usedGas *uint64, evm *vm.EVM, resultFilter func(*ExecutionResult) error) (receipt *types.Receipt, result *ExecutionResult, err error) {
-	var tracingStateDB = vm.StateDB(statedb)
-=======
-func ApplyTransactionWithEVM(msg *Message, config *params.ChainConfig, gp *GasPool, statedb *state.StateDB, blockNumber *big.Int, blockHash common.Hash, tx *types.Transaction, usedGas *uint64, evm *vm.EVM) (receipt *types.Receipt, err error) {
->>>>>>> e3d61e6d
 	if hooks := evm.Config.Tracer; hooks != nil {
 		if hooks.OnTxStart != nil {
 			hooks.OnTxStart(evm.GetVMContext(), tx, msg.From)
@@ -225,29 +216,17 @@
 // and uses the input parameters for its environment. It returns the receipt
 // for the transaction, gas used and an error if the transaction failed,
 // indicating the block was invalid.
-<<<<<<< HEAD
-func ApplyTransaction(config *params.ChainConfig, bc ChainContext, author *common.Address, gp *GasPool, statedb *state.StateDB, header *types.Header, tx *types.Transaction, usedGas *uint64, cfg vm.Config) (*types.Receipt, *ExecutionResult, error) {
-	return ApplyTransactionWithResultFilter(config, bc, author, gp, statedb, header, tx, usedGas, cfg, MessageReplayMode, nil)
-}
-
-func ApplyTransactionWithResultFilter(config *params.ChainConfig, bc ChainContext, author *common.Address, gp *GasPool, statedb *state.StateDB, header *types.Header, tx *types.Transaction, usedGas *uint64, cfg vm.Config, runMode MessageRunMode, resultFilter func(*ExecutionResult) error) (*types.Receipt, *ExecutionResult, error) {
+func ApplyTransaction(config *params.ChainConfig, evm *vm.EVM, gp *GasPool, statedb *state.StateDB, header *types.Header, tx *types.Transaction, usedGas *uint64) (*types.Receipt, *ExecutionResult, error) {
+	return ApplyTransactionWithResultFilter(config, evm, gp, statedb, header, tx, usedGas, MessageReplayMode, nil)
+}
+
+func ApplyTransactionWithResultFilter(config *params.ChainConfig, evm *vm.EVM, gp *GasPool, statedb *state.StateDB, header *types.Header, tx *types.Transaction, usedGas *uint64, runMode MessageRunMode, resultFilter func(*ExecutionResult) error) (*types.Receipt, *ExecutionResult, error) {
 	msg, err := TransactionToMessage(tx, types.MakeSigner(config, header.Number, header.Time), header.BaseFee, runMode)
-=======
-func ApplyTransaction(config *params.ChainConfig, evm *vm.EVM, gp *GasPool, statedb *state.StateDB, header *types.Header, tx *types.Transaction, usedGas *uint64) (*types.Receipt, error) {
-	msg, err := TransactionToMessage(tx, types.MakeSigner(config, header.Number, header.Time), header.BaseFee)
->>>>>>> e3d61e6d
 	if err != nil {
 		return nil, nil, err
 	}
 	// Create a new context to be used in the EVM environment
-<<<<<<< HEAD
-	blockContext := NewEVMBlockContext(header, bc, author)
-	txContext := NewEVMTxContext(msg)
-	vmenv := vm.NewEVM(blockContext, txContext, statedb, config, cfg)
-	return ApplyTransactionWithEVM(msg, config, gp, statedb, header.Number, header.Hash(), tx, usedGas, vmenv, resultFilter)
-=======
-	return ApplyTransactionWithEVM(msg, config, gp, statedb, header.Number, header.Hash(), tx, usedGas, evm)
->>>>>>> e3d61e6d
+	return ApplyTransactionWithEVM(msg, config, gp, statedb, header.Number, header.Hash(), tx, usedGas, evm, resultFilter)
 }
 
 // ProcessBeaconBlockRoot applies the EIP-4788 system call to the beacon block root
