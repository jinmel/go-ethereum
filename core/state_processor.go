--- conflicted
+++ resolved
@@ -176,14 +176,9 @@
 	}
 	// Create a new context to be used in the EVM environment
 	blockContext := NewEVMBlockContext(header, bc, author)
-<<<<<<< HEAD
-	vmenv := vm.NewEVM(blockContext, vm.TxContext{BlobHashes: tx.BlobHashes()}, statedb, config, cfg)
-	return applyTransaction(msg, config, gp, statedb, header.Number, header.Hash(), tx, usedGas, vmenv, resultFilter)
-=======
 	txContext := NewEVMTxContext(msg)
 	vmenv := vm.NewEVM(blockContext, txContext, statedb, config, cfg)
-	return applyTransaction(msg, config, gp, statedb, header.Number, header.Hash(), tx, usedGas, vmenv)
->>>>>>> bc42e884
+	return applyTransaction(msg, config, gp, statedb, header.Number, header.Hash(), tx, usedGas, vmenv, resultFilter)
 }
 
 // ProcessBeaconBlockRoot applies the EIP-4788 system call to the beacon block root
