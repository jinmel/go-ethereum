// Copyright 2015 The go-ethereum Authors
// This file is part of the go-ethereum library.
//
// The go-ethereum library is free software: you can redistribute it and/or modify
// it under the terms of the GNU Lesser General Public License as published by
// the Free Software Foundation, either version 3 of the License, or
// (at your option) any later version.
//
// The go-ethereum library is distributed in the hope that it will be useful,
// but WITHOUT ANY WARRANTY; without even the implied warranty of
// MERCHANTABILITY or FITNESS FOR A PARTICULAR PURPOSE. See the
// GNU Lesser General Public License for more details.
//
// You should have received a copy of the GNU Lesser General Public License
// along with the go-ethereum library. If not, see <http://www.gnu.org/licenses/>.

package core

import (
	"math/big"
	"testing"
	"time"

	"github.com/ethereum/go-ethereum/common"
	"github.com/ethereum/go-ethereum/consensus"
	"github.com/ethereum/go-ethereum/consensus/beacon"
	"github.com/ethereum/go-ethereum/consensus/clique"
	"github.com/ethereum/go-ethereum/consensus/ethash"
	"github.com/ethereum/go-ethereum/core/rawdb"
	"github.com/ethereum/go-ethereum/core/types"
	"github.com/ethereum/go-ethereum/core/vm"
	"github.com/ethereum/go-ethereum/crypto"
	"github.com/ethereum/go-ethereum/params"
)

// Tests that simple header verification works, for both good and bad blocks.
func TestHeaderVerification(t *testing.T) {
	testHeaderVerification(t, rawdb.HashScheme)
	testHeaderVerification(t, rawdb.PathScheme)
}

func testHeaderVerification(t *testing.T, scheme string) {
	// Create a simple chain to verify
	var (
		gspec        = &Genesis{Config: params.TestChainConfig}
		_, blocks, _ = GenerateChainWithGenesis(gspec, ethash.NewFaker(), 8, nil)
	)
	headers := make([]*types.Header, len(blocks))
	for i, block := range blocks {
		headers[i] = block.Header()
	}
	// Run the header checker for blocks one-by-one, checking for both valid and invalid nonces
<<<<<<< HEAD
	chain, _ := NewBlockChain(rawdb.NewMemoryDatabase(), DefaultCacheConfigWithScheme(scheme), nil, gspec, nil, ethash.NewFaker(), vm.Config{}, nil, nil)
=======
	chain, _ := NewBlockChain(rawdb.NewMemoryDatabase(), DefaultCacheConfigWithScheme(scheme), gspec, nil, ethash.NewFaker(), vm.Config{}, nil)
>>>>>>> c350d3ac
	defer chain.Stop()

	for i := 0; i < len(blocks); i++ {
		for j, valid := range []bool{true, false} {
			var results <-chan error

			if valid {
				engine := ethash.NewFaker()
				_, results = engine.VerifyHeaders(chain, []*types.Header{headers[i]})
			} else {
				engine := ethash.NewFakeFailer(headers[i].Number.Uint64())
				_, results = engine.VerifyHeaders(chain, []*types.Header{headers[i]})
			}
			// Wait for the verification result
			select {
			case result := <-results:
				if (result == nil) != valid {
					t.Errorf("test %d.%d: validity mismatch: have %v, want %v", i, j, result, valid)
				}
			case <-time.After(time.Second):
				t.Fatalf("test %d.%d: verification timeout", i, j)
			}
			// Make sure no more data is returned
			select {
			case result := <-results:
				t.Fatalf("test %d.%d: unexpected result returned: %v", i, j, result)
			case <-time.After(25 * time.Millisecond):
			}
		}
		chain.InsertChain(blocks[i : i+1])
	}
}

func TestHeaderVerificationForMergingClique(t *testing.T) { testHeaderVerificationForMerging(t, true) }
func TestHeaderVerificationForMergingEthash(t *testing.T) { testHeaderVerificationForMerging(t, false) }

// Tests the verification for eth1/2 merging, including pre-merge and post-merge
func testHeaderVerificationForMerging(t *testing.T, isClique bool) {
	var (
		gspec      *Genesis
		preBlocks  []*types.Block
		postBlocks []*types.Block
		engine     consensus.Engine
	)
	if isClique {
		var (
			key, _ = crypto.HexToECDSA("b71c71a67e1177ad4e901695e1b4b9ee17ae16c6668d313eac2f96dbcda3f291")
			addr   = crypto.PubkeyToAddress(key.PublicKey)
			config = *params.AllCliqueProtocolChanges
		)
		engine = beacon.New(clique.New(params.AllCliqueProtocolChanges.Clique, rawdb.NewMemoryDatabase()))
		gspec = &Genesis{
			Config:    &config,
			ExtraData: make([]byte, 32+common.AddressLength+crypto.SignatureLength),
			Alloc: map[common.Address]types.Account{
				addr: {Balance: big.NewInt(1)},
			},
			BaseFee:    big.NewInt(params.InitialBaseFee),
			Difficulty: new(big.Int),
		}
		copy(gspec.ExtraData[32:], addr[:])

		td := 0
		genDb, blocks, _ := GenerateChainWithGenesis(gspec, engine, 8, nil)
		for i, block := range blocks {
			header := block.Header()
			if i > 0 {
				header.ParentHash = blocks[i-1].Hash()
			}
			header.Extra = make([]byte, 32+crypto.SignatureLength)
			header.Difficulty = big.NewInt(2)

			sig, _ := crypto.Sign(engine.SealHash(header).Bytes(), key)
			copy(header.Extra[len(header.Extra)-crypto.SignatureLength:], sig)
			blocks[i] = block.WithSeal(header)

			// calculate td
			td += int(block.Difficulty().Uint64())
		}
		preBlocks = blocks
		gspec.Config.TerminalTotalDifficulty = big.NewInt(int64(td))
		postBlocks, _ = GenerateChain(gspec.Config, preBlocks[len(preBlocks)-1], engine, genDb, 8, nil)
	} else {
		config := *params.TestChainConfig
		gspec = &Genesis{Config: &config}
		engine = beacon.New(ethash.NewFaker())
		td := int(params.GenesisDifficulty.Uint64())
		genDb, blocks, _ := GenerateChainWithGenesis(gspec, engine, 8, nil)
		for _, block := range blocks {
			// calculate td
			td += int(block.Difficulty().Uint64())
		}
		preBlocks = blocks
		gspec.Config.TerminalTotalDifficulty = big.NewInt(int64(td))
		t.Logf("Set ttd to %v\n", gspec.Config.TerminalTotalDifficulty)
		postBlocks, _ = GenerateChain(gspec.Config, preBlocks[len(preBlocks)-1], engine, genDb, 8, func(i int, gen *BlockGen) {
			gen.SetPoS()
		})
	}
	// Assemble header batch
	preHeaders := make([]*types.Header, len(preBlocks))
	for i, block := range preBlocks {
		preHeaders[i] = block.Header()
	}
	postHeaders := make([]*types.Header, len(postBlocks))
	for i, block := range postBlocks {
		postHeaders[i] = block.Header()
	}
	// Run the header checker for blocks one-by-one, checking for both valid and invalid nonces
<<<<<<< HEAD
	chain, _ := NewBlockChain(rawdb.NewMemoryDatabase(), nil, nil, gspec, nil, engine, vm.Config{}, nil, nil)
=======
	chain, _ := NewBlockChain(rawdb.NewMemoryDatabase(), nil, gspec, nil, engine, vm.Config{}, nil)
>>>>>>> c350d3ac
	defer chain.Stop()

	// Verify the blocks before the merging
	for i := 0; i < len(preBlocks); i++ {
		_, results := engine.VerifyHeaders(chain, []*types.Header{preHeaders[i]})
		// Wait for the verification result
		select {
		case result := <-results:
			if result != nil {
				t.Errorf("pre-block %d: verification failed %v", i, result)
			}
		case <-time.After(time.Second):
			t.Fatalf("pre-block %d: verification timeout", i)
		}
		// Make sure no more data is returned
		select {
		case result := <-results:
			t.Fatalf("pre-block %d: unexpected result returned: %v", i, result)
		case <-time.After(25 * time.Millisecond):
		}
		chain.InsertChain(preBlocks[i : i+1])
	}
	// Verify the blocks after the merging
	for i := 0; i < len(postBlocks); i++ {
		_, results := engine.VerifyHeaders(chain, []*types.Header{postHeaders[i]})
		// Wait for the verification result
		select {
		case result := <-results:
			if result != nil {
				t.Errorf("post-block %d: verification failed %v", i, result)
			}
		case <-time.After(time.Second):
			t.Fatalf("test %d: verification timeout", i)
		}
		// Make sure no more data is returned
		select {
		case result := <-results:
			t.Fatalf("post-block %d: unexpected result returned: %v", i, result)
		case <-time.After(25 * time.Millisecond):
		}
		chain.InsertBlockWithoutSetHead(postBlocks[i])
	}

	// Verify the blocks with pre-merge blocks and post-merge blocks
	var headers []*types.Header
	for _, block := range preBlocks {
		headers = append(headers, block.Header())
	}
	for _, block := range postBlocks {
		headers = append(headers, block.Header())
	}
	_, results := engine.VerifyHeaders(chain, headers)
	for i := 0; i < len(headers); i++ {
		select {
		case result := <-results:
			if result != nil {
				t.Errorf("test %d: verification failed %v", i, result)
			}
		case <-time.After(time.Second):
			t.Fatalf("test %d: verification timeout", i)
		}
	}
	// Make sure no more data is returned
	select {
	case result := <-results:
		t.Fatalf("unexpected result returned: %v", result)
	case <-time.After(25 * time.Millisecond):
	}
}

func TestCalcGasLimit(t *testing.T) {
	for i, tc := range []struct {
		pGasLimit uint64
		max       uint64
		min       uint64
	}{
		{20000000, 20019530, 19980470},
		{40000000, 40039061, 39960939},
	} {
		// Increase
		if have, want := CalcGasLimit(tc.pGasLimit, 2*tc.pGasLimit), tc.max; have != want {
			t.Errorf("test %d: have %d want <%d", i, have, want)
		}
		// Decrease
		if have, want := CalcGasLimit(tc.pGasLimit, 0), tc.min; have != want {
			t.Errorf("test %d: have %d want >%d", i, have, want)
		}
		// Small decrease
		if have, want := CalcGasLimit(tc.pGasLimit, tc.pGasLimit-1), tc.pGasLimit-1; have != want {
			t.Errorf("test %d: have %d want %d", i, have, want)
		}
		// Small increase
		if have, want := CalcGasLimit(tc.pGasLimit, tc.pGasLimit+1), tc.pGasLimit+1; have != want {
			t.Errorf("test %d: have %d want %d", i, have, want)
		}
		// No change
		if have, want := CalcGasLimit(tc.pGasLimit, tc.pGasLimit), tc.pGasLimit; have != want {
			t.Errorf("test %d: have %d want %d", i, have, want)
		}
	}
}<|MERGE_RESOLUTION|>--- conflicted
+++ resolved
@@ -50,11 +50,7 @@
 		headers[i] = block.Header()
 	}
 	// Run the header checker for blocks one-by-one, checking for both valid and invalid nonces
-<<<<<<< HEAD
-	chain, _ := NewBlockChain(rawdb.NewMemoryDatabase(), DefaultCacheConfigWithScheme(scheme), nil, gspec, nil, ethash.NewFaker(), vm.Config{}, nil, nil)
-=======
-	chain, _ := NewBlockChain(rawdb.NewMemoryDatabase(), DefaultCacheConfigWithScheme(scheme), gspec, nil, ethash.NewFaker(), vm.Config{}, nil)
->>>>>>> c350d3ac
+	chain, _ := NewBlockChain(rawdb.NewMemoryDatabase(), DefaultCacheConfigWithScheme(scheme), nil, gspec, nil, ethash.NewFaker(), vm.Config{}, nil)
 	defer chain.Stop()
 
 	for i := 0; i < len(blocks); i++ {
@@ -164,11 +160,7 @@
 		postHeaders[i] = block.Header()
 	}
 	// Run the header checker for blocks one-by-one, checking for both valid and invalid nonces
-<<<<<<< HEAD
-	chain, _ := NewBlockChain(rawdb.NewMemoryDatabase(), nil, nil, gspec, nil, engine, vm.Config{}, nil, nil)
-=======
-	chain, _ := NewBlockChain(rawdb.NewMemoryDatabase(), nil, gspec, nil, engine, vm.Config{}, nil)
->>>>>>> c350d3ac
+	chain, _ := NewBlockChain(rawdb.NewMemoryDatabase(), nil, nil, gspec, nil, engine, vm.Config{}, nil)
 	defer chain.Stop()
 
 	// Verify the blocks before the merging
