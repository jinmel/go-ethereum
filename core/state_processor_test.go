// Copyright 2020 The go-ethereum Authors
// This file is part of the go-ethereum library.
//
// The go-ethereum library is free software: you can redistribute it and/or modify
// it under the terms of the GNU Lesser General Public License as published by
// the Free Software Foundation, either version 3 of the License, or
// (at your option) any later version.
//
// The go-ethereum library is distributed in the hope that it will be useful,
// but WITHOUT ANY WARRANTY; without even the implied warranty of
// MERCHANTABILITY or FITNESS FOR A PARTICULAR PURPOSE. See the
// GNU Lesser General Public License for more details.
//
// You should have received a copy of the GNU Lesser General Public License
// along with the go-ethereum library. If not, see <http://www.gnu.org/licenses/>.

package core

import (
	"crypto/ecdsa"
	"encoding/binary"
	"math/big"
	"testing"

	"github.com/ethereum/go-ethereum/common"
	"github.com/ethereum/go-ethereum/common/math"
	"github.com/ethereum/go-ethereum/consensus"
	"github.com/ethereum/go-ethereum/consensus/beacon"
	"github.com/ethereum/go-ethereum/consensus/ethash"
	"github.com/ethereum/go-ethereum/consensus/misc/eip1559"
	"github.com/ethereum/go-ethereum/consensus/misc/eip4844"
	"github.com/ethereum/go-ethereum/core/rawdb"
	"github.com/ethereum/go-ethereum/core/state"
	"github.com/ethereum/go-ethereum/core/types"
	"github.com/ethereum/go-ethereum/core/vm"
	"github.com/ethereum/go-ethereum/crypto"
	"github.com/ethereum/go-ethereum/params"
	"github.com/ethereum/go-ethereum/trie"
	"github.com/ethereum/go-ethereum/triedb"
	"github.com/ethereum/go-verkle"
	"github.com/holiman/uint256"
	"golang.org/x/crypto/sha3"
)

func u64(val uint64) *uint64 { return &val }

// TestStateProcessorErrors tests the output from the 'core' errors
// as defined in core/error.go. These errors are generated when the
// blockchain imports bad blocks, meaning blocks which have valid headers but
// contain invalid transactions
func TestStateProcessorErrors(t *testing.T) {
	var (
		config = &params.ChainConfig{
			ChainID:                       big.NewInt(1),
			HomesteadBlock:                big.NewInt(0),
			EIP150Block:                   big.NewInt(0),
			EIP155Block:                   big.NewInt(0),
			EIP158Block:                   big.NewInt(0),
			ByzantiumBlock:                big.NewInt(0),
			ConstantinopleBlock:           big.NewInt(0),
			PetersburgBlock:               big.NewInt(0),
			IstanbulBlock:                 big.NewInt(0),
			MuirGlacierBlock:              big.NewInt(0),
			BerlinBlock:                   big.NewInt(0),
			LondonBlock:                   big.NewInt(0),
			Ethash:                        new(params.EthashConfig),
			TerminalTotalDifficulty:       big.NewInt(0),
			TerminalTotalDifficultyPassed: true,
			ShanghaiTime:                  new(uint64),
			CancunTime:                    new(uint64),
		}
		signer  = types.LatestSigner(config)
		key1, _ = crypto.HexToECDSA("b71c71a67e1177ad4e901695e1b4b9ee17ae16c6668d313eac2f96dbcda3f291")
		key2, _ = crypto.HexToECDSA("0202020202020202020202020202020202020202020202020202002020202020")
	)
	var makeTx = func(key *ecdsa.PrivateKey, nonce uint64, to common.Address, amount *big.Int, gasLimit uint64, gasPrice *big.Int, data []byte) *types.Transaction {
		tx, _ := types.SignTx(types.NewTransaction(nonce, to, amount, gasLimit, gasPrice, data), signer, key)
		return tx
	}
	var mkDynamicTx = func(nonce uint64, to common.Address, gasLimit uint64, gasTipCap, gasFeeCap *big.Int) *types.Transaction {
		tx, _ := types.SignTx(types.NewTx(&types.DynamicFeeTx{
			Nonce:     nonce,
			GasTipCap: gasTipCap,
			GasFeeCap: gasFeeCap,
			Gas:       gasLimit,
			To:        &to,
			Value:     big.NewInt(0),
		}), signer, key1)
		return tx
	}
	var mkDynamicCreationTx = func(nonce uint64, gasLimit uint64, gasTipCap, gasFeeCap *big.Int, data []byte) *types.Transaction {
		tx, _ := types.SignTx(types.NewTx(&types.DynamicFeeTx{
			Nonce:     nonce,
			GasTipCap: gasTipCap,
			GasFeeCap: gasFeeCap,
			Gas:       gasLimit,
			Value:     big.NewInt(0),
			Data:      data,
		}), signer, key1)
		return tx
	}
	var mkBlobTx = func(nonce uint64, to common.Address, gasLimit uint64, gasTipCap, gasFeeCap, blobGasFeeCap *big.Int, hashes []common.Hash) *types.Transaction {
		tx, err := types.SignTx(types.NewTx(&types.BlobTx{
			Nonce:      nonce,
			GasTipCap:  uint256.MustFromBig(gasTipCap),
			GasFeeCap:  uint256.MustFromBig(gasFeeCap),
			Gas:        gasLimit,
			To:         to,
			BlobHashes: hashes,
			BlobFeeCap: uint256.MustFromBig(blobGasFeeCap),
			Value:      new(uint256.Int),
		}), signer, key1)
		if err != nil {
			t.Fatal(err)
		}
		return tx
	}

	{ // Tests against a 'recent' chain definition
		var (
			db    = rawdb.NewMemoryDatabase()
			gspec = &Genesis{
				Config: config,
				Alloc: types.GenesisAlloc{
					common.HexToAddress("0x71562b71999873DB5b286dF957af199Ec94617F7"): types.Account{
						Balance: big.NewInt(1000000000000000000), // 1 ether
						Nonce:   0,
					},
					common.HexToAddress("0xfd0810DD14796680f72adf1a371963d0745BCc64"): types.Account{
						Balance: big.NewInt(1000000000000000000), // 1 ether
						Nonce:   math.MaxUint64,
					},
				},
			}
<<<<<<< HEAD
			blockchain, _  = NewBlockChain(db, nil, nil, gspec, nil, beacon.New(ethash.NewFaker()), vm.Config{}, nil, nil)
			tooBigInitCode = [params.DefaultMaxInitCodeSize + 1]byte{}
=======
			blockchain, _  = NewBlockChain(db, nil, gspec, nil, beacon.New(ethash.NewFaker()), vm.Config{}, nil)
			tooBigInitCode = [params.MaxInitCodeSize + 1]byte{}
>>>>>>> c350d3ac
		)

		defer blockchain.Stop()
		bigNumber := new(big.Int).SetBytes(common.MaxHash.Bytes())
		tooBigNumber := new(big.Int).Set(bigNumber)
		tooBigNumber.Add(tooBigNumber, common.Big1)
		for i, tt := range []struct {
			txs  []*types.Transaction
			want string
		}{
			{ // ErrNonceTooLow
				txs: []*types.Transaction{
					makeTx(key1, 0, common.Address{}, big.NewInt(0), params.TxGas, big.NewInt(875000000), nil),
					makeTx(key1, 0, common.Address{}, big.NewInt(0), params.TxGas, big.NewInt(875000000), nil),
				},
				want: "could not apply tx 1 [0x0026256b3939ed97e2c4a6f3fce8ecf83bdcfa6d507c47838c308a1fb0436f62]: nonce too low: address 0x71562b71999873DB5b286dF957af199Ec94617F7, tx: 0 state: 1",
			},
			{ // ErrNonceTooHigh
				txs: []*types.Transaction{
					makeTx(key1, 100, common.Address{}, big.NewInt(0), params.TxGas, big.NewInt(875000000), nil),
				},
				want: "could not apply tx 0 [0xdebad714ca7f363bd0d8121c4518ad48fa469ca81b0a081be3d10c17460f751b]: nonce too high: address 0x71562b71999873DB5b286dF957af199Ec94617F7, tx: 100 state: 0",
			},
			{ // ErrNonceMax
				txs: []*types.Transaction{
					makeTx(key2, math.MaxUint64, common.Address{}, big.NewInt(0), params.TxGas, big.NewInt(875000000), nil),
				},
				want: "could not apply tx 0 [0x84ea18d60eb2bb3b040e3add0eb72f757727122cc257dd858c67cb6591a85986]: nonce has max value: address 0xfd0810DD14796680f72adf1a371963d0745BCc64, nonce: 18446744073709551615",
			},
			{ // ErrGasLimitReached
				txs: []*types.Transaction{
					makeTx(key1, 0, common.Address{}, big.NewInt(0), 21000000, big.NewInt(875000000), nil),
				},
				want: "could not apply tx 0 [0xbd49d8dadfd47fb846986695f7d4da3f7b2c48c8da82dbc211a26eb124883de9]: gas limit reached",
			},
			{ // ErrInsufficientFundsForTransfer
				txs: []*types.Transaction{
					makeTx(key1, 0, common.Address{}, big.NewInt(1000000000000000000), params.TxGas, big.NewInt(875000000), nil),
				},
				want: "could not apply tx 0 [0x98c796b470f7fcab40aaef5c965a602b0238e1034cce6fb73823042dd0638d74]: insufficient funds for gas * price + value: address 0x71562b71999873DB5b286dF957af199Ec94617F7 have 1000000000000000000 want 1000018375000000000",
			},
			{ // ErrInsufficientFunds
				txs: []*types.Transaction{
					makeTx(key1, 0, common.Address{}, big.NewInt(0), params.TxGas, big.NewInt(900000000000000000), nil),
				},
				want: "could not apply tx 0 [0x4a69690c4b0cd85e64d0d9ea06302455b01e10a83db964d60281739752003440]: insufficient funds for gas * price + value: address 0x71562b71999873DB5b286dF957af199Ec94617F7 have 1000000000000000000 want 18900000000000000000000",
			},
			// ErrGasUintOverflow
			// One missing 'core' error is ErrGasUintOverflow: "gas uint64 overflow",
			// In order to trigger that one, we'd have to allocate a _huge_ chunk of data, such that the
			// multiplication len(data) +gas_per_byte overflows uint64. Not testable at the moment
			{ // ErrIntrinsicGas
				txs: []*types.Transaction{
					makeTx(key1, 0, common.Address{}, big.NewInt(0), params.TxGas-1000, big.NewInt(875000000), nil),
				},
				want: "could not apply tx 0 [0xcf3b049a0b516cb4f9274b3e2a264359e2ba53b2fb64b7bda2c634d5c9d01fca]: intrinsic gas too low: have 20000, want 21000",
			},
			{ // ErrGasLimitReached
				txs: []*types.Transaction{
					makeTx(key1, 0, common.Address{}, big.NewInt(0), params.TxGas*1000, big.NewInt(875000000), nil),
				},
				want: "could not apply tx 0 [0xbd49d8dadfd47fb846986695f7d4da3f7b2c48c8da82dbc211a26eb124883de9]: gas limit reached",
			},
			{ // ErrFeeCapTooLow
				txs: []*types.Transaction{
					mkDynamicTx(0, common.Address{}, params.TxGas, big.NewInt(0), big.NewInt(0)),
				},
				want: "could not apply tx 0 [0xc4ab868fef0c82ae0387b742aee87907f2d0fc528fc6ea0a021459fb0fc4a4a8]: max fee per gas less than block base fee: address 0x71562b71999873DB5b286dF957af199Ec94617F7, maxFeePerGas: 0, baseFee: 875000000",
			},
			{ // ErrTipVeryHigh
				txs: []*types.Transaction{
					mkDynamicTx(0, common.Address{}, params.TxGas, tooBigNumber, big.NewInt(1)),
				},
				want: "could not apply tx 0 [0x15b8391b9981f266b32f3ab7da564bbeb3d6c21628364ea9b32a21139f89f712]: max priority fee per gas higher than 2^256-1: address 0x71562b71999873DB5b286dF957af199Ec94617F7, maxPriorityFeePerGas bit length: 257",
			},
			{ // ErrFeeCapVeryHigh
				txs: []*types.Transaction{
					mkDynamicTx(0, common.Address{}, params.TxGas, big.NewInt(1), tooBigNumber),
				},
				want: "could not apply tx 0 [0x48bc299b83fdb345c57478f239e89814bb3063eb4e4b49f3b6057a69255c16bd]: max fee per gas higher than 2^256-1: address 0x71562b71999873DB5b286dF957af199Ec94617F7, maxFeePerGas bit length: 257",
			},
			{ // ErrTipAboveFeeCap
				txs: []*types.Transaction{
					mkDynamicTx(0, common.Address{}, params.TxGas, big.NewInt(2), big.NewInt(1)),
				},
				want: "could not apply tx 0 [0xf987a31ff0c71895780a7612f965a0c8b056deb54e020bb44fa478092f14c9b4]: max priority fee per gas higher than max fee per gas: address 0x71562b71999873DB5b286dF957af199Ec94617F7, maxPriorityFeePerGas: 2, maxFeePerGas: 1",
			},
			{ // ErrInsufficientFunds
				// Available balance:           1000000000000000000
				// Effective cost:                   18375000021000
				// FeeCap * gas:                1050000000000000000
				// This test is designed to have the effective cost be covered by the balance, but
				// the extended requirement on FeeCap*gas < balance to fail
				txs: []*types.Transaction{
					mkDynamicTx(0, common.Address{}, params.TxGas, big.NewInt(1), big.NewInt(50000000000000)),
				},
				want: "could not apply tx 0 [0x413603cd096a87f41b1660d3ed3e27d62e1da78eac138961c0a1314ed43bd129]: insufficient funds for gas * price + value: address 0x71562b71999873DB5b286dF957af199Ec94617F7 have 1000000000000000000 want 1050000000000000000",
			},
			{ // Another ErrInsufficientFunds, this one to ensure that feecap/tip of max u256 is allowed
				txs: []*types.Transaction{
					mkDynamicTx(0, common.Address{}, params.TxGas, bigNumber, bigNumber),
				},
				want: "could not apply tx 0 [0xd82a0c2519acfeac9a948258c47e784acd20651d9d80f9a1c67b4137651c3a24]: insufficient funds for gas * price + value: address 0x71562b71999873DB5b286dF957af199Ec94617F7 required balance exceeds 256 bits",
			},
			{ // ErrMaxInitCodeSizeExceeded
				txs: []*types.Transaction{
					mkDynamicCreationTx(0, 500000, common.Big0, big.NewInt(params.InitialBaseFee), tooBigInitCode[:]),
				},
				want: "could not apply tx 0 [0xd491405f06c92d118dd3208376fcee18a57c54bc52063ee4a26b1cf296857c25]: max initcode size exceeded: code size 49153 limit 49152",
			},
			{ // ErrIntrinsicGas: Not enough gas to cover init code
				txs: []*types.Transaction{
					mkDynamicCreationTx(0, 54299, common.Big0, big.NewInt(params.InitialBaseFee), make([]byte, 320)),
				},
				want: "could not apply tx 0 [0xfd49536a9b323769d8472fcb3ebb3689b707a349379baee3e2ee3fe7baae06a1]: intrinsic gas too low: have 54299, want 54300",
			},
			{ // ErrBlobFeeCapTooLow
				txs: []*types.Transaction{
					mkBlobTx(0, common.Address{}, params.TxGas, big.NewInt(1), big.NewInt(1), big.NewInt(0), []common.Hash{(common.Hash{1})}),
				},
				want: "could not apply tx 0 [0x6c11015985ce82db691d7b2d017acda296db88b811c3c60dc71449c76256c716]: max fee per gas less than block base fee: address 0x71562b71999873DB5b286dF957af199Ec94617F7, maxFeePerGas: 1, baseFee: 875000000",
			},
		} {
			block := GenerateBadBlock(gspec.ToBlock(), beacon.New(ethash.NewFaker()), tt.txs, gspec.Config)
			_, err := blockchain.InsertChain(types.Blocks{block})
			if err == nil {
				t.Fatal("block imported without errors")
			}
			if have, want := err.Error(), tt.want; have != want {
				t.Errorf("test %d:\nhave \"%v\"\nwant \"%v\"\n", i, have, want)
			}
		}
	}

	// ErrTxTypeNotSupported, For this, we need an older chain
	{
		var (
			db    = rawdb.NewMemoryDatabase()
			gspec = &Genesis{
				Config: &params.ChainConfig{
					ChainID:             big.NewInt(1),
					HomesteadBlock:      big.NewInt(0),
					EIP150Block:         big.NewInt(0),
					EIP155Block:         big.NewInt(0),
					EIP158Block:         big.NewInt(0),
					ByzantiumBlock:      big.NewInt(0),
					ConstantinopleBlock: big.NewInt(0),
					PetersburgBlock:     big.NewInt(0),
					IstanbulBlock:       big.NewInt(0),
					MuirGlacierBlock:    big.NewInt(0),
				},
				Alloc: types.GenesisAlloc{
					common.HexToAddress("0x71562b71999873DB5b286dF957af199Ec94617F7"): types.Account{
						Balance: big.NewInt(1000000000000000000), // 1 ether
						Nonce:   0,
					},
				},
			}
<<<<<<< HEAD
			blockchain, _ = NewBlockChain(db, nil, nil, gspec, nil, ethash.NewFaker(), vm.Config{}, nil, nil)
=======
			blockchain, _ = NewBlockChain(db, nil, gspec, nil, ethash.NewFaker(), vm.Config{}, nil)
>>>>>>> c350d3ac
		)
		defer blockchain.Stop()
		for i, tt := range []struct {
			txs  []*types.Transaction
			want string
		}{
			{ // ErrTxTypeNotSupported
				txs: []*types.Transaction{
					mkDynamicTx(0, common.Address{}, params.TxGas-1000, big.NewInt(0), big.NewInt(0)),
				},
				want: "could not apply tx 0 [0x88626ac0d53cb65308f2416103c62bb1f18b805573d4f96a3640bbbfff13c14f]: transaction type not supported",
			},
		} {
			block := GenerateBadBlock(gspec.ToBlock(), ethash.NewFaker(), tt.txs, gspec.Config)
			_, err := blockchain.InsertChain(types.Blocks{block})
			if err == nil {
				t.Fatal("block imported without errors")
			}
			if have, want := err.Error(), tt.want; have != want {
				t.Errorf("test %d:\nhave \"%v\"\nwant \"%v\"\n", i, have, want)
			}
		}
	}

	// ErrSenderNoEOA, for this we need the sender to have contract code
	{
		var (
			db    = rawdb.NewMemoryDatabase()
			gspec = &Genesis{
				Config: config,
				Alloc: types.GenesisAlloc{
					common.HexToAddress("0x71562b71999873DB5b286dF957af199Ec94617F7"): types.Account{
						Balance: big.NewInt(1000000000000000000), // 1 ether
						Nonce:   0,
						Code:    common.FromHex("0xB0B0FACE"),
					},
				},
			}
<<<<<<< HEAD
			blockchain, _ = NewBlockChain(db, nil, nil, gspec, nil, beacon.New(ethash.NewFaker()), vm.Config{}, nil, nil)
=======
			blockchain, _ = NewBlockChain(db, nil, gspec, nil, beacon.New(ethash.NewFaker()), vm.Config{}, nil)
>>>>>>> c350d3ac
		)
		defer blockchain.Stop()
		for i, tt := range []struct {
			txs  []*types.Transaction
			want string
		}{
			{ // ErrSenderNoEOA
				txs: []*types.Transaction{
					mkDynamicTx(0, common.Address{}, params.TxGas-1000, big.NewInt(0), big.NewInt(0)),
				},
				want: "could not apply tx 0 [0x88626ac0d53cb65308f2416103c62bb1f18b805573d4f96a3640bbbfff13c14f]: sender not an eoa: address 0x71562b71999873DB5b286dF957af199Ec94617F7, codehash: 0x9280914443471259d4570a8661015ae4a5b80186dbc619658fb494bebc3da3d1",
			},
		} {
			block := GenerateBadBlock(gspec.ToBlock(), beacon.New(ethash.NewFaker()), tt.txs, gspec.Config)
			_, err := blockchain.InsertChain(types.Blocks{block})
			if err == nil {
				t.Fatal("block imported without errors")
			}
			if have, want := err.Error(), tt.want; have != want {
				t.Errorf("test %d:\nhave \"%v\"\nwant \"%v\"\n", i, have, want)
			}
		}
	}
}

// GenerateBadBlock constructs a "block" which contains the transactions. The transactions are not expected to be
// valid, and no proper post-state can be made. But from the perspective of the blockchain, the block is sufficiently
// valid to be considered for import:
// - valid pow (fake), ancestry, difficulty, gaslimit etc
func GenerateBadBlock(parent *types.Block, engine consensus.Engine, txs types.Transactions, config *params.ChainConfig) *types.Block {
	difficulty := big.NewInt(0)
	if !config.TerminalTotalDifficultyPassed {
		fakeChainReader := newChainMaker(nil, config, engine)
		difficulty = engine.CalcDifficulty(fakeChainReader, parent.Time()+10, &types.Header{
			Number:     parent.Number(),
			Time:       parent.Time(),
			Difficulty: parent.Difficulty(),
			UncleHash:  parent.UncleHash(),
		})
	}

	header := &types.Header{
		ParentHash: parent.Hash(),
		Coinbase:   parent.Coinbase(),
		Difficulty: difficulty,
		GasLimit:   parent.GasLimit(),
		Number:     new(big.Int).Add(parent.Number(), common.Big1),
		Time:       parent.Time() + 10,
		UncleHash:  types.EmptyUncleHash,
	}
	if config.IsLondon(header.Number) {
		header.BaseFee = eip1559.CalcBaseFee(config, parent.Header())
	}
	arbosVersion := types.DeserializeHeaderExtraInformation(header).ArbOSFormatVersion
	if config.IsShanghai(header.Number, header.Time, arbosVersion) {
		header.WithdrawalsHash = &types.EmptyWithdrawalsHash
	}
	var receipts []*types.Receipt
	// The post-state result doesn't need to be correct (this is a bad block), but we do need something there
	// Preferably something unique. So let's use a combo of blocknum + txhash
	hasher := sha3.NewLegacyKeccak256()
	hasher.Write(header.Number.Bytes())
	var cumulativeGas uint64
	var nBlobs int
	for _, tx := range txs {
		txh := tx.Hash()
		hasher.Write(txh[:])
		receipt := types.NewReceipt(nil, false, cumulativeGas+tx.Gas())
		receipt.TxHash = tx.Hash()
		receipt.GasUsed = tx.Gas()
		receipts = append(receipts, receipt)
		cumulativeGas += tx.Gas()
		nBlobs += len(tx.BlobHashes())
	}
	header.Root = common.BytesToHash(hasher.Sum(nil))
	if config.IsCancun(header.Number, header.Time, arbosVersion) {
		var pExcess, pUsed = uint64(0), uint64(0)
		if parent.ExcessBlobGas() != nil {
			pExcess = *parent.ExcessBlobGas()
			pUsed = *parent.BlobGasUsed()
		}
		excess := eip4844.CalcExcessBlobGas(pExcess, pUsed)
		used := uint64(nBlobs * params.BlobTxBlobGasPerBlob)
		header.ExcessBlobGas = &excess
		header.BlobGasUsed = &used

		beaconRoot := common.HexToHash("0xbeac00")
		header.ParentBeaconRoot = &beaconRoot
	}
	// Assemble and return the final block for sealing
	body := &types.Body{Transactions: txs}
	if config.IsShanghai(header.Number, header.Time, types.DeserializeHeaderExtraInformation(header).ArbOSFormatVersion) {
		body.Withdrawals = []*types.Withdrawal{}
	}
	return types.NewBlock(header, body, receipts, trie.NewStackTrie(nil))
}

var (
	code                            = common.FromHex(`6060604052600a8060106000396000f360606040526008565b00`)
	intrinsicContractCreationGas, _ = IntrinsicGas(code, nil, true, true, true, true)
	// A contract creation that calls EXTCODECOPY in the constructor. Used to ensure that the witness
	// will not contain that copied data.
	// Source: https://gist.github.com/gballet/a23db1e1cb4ed105616b5920feb75985
	codeWithExtCodeCopy                = common.FromHex(`0x60806040526040516100109061017b565b604051809103906000f08015801561002c573d6000803e3d6000fd5b506000806101000a81548173ffffffffffffffffffffffffffffffffffffffff021916908373ffffffffffffffffffffffffffffffffffffffff16021790555034801561007857600080fd5b5060008067ffffffffffffffff8111156100955761009461024a565b5b6040519080825280601f01601f1916602001820160405280156100c75781602001600182028036833780820191505090505b50905060008060009054906101000a900473ffffffffffffffffffffffffffffffffffffffff1690506020600083833c81610101906101e3565b60405161010d90610187565b61011791906101a3565b604051809103906000f080158015610133573d6000803e3d6000fd5b50600160006101000a81548173ffffffffffffffffffffffffffffffffffffffff021916908373ffffffffffffffffffffffffffffffffffffffff160217905550505061029b565b60d58061046783390190565b6102068061053c83390190565b61019d816101d9565b82525050565b60006020820190506101b86000830184610194565b92915050565b6000819050602082019050919050565b600081519050919050565b6000819050919050565b60006101ee826101ce565b826101f8846101be565b905061020381610279565b925060208210156102435761023e7fffffffffffffffffffffffffffffffffffffffffffffffffffffffffffffffff8360200360080261028e565b831692505b5050919050565b7f4e487b7100000000000000000000000000000000000000000000000000000000600052604160045260246000fd5b600061028582516101d9565b80915050919050565b600082821b905092915050565b6101bd806102aa6000396000f3fe608060405234801561001057600080fd5b506004361061002b5760003560e01c8063f566852414610030575b600080fd5b61003861004e565b6040516100459190610146565b60405180910390f35b6000600160009054906101000a900473ffffffffffffffffffffffffffffffffffffffff1673ffffffffffffffffffffffffffffffffffffffff166381ca91d36040518163ffffffff1660e01b815260040160206040518083038186803b1580156100b857600080fd5b505afa1580156100cc573d6000803e3d6000fd5b505050506040513d601f19601f820116820180604052508101906100f0919061010a565b905090565b60008151905061010481610170565b92915050565b6000602082840312156101205761011f61016b565b5b600061012e848285016100f5565b91505092915050565b61014081610161565b82525050565b600060208201905061015b6000830184610137565b92915050565b6000819050919050565b600080fd5b61017981610161565b811461018457600080fd5b5056fea2646970667358221220a6a0e11af79f176f9c421b7b12f441356b25f6489b83d38cc828a701720b41f164736f6c63430008070033608060405234801561001057600080fd5b5060b68061001f6000396000f3fe6080604052348015600f57600080fd5b506004361060285760003560e01c8063ab5ed15014602d575b600080fd5b60336047565b604051603e9190605d565b60405180910390f35b60006001905090565b6057816076565b82525050565b6000602082019050607060008301846050565b92915050565b600081905091905056fea26469706673582212203a14eb0d5cd07c277d3e24912f110ddda3e553245a99afc4eeefb2fbae5327aa64736f6c63430008070033608060405234801561001057600080fd5b5060405161020638038061020683398181016040528101906100329190610063565b60018160001c6100429190610090565b60008190555050610145565b60008151905061005d8161012e565b92915050565b60006020828403121561007957610078610129565b5b60006100878482850161004e565b91505092915050565b600061009b826100f0565b91506100a6836100f0565b9250827fffffffffffffffffffffffffffffffffffffffffffffffffffffffffffffffff038211156100db576100da6100fa565b5b828201905092915050565b6000819050919050565b6000819050919050565b7f4e487b7100000000000000000000000000000000000000000000000000000000600052601160045260246000fd5b600080fd5b610137816100e6565b811461014257600080fd5b50565b60b3806101536000396000f3fe6080604052348015600f57600080fd5b506004361060285760003560e01c806381ca91d314602d575b600080fd5b60336047565b604051603e9190605a565b60405180910390f35b60005481565b6054816073565b82525050565b6000602082019050606d6000830184604d565b92915050565b600081905091905056fea26469706673582212209bff7098a2f526de1ad499866f27d6d0d6f17b74a413036d6063ca6a0998ca4264736f6c63430008070033`)
	intrinsicCodeWithExtCodeCopyGas, _ = IntrinsicGas(codeWithExtCodeCopy, nil, true, true, true, true)
)

func TestProcessVerkle(t *testing.T) {
	var (
		config = &params.ChainConfig{
			ChainID:                       big.NewInt(1),
			HomesteadBlock:                big.NewInt(0),
			EIP150Block:                   big.NewInt(0),
			EIP155Block:                   big.NewInt(0),
			EIP158Block:                   big.NewInt(0),
			ByzantiumBlock:                big.NewInt(0),
			ConstantinopleBlock:           big.NewInt(0),
			PetersburgBlock:               big.NewInt(0),
			IstanbulBlock:                 big.NewInt(0),
			MuirGlacierBlock:              big.NewInt(0),
			BerlinBlock:                   big.NewInt(0),
			LondonBlock:                   big.NewInt(0),
			Ethash:                        new(params.EthashConfig),
			ShanghaiTime:                  u64(0),
			VerkleTime:                    u64(0),
			TerminalTotalDifficulty:       common.Big0,
			TerminalTotalDifficultyPassed: true,
			// TODO uncomment when proof generation is merged
			// ProofInBlocks:                 true,
		}
		signer     = types.LatestSigner(config)
		testKey, _ = crypto.HexToECDSA("b71c71a67e1177ad4e901695e1b4b9ee17ae16c6668d313eac2f96dbcda3f291")
		bcdb       = rawdb.NewMemoryDatabase() // Database for the blockchain
		coinbase   = common.HexToAddress("0x71562b71999873DB5b286dF957af199Ec94617F7")
		gspec      = &Genesis{
			Config: config,
			Alloc: GenesisAlloc{
				coinbase: GenesisAccount{
					Balance: big.NewInt(1000000000000000000), // 1 ether
					Nonce:   0,
				},
			},
		}
	)
	// Verkle trees use the snapshot, which must be enabled before the
	// data is saved into the tree+database.
	// genesis := gspec.MustCommit(bcdb, triedb)
	cacheConfig := DefaultCacheConfigWithScheme("path")
	cacheConfig.SnapshotLimit = 0
<<<<<<< HEAD
	blockchain, _ := NewBlockChain(bcdb, cacheConfig, nil, gspec, nil, beacon.New(ethash.NewFaker()), vm.Config{}, nil, nil)
=======
	blockchain, _ := NewBlockChain(bcdb, cacheConfig, gspec, nil, beacon.New(ethash.NewFaker()), vm.Config{}, nil)
>>>>>>> c350d3ac
	defer blockchain.Stop()

	txCost1 := params.TxGas
	txCost2 := params.TxGas
	contractCreationCost := intrinsicContractCreationGas +
		params.WitnessChunkReadCost + params.WitnessChunkWriteCost + params.WitnessBranchReadCost + params.WitnessBranchWriteCost + /* creation */
		params.WitnessChunkReadCost + params.WitnessChunkWriteCost + /* creation with value */
		739 /* execution costs */
	codeWithExtCodeCopyGas := intrinsicCodeWithExtCodeCopyGas +
		params.WitnessChunkReadCost + params.WitnessChunkWriteCost + params.WitnessBranchReadCost + params.WitnessBranchWriteCost + /* creation (tx) */
		params.WitnessChunkReadCost + params.WitnessChunkWriteCost + params.WitnessBranchReadCost + params.WitnessBranchWriteCost + /* creation (CREATE at pc=0x20) */
		params.WitnessChunkReadCost + params.WitnessChunkWriteCost + /* write code hash */
		params.WitnessChunkReadCost + params.WitnessChunkWriteCost + /* code chunk #0 */
		params.WitnessChunkReadCost + params.WitnessChunkWriteCost + /* code chunk #1 */
		params.WitnessChunkReadCost + params.WitnessChunkWriteCost + /* code chunk #2 */
		params.WitnessChunkReadCost + params.WitnessChunkWriteCost + /* code chunk #3 */
		params.WitnessChunkReadCost + params.WitnessChunkWriteCost + /* code chunk #4 */
		params.WitnessChunkReadCost + params.WitnessChunkWriteCost + /* code chunk #5 */
		params.WitnessChunkReadCost + /* SLOAD in constructor */
		params.WitnessChunkWriteCost + /* SSTORE in constructor */
		params.WitnessChunkReadCost + params.WitnessChunkWriteCost + params.WitnessBranchReadCost + params.WitnessBranchWriteCost + /* creation (CREATE at PC=0x121) */
		params.WitnessChunkReadCost + params.WitnessChunkWriteCost + /* write code hash */
		params.WitnessChunkReadCost + params.WitnessChunkWriteCost + /* code chunk #0 */
		params.WitnessChunkReadCost + params.WitnessChunkWriteCost + /* code chunk #1 */
		params.WitnessChunkReadCost + params.WitnessChunkWriteCost + /* code chunk #2 */
		params.WitnessChunkReadCost + params.WitnessChunkWriteCost + /* code chunk #3 */
		params.WitnessChunkReadCost + params.WitnessChunkWriteCost + /* code chunk #4 */
		params.WitnessChunkReadCost + params.WitnessChunkWriteCost + /* code chunk #5 */
		params.WitnessChunkReadCost + /* SLOAD in constructor */
		params.WitnessChunkWriteCost + /* SSTORE in constructor */
		params.WitnessChunkReadCost + params.WitnessChunkWriteCost + /* write code hash for tx creation */
		15*(params.WitnessChunkReadCost+params.WitnessChunkWriteCost) + /* code chunks #0..#14 */
		4844 /* execution costs */
	blockGasUsagesExpected := []uint64{
		txCost1*2 + txCost2,
		txCost1*2 + txCost2 + contractCreationCost + codeWithExtCodeCopyGas,
	}
	_, chain, _, proofs, statediffs := GenerateVerkleChainWithGenesis(gspec, beacon.New(ethash.NewFaker()), 2, func(i int, gen *BlockGen) {
		gen.SetPoS()

		// TODO need to check that the tx cost provided is the exact amount used (no remaining left-over)
		tx, _ := types.SignTx(types.NewTransaction(uint64(i)*3, common.Address{byte(i), 2, 3}, big.NewInt(999), txCost1, big.NewInt(875000000), nil), signer, testKey)
		gen.AddTx(tx)
		tx, _ = types.SignTx(types.NewTransaction(uint64(i)*3+1, common.Address{}, big.NewInt(999), txCost1, big.NewInt(875000000), nil), signer, testKey)
		gen.AddTx(tx)
		tx, _ = types.SignTx(types.NewTransaction(uint64(i)*3+2, common.Address{}, big.NewInt(0), txCost2, big.NewInt(875000000), nil), signer, testKey)
		gen.AddTx(tx)

		// Add two contract creations in block #2
		if i == 1 {
			tx, _ = types.SignTx(types.NewContractCreation(6, big.NewInt(16), 3000000, big.NewInt(875000000), code), signer, testKey)
			gen.AddTx(tx)

			tx, _ = types.SignTx(types.NewContractCreation(7, big.NewInt(0), 3000000, big.NewInt(875000000), codeWithExtCodeCopy), signer, testKey)
			gen.AddTx(tx)
		}
	})

	// Check proof for both blocks
	err := verkle.Verify(proofs[0], gspec.ToBlock().Root().Bytes(), chain[0].Root().Bytes(), statediffs[0])
	if err != nil {
		t.Fatal(err)
	}
	err = verkle.Verify(proofs[1], chain[0].Root().Bytes(), chain[1].Root().Bytes(), statediffs[1])
	if err != nil {
		t.Fatal(err)
	}

	t.Log("verified verkle proof, inserting blocks into the chain")

	endnum, err := blockchain.InsertChain(chain)
	if err != nil {
		t.Fatalf("block %d imported with error: %v", endnum, err)
	}

	for i := 0; i < 2; i++ {
		b := blockchain.GetBlockByNumber(uint64(i) + 1)
		if b == nil {
			t.Fatalf("expected block %d to be present in chain", i+1)
		}
		if b.Hash() != chain[i].Hash() {
			t.Fatalf("block #%d not found at expected height", b.NumberU64())
		}
		if b.GasUsed() != blockGasUsagesExpected[i] {
			t.Fatalf("expected block #%d txs to use %d, got %d\n", b.NumberU64(), blockGasUsagesExpected[i], b.GasUsed())
		}
	}
}

func TestProcessParentBlockHash(t *testing.T) {
	var (
		chainConfig = params.MergedTestChainConfig
		hashA       = common.Hash{0x01}
		hashB       = common.Hash{0x02}
		header      = &types.Header{ParentHash: hashA, Number: big.NewInt(2), Difficulty: big.NewInt(0)}
		parent      = &types.Header{ParentHash: hashB, Number: big.NewInt(1), Difficulty: big.NewInt(0)}
		coinbase    = common.Address{}
	)
	test := func(statedb *state.StateDB) {
		statedb.SetNonce(params.HistoryStorageAddress, 1)
		statedb.SetCode(params.HistoryStorageAddress, params.HistoryStorageCode)
		statedb.IntermediateRoot(true)

		vmContext := NewEVMBlockContext(header, nil, &coinbase)
		evm := vm.NewEVM(vmContext, vm.TxContext{}, statedb, chainConfig, vm.Config{})
		ProcessParentBlockHash(header.ParentHash, evm, statedb)

		vmContext = NewEVMBlockContext(parent, nil, &coinbase)
		evm = vm.NewEVM(vmContext, vm.TxContext{}, statedb, chainConfig, vm.Config{})
		ProcessParentBlockHash(parent.ParentHash, evm, statedb)

		// make sure that the state is correct
		if have := getParentBlockHash(statedb, 1); have != hashA {
			t.Errorf("want parent hash %v, have %v", hashA, have)
		}
		if have := getParentBlockHash(statedb, 0); have != hashB {
			t.Errorf("want parent hash %v, have %v", hashB, have)
		}
	}
	t.Run("MPT", func(t *testing.T) {
		statedb, _ := state.New(types.EmptyRootHash, state.NewDatabaseForTesting())
		test(statedb)
	})
	t.Run("Verkle", func(t *testing.T) {
		db := rawdb.NewMemoryDatabase()
		cacheConfig := DefaultCacheConfigWithScheme(rawdb.PathScheme)
		cacheConfig.SnapshotLimit = 0
		triedb := triedb.NewDatabase(db, cacheConfig.triedbConfig(true))
		statedb, _ := state.New(types.EmptyVerkleHash, state.NewDatabase(triedb, nil))
		test(statedb)
	})
}

func getParentBlockHash(statedb *state.StateDB, number uint64) common.Hash {
	ringIndex := number % params.HistoryServeWindow
	var key common.Hash
	binary.BigEndian.PutUint64(key[24:], ringIndex)
	return statedb.GetState(params.HistoryStorageAddress, key)
}<|MERGE_RESOLUTION|>--- conflicted
+++ resolved
@@ -132,13 +132,8 @@
 					},
 				},
 			}
-<<<<<<< HEAD
-			blockchain, _  = NewBlockChain(db, nil, nil, gspec, nil, beacon.New(ethash.NewFaker()), vm.Config{}, nil, nil)
+			blockchain, _  = NewBlockChain(db, nil, nil, gspec, nil, beacon.New(ethash.NewFaker()), vm.Config{}, nil)
 			tooBigInitCode = [params.DefaultMaxInitCodeSize + 1]byte{}
-=======
-			blockchain, _  = NewBlockChain(db, nil, gspec, nil, beacon.New(ethash.NewFaker()), vm.Config{}, nil)
-			tooBigInitCode = [params.MaxInitCodeSize + 1]byte{}
->>>>>>> c350d3ac
 		)
 
 		defer blockchain.Stop()
@@ -297,11 +292,7 @@
 					},
 				},
 			}
-<<<<<<< HEAD
-			blockchain, _ = NewBlockChain(db, nil, nil, gspec, nil, ethash.NewFaker(), vm.Config{}, nil, nil)
-=======
-			blockchain, _ = NewBlockChain(db, nil, gspec, nil, ethash.NewFaker(), vm.Config{}, nil)
->>>>>>> c350d3ac
+			blockchain, _ = NewBlockChain(db, nil, nil, gspec, nil, ethash.NewFaker(), vm.Config{}, nil)
 		)
 		defer blockchain.Stop()
 		for i, tt := range []struct {
@@ -340,11 +331,7 @@
 					},
 				},
 			}
-<<<<<<< HEAD
-			blockchain, _ = NewBlockChain(db, nil, nil, gspec, nil, beacon.New(ethash.NewFaker()), vm.Config{}, nil, nil)
-=======
-			blockchain, _ = NewBlockChain(db, nil, gspec, nil, beacon.New(ethash.NewFaker()), vm.Config{}, nil)
->>>>>>> c350d3ac
+			blockchain, _ = NewBlockChain(db, nil, nil, gspec, nil, beacon.New(ethash.NewFaker()), vm.Config{}, nil)
 		)
 		defer blockchain.Stop()
 		for i, tt := range []struct {
@@ -494,11 +481,7 @@
 	// genesis := gspec.MustCommit(bcdb, triedb)
 	cacheConfig := DefaultCacheConfigWithScheme("path")
 	cacheConfig.SnapshotLimit = 0
-<<<<<<< HEAD
-	blockchain, _ := NewBlockChain(bcdb, cacheConfig, nil, gspec, nil, beacon.New(ethash.NewFaker()), vm.Config{}, nil, nil)
-=======
-	blockchain, _ := NewBlockChain(bcdb, cacheConfig, gspec, nil, beacon.New(ethash.NewFaker()), vm.Config{}, nil)
->>>>>>> c350d3ac
+	blockchain, _ := NewBlockChain(bcdb, cacheConfig, nil, gspec, nil, beacon.New(ethash.NewFaker()), vm.Config{}, nil)
 	defer blockchain.Stop()
 
 	txCost1 := params.TxGas
