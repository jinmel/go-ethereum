// Copyright 2020 The go-ethereum Authors
// This file is part of the go-ethereum library.
//
// The go-ethereum library is free software: you can redistribute it and/or modify
// it under the terms of the GNU Lesser General Public License as published by
// the Free Software Foundation, either version 3 of the License, or
// (at your option) any later version.
//
// The go-ethereum library is distributed in the hope that it will be useful,
// but WITHOUT ANY WARRANTY; without even the implied warranty of
// MERCHANTABILITY or FITNESS FOR A PARTICULAR PURPOSE. See the
// GNU Lesser General Public License for more details.
//
// You should have received a copy of the GNU Lesser General Public License
// along with the go-ethereum library. If not, see <http://www.gnu.org/licenses/>.

package core

import (
	"crypto/ecdsa"
	"math"
	"math/big"
	"testing"

	"github.com/ethereum/go-ethereum/common"
	"github.com/ethereum/go-ethereum/consensus"
	"github.com/ethereum/go-ethereum/consensus/beacon"
	"github.com/ethereum/go-ethereum/consensus/ethash"
	"github.com/ethereum/go-ethereum/consensus/misc/eip1559"
	"github.com/ethereum/go-ethereum/consensus/misc/eip4844"
	"github.com/ethereum/go-ethereum/core/rawdb"
	"github.com/ethereum/go-ethereum/core/types"
	"github.com/ethereum/go-ethereum/core/vm"
	"github.com/ethereum/go-ethereum/crypto"
	"github.com/ethereum/go-ethereum/params"
	"github.com/ethereum/go-ethereum/trie"
	"github.com/holiman/uint256"
	"golang.org/x/crypto/sha3"
)

func u64(val uint64) *uint64 { return &val }

// TestStateProcessorErrors tests the output from the 'core' errors
// as defined in core/error.go. These errors are generated when the
// blockchain imports bad blocks, meaning blocks which have valid headers but
// contain invalid transactions
func TestStateProcessorErrors(t *testing.T) {
	var (
		config  = params.MergedTestChainConfig
		signer  = types.LatestSigner(config)
		key1, _ = crypto.HexToECDSA("b71c71a67e1177ad4e901695e1b4b9ee17ae16c6668d313eac2f96dbcda3f291")
		key2, _ = crypto.HexToECDSA("0202020202020202020202020202020202020202020202020202002020202020")
	)
	var makeTx = func(key *ecdsa.PrivateKey, nonce uint64, to common.Address, amount *big.Int, gasLimit uint64, gasPrice *big.Int, data []byte) *types.Transaction {
		tx, _ := types.SignTx(types.NewTransaction(nonce, to, amount, gasLimit, gasPrice, data), signer, key)
		return tx
	}
	var mkDynamicTx = func(nonce uint64, to common.Address, gasLimit uint64, gasTipCap, gasFeeCap *big.Int) *types.Transaction {
		tx, _ := types.SignTx(types.NewTx(&types.DynamicFeeTx{
			Nonce:     nonce,
			GasTipCap: gasTipCap,
			GasFeeCap: gasFeeCap,
			Gas:       gasLimit,
			To:        &to,
			Value:     big.NewInt(0),
		}), signer, key1)
		return tx
	}
	var mkDynamicCreationTx = func(nonce uint64, gasLimit uint64, gasTipCap, gasFeeCap *big.Int, data []byte) *types.Transaction {
		tx, _ := types.SignTx(types.NewTx(&types.DynamicFeeTx{
			Nonce:     nonce,
			GasTipCap: gasTipCap,
			GasFeeCap: gasFeeCap,
			Gas:       gasLimit,
			Value:     big.NewInt(0),
			Data:      data,
		}), signer, key1)
		return tx
	}
	var mkBlobTx = func(nonce uint64, to common.Address, gasLimit uint64, gasTipCap, gasFeeCap, blobGasFeeCap *big.Int, hashes []common.Hash) *types.Transaction {
		tx, err := types.SignTx(types.NewTx(&types.BlobTx{
			Nonce:      nonce,
			GasTipCap:  uint256.MustFromBig(gasTipCap),
			GasFeeCap:  uint256.MustFromBig(gasFeeCap),
			Gas:        gasLimit,
			To:         to,
			BlobHashes: hashes,
			BlobFeeCap: uint256.MustFromBig(blobGasFeeCap),
			Value:      new(uint256.Int),
		}), signer, key1)
		if err != nil {
			t.Fatal(err)
		}
		return tx
	}
	var mkSetCodeTx = func(nonce uint64, to common.Address, gasLimit uint64, gasTipCap, gasFeeCap *big.Int, authlist []types.SetCodeAuthorization) *types.Transaction {
		tx, err := types.SignTx(types.NewTx(&types.SetCodeTx{
			Nonce:     nonce,
			GasTipCap: uint256.MustFromBig(gasTipCap),
			GasFeeCap: uint256.MustFromBig(gasFeeCap),
			Gas:       gasLimit,
			To:        to,
			Value:     new(uint256.Int),
			AuthList:  authlist,
		}), signer, key1)
		if err != nil {
			t.Fatal(err)
		}
		return tx
	}

	{ // Tests against a 'recent' chain definition
		var (
			db    = rawdb.NewMemoryDatabase()
			gspec = &Genesis{
				Config: config,
				Alloc: types.GenesisAlloc{
					common.HexToAddress("0x71562b71999873DB5b286dF957af199Ec94617F7"): types.Account{
						Balance: big.NewInt(1000000000000000000), // 1 ether
						Nonce:   0,
					},
					common.HexToAddress("0xfd0810DD14796680f72adf1a371963d0745BCc64"): types.Account{
						Balance: big.NewInt(1000000000000000000), // 1 ether
						Nonce:   math.MaxUint64,
					},
				},
			}
			blockchain, _  = NewBlockChain(db, nil, nil, gspec, nil, beacon.New(ethash.NewFaker()), vm.Config{}, nil)
			tooBigInitCode = [params.DefaultMaxInitCodeSize + 1]byte{}
		)

		defer blockchain.Stop()
		bigNumber := new(big.Int).SetBytes(common.MaxHash.Bytes())
		tooBigNumber := new(big.Int).Set(bigNumber)
		tooBigNumber.Add(tooBigNumber, common.Big1)
		for i, tt := range []struct {
			txs  []*types.Transaction
			want string
		}{
			{ // ErrNonceTooLow
				txs: []*types.Transaction{
					makeTx(key1, 0, common.Address{}, big.NewInt(0), params.TxGas, big.NewInt(875000000), nil),
					makeTx(key1, 0, common.Address{}, big.NewInt(0), params.TxGas, big.NewInt(875000000), nil),
				},
				want: "could not apply tx 1 [0x0026256b3939ed97e2c4a6f3fce8ecf83bdcfa6d507c47838c308a1fb0436f62]: nonce too low: address 0x71562b71999873DB5b286dF957af199Ec94617F7, tx: 0 state: 1",
			},
			{ // ErrNonceTooHigh
				txs: []*types.Transaction{
					makeTx(key1, 100, common.Address{}, big.NewInt(0), params.TxGas, big.NewInt(875000000), nil),
				},
				want: "could not apply tx 0 [0xdebad714ca7f363bd0d8121c4518ad48fa469ca81b0a081be3d10c17460f751b]: nonce too high: address 0x71562b71999873DB5b286dF957af199Ec94617F7, tx: 100 state: 0",
			},
			{ // ErrNonceMax
				txs: []*types.Transaction{
					makeTx(key2, math.MaxUint64, common.Address{}, big.NewInt(0), params.TxGas, big.NewInt(875000000), nil),
				},
				want: "could not apply tx 0 [0x84ea18d60eb2bb3b040e3add0eb72f757727122cc257dd858c67cb6591a85986]: nonce has max value: address 0xfd0810DD14796680f72adf1a371963d0745BCc64, nonce: 18446744073709551615",
			},
			{ // ErrGasLimitReached
				txs: []*types.Transaction{
					makeTx(key1, 0, common.Address{}, big.NewInt(0), 21000000, big.NewInt(875000000), nil),
				},
				want: "could not apply tx 0 [0xbd49d8dadfd47fb846986695f7d4da3f7b2c48c8da82dbc211a26eb124883de9]: gas limit reached",
			},
			{ // ErrInsufficientFundsForTransfer
				txs: []*types.Transaction{
					makeTx(key1, 0, common.Address{}, big.NewInt(1000000000000000000), params.TxGas, big.NewInt(875000000), nil),
				},
				want: "could not apply tx 0 [0x98c796b470f7fcab40aaef5c965a602b0238e1034cce6fb73823042dd0638d74]: insufficient funds for gas * price + value: address 0x71562b71999873DB5b286dF957af199Ec94617F7 have 1000000000000000000 want 1000018375000000000",
			},
			{ // ErrInsufficientFunds
				txs: []*types.Transaction{
					makeTx(key1, 0, common.Address{}, big.NewInt(0), params.TxGas, big.NewInt(900000000000000000), nil),
				},
				want: "could not apply tx 0 [0x4a69690c4b0cd85e64d0d9ea06302455b01e10a83db964d60281739752003440]: insufficient funds for gas * price + value: address 0x71562b71999873DB5b286dF957af199Ec94617F7 have 1000000000000000000 want 18900000000000000000000",
			},
			// ErrGasUintOverflow
			// One missing 'core' error is ErrGasUintOverflow: "gas uint64 overflow",
			// In order to trigger that one, we'd have to allocate a _huge_ chunk of data, such that the
			// multiplication len(data) +gas_per_byte overflows uint64. Not testable at the moment
			{ // ErrIntrinsicGas
				txs: []*types.Transaction{
					makeTx(key1, 0, common.Address{}, big.NewInt(0), params.TxGas-1000, big.NewInt(875000000), nil),
				},
				want: "could not apply tx 0 [0xcf3b049a0b516cb4f9274b3e2a264359e2ba53b2fb64b7bda2c634d5c9d01fca]: intrinsic gas too low: have 20000, want 21000",
			},
			{ // ErrGasLimitReached
				txs: []*types.Transaction{
					makeTx(key1, 0, common.Address{}, big.NewInt(0), params.TxGas*1000, big.NewInt(875000000), nil),
				},
				want: "could not apply tx 0 [0xbd49d8dadfd47fb846986695f7d4da3f7b2c48c8da82dbc211a26eb124883de9]: gas limit reached",
			},
			{ // ErrFeeCapTooLow
				txs: []*types.Transaction{
					mkDynamicTx(0, common.Address{}, params.TxGas, big.NewInt(0), big.NewInt(0)),
				},
				want: "could not apply tx 0 [0xc4ab868fef0c82ae0387b742aee87907f2d0fc528fc6ea0a021459fb0fc4a4a8]: max fee per gas less than block base fee: address 0x71562b71999873DB5b286dF957af199Ec94617F7, maxFeePerGas: 0, baseFee: 875000000",
			},
			{ // ErrTipVeryHigh
				txs: []*types.Transaction{
					mkDynamicTx(0, common.Address{}, params.TxGas, tooBigNumber, big.NewInt(1)),
				},
				want: "could not apply tx 0 [0x15b8391b9981f266b32f3ab7da564bbeb3d6c21628364ea9b32a21139f89f712]: max priority fee per gas higher than 2^256-1: address 0x71562b71999873DB5b286dF957af199Ec94617F7, maxPriorityFeePerGas bit length: 257",
			},
			{ // ErrFeeCapVeryHigh
				txs: []*types.Transaction{
					mkDynamicTx(0, common.Address{}, params.TxGas, big.NewInt(1), tooBigNumber),
				},
				want: "could not apply tx 0 [0x48bc299b83fdb345c57478f239e89814bb3063eb4e4b49f3b6057a69255c16bd]: max fee per gas higher than 2^256-1: address 0x71562b71999873DB5b286dF957af199Ec94617F7, maxFeePerGas bit length: 257",
			},
			{ // ErrTipAboveFeeCap
				txs: []*types.Transaction{
					mkDynamicTx(0, common.Address{}, params.TxGas, big.NewInt(2), big.NewInt(1)),
				},
				want: "could not apply tx 0 [0xf987a31ff0c71895780a7612f965a0c8b056deb54e020bb44fa478092f14c9b4]: max priority fee per gas higher than max fee per gas: address 0x71562b71999873DB5b286dF957af199Ec94617F7, maxPriorityFeePerGas: 2, maxFeePerGas: 1",
			},
			{ // ErrInsufficientFunds
				// Available balance:           1000000000000000000
				// Effective cost:                   18375000021000
				// FeeCap * gas:                1050000000000000000
				// This test is designed to have the effective cost be covered by the balance, but
				// the extended requirement on FeeCap*gas < balance to fail
				txs: []*types.Transaction{
					mkDynamicTx(0, common.Address{}, params.TxGas, big.NewInt(1), big.NewInt(50000000000000)),
				},
				want: "could not apply tx 0 [0x413603cd096a87f41b1660d3ed3e27d62e1da78eac138961c0a1314ed43bd129]: insufficient funds for gas * price + value: address 0x71562b71999873DB5b286dF957af199Ec94617F7 have 1000000000000000000 want 1050000000000000000",
			},
			{ // Another ErrInsufficientFunds, this one to ensure that feecap/tip of max u256 is allowed
				txs: []*types.Transaction{
					mkDynamicTx(0, common.Address{}, params.TxGas, bigNumber, bigNumber),
				},
				want: "could not apply tx 0 [0xd82a0c2519acfeac9a948258c47e784acd20651d9d80f9a1c67b4137651c3a24]: insufficient funds for gas * price + value: address 0x71562b71999873DB5b286dF957af199Ec94617F7 required balance exceeds 256 bits",
			},
			{ // ErrMaxInitCodeSizeExceeded
				txs: []*types.Transaction{
					mkDynamicCreationTx(0, 520000, common.Big0, big.NewInt(params.InitialBaseFee), tooBigInitCode[:]),
				},
				want: "could not apply tx 0 [0x3a30404d42d6ccc843d7c391fd0c87b9b9795a0c174261b46d2ac95ca17b81cd]: max initcode size exceeded: code size 49153 limit 49152",
			},
			{ // ErrIntrinsicGas: Not enough gas to cover init code
				txs: []*types.Transaction{
					mkDynamicCreationTx(0, 54299, common.Big0, big.NewInt(params.InitialBaseFee), make([]byte, 320)),
				},
				want: "could not apply tx 0 [0xfd49536a9b323769d8472fcb3ebb3689b707a349379baee3e2ee3fe7baae06a1]: intrinsic gas too low: have 54299, want 54300",
			},
			{ // ErrBlobFeeCapTooLow
				txs: []*types.Transaction{
					mkBlobTx(0, common.Address{}, params.TxGas, big.NewInt(1), big.NewInt(1), big.NewInt(0), []common.Hash{(common.Hash{1})}),
				},
				want: "could not apply tx 0 [0x6c11015985ce82db691d7b2d017acda296db88b811c3c60dc71449c76256c716]: max fee per gas less than block base fee: address 0x71562b71999873DB5b286dF957af199Ec94617F7, maxFeePerGas: 1, baseFee: 875000000",
			},
			{ // ErrEmptyAuthList
				txs: []*types.Transaction{
					mkSetCodeTx(0, common.Address{}, params.TxGas, big.NewInt(params.InitialBaseFee), big.NewInt(params.InitialBaseFee), nil),
				},
				want: "could not apply tx 0 [0xc18d10f4c809dbdfa1a074c3300de9bc4b7f16a20f0ec667f6f67312b71b956a]: EIP-7702 transaction with empty auth list (sender 0x71562b71999873DB5b286dF957af199Ec94617F7)",
			},
			// ErrSetCodeTxCreate cannot be tested: it is impossible to create a SetCode-tx with nil `to`.
		} {
			block := GenerateBadBlock(gspec.ToBlock(), beacon.New(ethash.NewFaker()), tt.txs, gspec.Config, false)
			_, err := blockchain.InsertChain(types.Blocks{block})
			if err == nil {
				t.Fatal("block imported without errors")
			}
			if have, want := err.Error(), tt.want; have != want {
				t.Errorf("test %d:\nhave \"%v\"\nwant \"%v\"\n", i, have, want)
			}
		}
	}

	// ErrTxTypeNotSupported, For this, we need an older chain
	{
		var (
			db    = rawdb.NewMemoryDatabase()
			gspec = &Genesis{
				Config: &params.ChainConfig{
					ChainID:             big.NewInt(1),
					HomesteadBlock:      big.NewInt(0),
					EIP150Block:         big.NewInt(0),
					EIP155Block:         big.NewInt(0),
					EIP158Block:         big.NewInt(0),
					ByzantiumBlock:      big.NewInt(0),
					ConstantinopleBlock: big.NewInt(0),
					PetersburgBlock:     big.NewInt(0),
					IstanbulBlock:       big.NewInt(0),
					MuirGlacierBlock:    big.NewInt(0),
				},
				Alloc: types.GenesisAlloc{
					common.HexToAddress("0x71562b71999873DB5b286dF957af199Ec94617F7"): types.Account{
						Balance: big.NewInt(1000000000000000000), // 1 ether
						Nonce:   0,
					},
				},
			}
			blockchain, _ = NewBlockChain(db, nil, nil, gspec, nil, ethash.NewFaker(), vm.Config{}, nil)
		)
		defer blockchain.Stop()
		for i, tt := range []struct {
			txs  []*types.Transaction
			want string
		}{
			{ // ErrTxTypeNotSupported
				txs: []*types.Transaction{
					mkDynamicTx(0, common.Address{}, params.TxGas-1000, big.NewInt(0), big.NewInt(0)),
				},
				want: "could not apply tx 0 [0x88626ac0d53cb65308f2416103c62bb1f18b805573d4f96a3640bbbfff13c14f]: transaction type not supported",
			},
		} {
			block := GenerateBadBlock(gspec.ToBlock(), ethash.NewFaker(), tt.txs, gspec.Config, true)
			_, err := blockchain.InsertChain(types.Blocks{block})
			if err == nil {
				t.Fatal("block imported without errors")
			}
			if have, want := err.Error(), tt.want; have != want {
				t.Errorf("test %d:\nhave \"%v\"\nwant \"%v\"\n", i, have, want)
			}
		}
	}

	// ErrSenderNoEOA, for this we need the sender to have contract code
	{
		var (
			db    = rawdb.NewMemoryDatabase()
			gspec = &Genesis{
				Config: config,
				Alloc: types.GenesisAlloc{
					common.HexToAddress("0x71562b71999873DB5b286dF957af199Ec94617F7"): types.Account{
						Balance: big.NewInt(1000000000000000000), // 1 ether
						Nonce:   0,
						Code:    common.FromHex("0xB0B0FACE"),
					},
				},
			}
			blockchain, _ = NewBlockChain(db, nil, nil, gspec, nil, beacon.New(ethash.NewFaker()), vm.Config{}, nil)
		)
		defer blockchain.Stop()
		for i, tt := range []struct {
			txs  []*types.Transaction
			want string
		}{
			{ // ErrSenderNoEOA
				txs: []*types.Transaction{
					mkDynamicTx(0, common.Address{}, params.TxGas-1000, big.NewInt(0), big.NewInt(0)),
				},
				want: "could not apply tx 0 [0x88626ac0d53cb65308f2416103c62bb1f18b805573d4f96a3640bbbfff13c14f]: sender not an eoa: address 0x71562b71999873DB5b286dF957af199Ec94617F7, len(code): 4",
			},
		} {
			block := GenerateBadBlock(gspec.ToBlock(), beacon.New(ethash.NewFaker()), tt.txs, gspec.Config, false)
			_, err := blockchain.InsertChain(types.Blocks{block})
			if err == nil {
				t.Fatal("block imported without errors")
			}
			if have, want := err.Error(), tt.want; have != want {
				t.Errorf("test %d:\nhave \"%v\"\nwant \"%v\"\n", i, have, want)
			}
		}
	}
}

// GenerateBadBlock constructs a "block" which contains the transactions. The transactions are not expected to be
// valid, and no proper post-state can be made. But from the perspective of the blockchain, the block is sufficiently
// valid to be considered for import:
// - valid pow (fake), ancestry, difficulty, gaslimit etc
func GenerateBadBlock(parent *types.Block, engine consensus.Engine, txs types.Transactions, config *params.ChainConfig, isPOW bool) *types.Block {
	difficulty := big.NewInt(0)
	if isPOW {
		fakeChainReader := newChainMaker(nil, config, engine)
		difficulty = engine.CalcDifficulty(fakeChainReader, parent.Time()+10, &types.Header{
			Number:     parent.Number(),
			Time:       parent.Time(),
			Difficulty: parent.Difficulty(),
			UncleHash:  parent.UncleHash(),
		})
	}

	header := &types.Header{
		ParentHash: parent.Hash(),
		Coinbase:   parent.Coinbase(),
		Difficulty: difficulty,
		GasLimit:   parent.GasLimit(),
		Number:     new(big.Int).Add(parent.Number(), common.Big1),
		Time:       parent.Time() + 10,
		UncleHash:  types.EmptyUncleHash,
	}
	if config.IsLondon(header.Number) {
		header.BaseFee = eip1559.CalcBaseFee(config, parent.Header())
	}
	arbosVersion := types.DeserializeHeaderExtraInformation(header).ArbOSFormatVersion
	if config.IsShanghai(header.Number, header.Time, arbosVersion) {
		header.WithdrawalsHash = &types.EmptyWithdrawalsHash
	}
	var receipts []*types.Receipt
	// The post-state result doesn't need to be correct (this is a bad block), but we do need something there
	// Preferably something unique. So let's use a combo of blocknum + txhash
	hasher := sha3.NewLegacyKeccak256()
	hasher.Write(header.Number.Bytes())
	var cumulativeGas uint64
	var nBlobs int
	for _, tx := range txs {
		txh := tx.Hash()
		hasher.Write(txh[:])
		receipt := types.NewReceipt(nil, false, cumulativeGas+tx.Gas())
		receipt.TxHash = tx.Hash()
		receipt.GasUsed = tx.Gas()
		receipts = append(receipts, receipt)
		cumulativeGas += tx.Gas()
		nBlobs += len(tx.BlobHashes())
	}
	header.Root = common.BytesToHash(hasher.Sum(nil))
<<<<<<< HEAD
	if config.IsCancun(header.Number, header.Time, arbosVersion) {
		excess := eip4844.CalcExcessBlobGas(config, parent.Header())
=======
	if config.IsCancun(header.Number, header.Time) {
		excess := eip4844.CalcExcessBlobGas(config, parent.Header(), header)
>>>>>>> c4ad459b
		used := uint64(nBlobs * params.BlobTxBlobGasPerBlob)
		header.ExcessBlobGas = &excess
		header.BlobGasUsed = &used

		beaconRoot := common.HexToHash("0xbeac00")
		header.ParentBeaconRoot = &beaconRoot
	}
	// Assemble and return the final block for sealing
	body := &types.Body{Transactions: txs}
	if config.IsShanghai(header.Number, header.Time, types.DeserializeHeaderExtraInformation(header).ArbOSFormatVersion) {
		body.Withdrawals = []*types.Withdrawal{}
	}
	return types.NewBlock(header, body, receipts, trie.NewStackTrie(nil))
}<|MERGE_RESOLUTION|>--- conflicted
+++ resolved
@@ -407,13 +407,8 @@
 		nBlobs += len(tx.BlobHashes())
 	}
 	header.Root = common.BytesToHash(hasher.Sum(nil))
-<<<<<<< HEAD
 	if config.IsCancun(header.Number, header.Time, arbosVersion) {
-		excess := eip4844.CalcExcessBlobGas(config, parent.Header())
-=======
-	if config.IsCancun(header.Number, header.Time) {
 		excess := eip4844.CalcExcessBlobGas(config, parent.Header(), header)
->>>>>>> c4ad459b
 		used := uint64(nBlobs * params.BlobTxBlobGasPerBlob)
 		header.ExcessBlobGas = &excess
 		header.BlobGasUsed = &used
