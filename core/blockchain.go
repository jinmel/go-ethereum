--- conflicted
+++ resolved
@@ -2370,17 +2370,12 @@
 			msg = "Large chain reorg detected"
 			logFn = log.Warn
 		}
-<<<<<<< HEAD
 		var addFromHash common.Hash
 		if len(newChain) > 0 {
 			addFromHash = newChain[0].Hash()
 		}
-		logFn(msg, "number", commonBlock.Number(), "hash", commonBlock.Hash(),
+		logFn(msg, "number", commonBlock.Number, "hash", commonBlock.Hash(),
 			"drop", len(oldChain), "dropfrom", oldChain[0].Hash(), "add", len(newChain), "addfrom", addFromHash)
-=======
-		logFn(msg, "number", commonBlock.Number, "hash", commonBlock.Hash(),
-			"drop", len(oldChain), "dropfrom", oldChain[0].Hash(), "add", len(newChain), "addfrom", newChain[0].Hash())
->>>>>>> 767a2928
 		blockReorgAddMeter.Mark(int64(len(newChain)))
 		blockReorgDropMeter.Mark(int64(len(oldChain)))
 		blockReorgMeter.Mark(1)
