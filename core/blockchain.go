// Copyright 2014 The go-ethereum Authors
// This file is part of the go-ethereum library.
//
// The go-ethereum library is free software: you can redistribute it and/or modify
// it under the terms of the GNU Lesser General Public License as published by
// the Free Software Foundation, either version 3 of the License, or
// (at your option) any later version.
//
// The go-ethereum library is distributed in the hope that it will be useful,
// but WITHOUT ANY WARRANTY; without even the implied warranty of
// MERCHANTABILITY or FITNESS FOR A PARTICULAR PURPOSE. See the
// GNU Lesser General Public License for more details.
//
// You should have received a copy of the GNU Lesser General Public License
// along with the go-ethereum library. If not, see <http://www.gnu.org/licenses/>.

// Package core implements the Ethereum consensus protocol.
package core

import (
	"errors"
	"fmt"
	"io"
	"math"
	"math/big"
	"runtime"
	"slices"
	"strings"
	"sync"
	"sync/atomic"
	"time"

	"github.com/ethereum/go-ethereum/common"
	"github.com/ethereum/go-ethereum/common/lru"
	"github.com/ethereum/go-ethereum/common/mclock"
	"github.com/ethereum/go-ethereum/common/prque"
	"github.com/ethereum/go-ethereum/consensus"
	"github.com/ethereum/go-ethereum/consensus/misc/eip4844"
	"github.com/ethereum/go-ethereum/core/rawdb"
	"github.com/ethereum/go-ethereum/core/state"
	"github.com/ethereum/go-ethereum/core/state/snapshot"
	"github.com/ethereum/go-ethereum/core/stateless"
	"github.com/ethereum/go-ethereum/core/tracing"
	"github.com/ethereum/go-ethereum/core/types"
	"github.com/ethereum/go-ethereum/core/vm"
	"github.com/ethereum/go-ethereum/ethdb"
	"github.com/ethereum/go-ethereum/event"
	"github.com/ethereum/go-ethereum/internal/syncx"
	"github.com/ethereum/go-ethereum/internal/version"
	"github.com/ethereum/go-ethereum/log"
	"github.com/ethereum/go-ethereum/metrics"
	"github.com/ethereum/go-ethereum/params"
	"github.com/ethereum/go-ethereum/rlp"
	"github.com/ethereum/go-ethereum/triedb"
	"github.com/ethereum/go-ethereum/triedb/hashdb"
	"github.com/ethereum/go-ethereum/triedb/pathdb"
)

var (
	headBlockGauge          = metrics.NewRegisteredGauge("chain/head/block", nil)
	headHeaderGauge         = metrics.NewRegisteredGauge("chain/head/header", nil)
	headFastBlockGauge      = metrics.NewRegisteredGauge("chain/head/receipt", nil)
	headFinalizedBlockGauge = metrics.NewRegisteredGauge("chain/head/finalized", nil)
	headSafeBlockGauge      = metrics.NewRegisteredGauge("chain/head/safe", nil)

	chainInfoGauge = metrics.NewRegisteredGaugeInfo("chain/info", nil)

	accountReadTimer   = metrics.NewRegisteredResettingTimer("chain/account/reads", nil)
	accountHashTimer   = metrics.NewRegisteredResettingTimer("chain/account/hashes", nil)
	accountUpdateTimer = metrics.NewRegisteredResettingTimer("chain/account/updates", nil)
	accountCommitTimer = metrics.NewRegisteredResettingTimer("chain/account/commits", nil)

	storageReadTimer   = metrics.NewRegisteredResettingTimer("chain/storage/reads", nil)
	storageUpdateTimer = metrics.NewRegisteredResettingTimer("chain/storage/updates", nil)
	storageCommitTimer = metrics.NewRegisteredResettingTimer("chain/storage/commits", nil)

	accountReadSingleTimer = metrics.NewRegisteredResettingTimer("chain/account/single/reads", nil)
	storageReadSingleTimer = metrics.NewRegisteredResettingTimer("chain/storage/single/reads", nil)

	snapshotCommitTimer = metrics.NewRegisteredResettingTimer("chain/snapshot/commits", nil)
	triedbCommitTimer   = metrics.NewRegisteredResettingTimer("chain/triedb/commits", nil)

	triedbSizeGauge         = metrics.NewRegisteredGauge("chain/triedb/size", nil)
	triedbGCProcGauge       = metrics.NewRegisteredGauge("chain/triedb/gcproc", nil)
	triedbPreimageSizeGauge = metrics.NewRegisteredGauge("chain/triedb/preimages", nil)

	blockInsertTimer          = metrics.NewRegisteredResettingTimer("chain/inserts", nil)
	blockValidationTimer      = metrics.NewRegisteredResettingTimer("chain/validation", nil)
	blockCrossValidationTimer = metrics.NewRegisteredResettingTimer("chain/crossvalidation", nil)
	blockExecutionTimer       = metrics.NewRegisteredResettingTimer("chain/execution", nil)
	blockWriteTimer           = metrics.NewRegisteredResettingTimer("chain/write", nil)

	blockReorgMeter     = metrics.NewRegisteredMeter("chain/reorg/executes", nil)
	blockReorgAddMeter  = metrics.NewRegisteredMeter("chain/reorg/add", nil)
	blockReorgDropMeter = metrics.NewRegisteredMeter("chain/reorg/drop", nil)

	blockPrefetchExecuteTimer   = metrics.NewRegisteredTimer("chain/prefetch/executes", nil)
	blockPrefetchInterruptMeter = metrics.NewRegisteredMeter("chain/prefetch/interrupts", nil)

	errInsertionInterrupted = errors.New("insertion is interrupted")
	errChainStopped         = errors.New("blockchain is stopped")
	errInvalidOldChain      = errors.New("invalid old chain")
	errInvalidNewChain      = errors.New("invalid new chain")
)

const (
	bodyCacheLimit     = 256
	blockCacheLimit    = 256
	receiptsCacheLimit = 32
	txLookupCacheLimit = 1024

	// BlockChainVersion ensures that an incompatible database forces a resync from scratch.
	//
	// Changelog:
	//
	// - Version 4
	//   The following incompatible database changes were added:
	//   * the `BlockNumber`, `TxHash`, `TxIndex`, `BlockHash` and `Index` fields of log are deleted
	//   * the `Bloom` field of receipt is deleted
	//   * the `BlockIndex` and `TxIndex` fields of txlookup are deleted
	// - Version 5
	//  The following incompatible database changes were added:
	//    * the `TxHash`, `GasCost`, and `ContractAddress` fields are no longer stored for a receipt
	//    * the `TxHash`, `GasCost`, and `ContractAddress` fields are computed by looking up the
	//      receipts' corresponding block
	// - Version 6
	//  The following incompatible database changes were added:
	//    * Transaction lookup information stores the corresponding block number instead of block hash
	// - Version 7
	//  The following incompatible database changes were added:
	//    * Use freezer as the ancient database to maintain all ancient data
	// - Version 8
	//  The following incompatible database changes were added:
	//    * New scheme for contract code in order to separate the codes and trie nodes
	BlockChainVersion uint64 = 8
)

// CacheConfig contains the configuration values for the trie database
// and state snapshot these are resident in a blockchain.
type CacheConfig struct {
	TrieCleanLimit      int           // Memory allowance (MB) to use for caching trie nodes in memory
	TrieCleanNoPrefetch bool          // Whether to disable heuristic state prefetching for followup blocks
	TrieDirtyLimit      int           // Memory limit (MB) at which to start flushing dirty trie nodes to disk
	TrieDirtyDisabled   bool          // Whether to disable trie write caching and GC altogether (archive node)
	TrieTimeLimit       time.Duration // Time limit after which to flush the current in-memory trie to disk
	SnapshotLimit       int           // Memory allowance (MB) to use for caching snapshot entries in memory
	Preimages           bool          // Whether to store preimage of trie key to the disk
	StateHistory        uint64        // Number of blocks from head whose state histories are reserved.
	StateScheme         string        // Scheme used to store ethereum states and merkle tree nodes on top

	SnapshotRestoreMaxGas uint64 // Rollback up to this much gas to restore snapshot (otherwise snapshot recalculated from nothing)

	// Arbitrum: configure GC window
	TriesInMemory uint64        // Height difference before which a trie may not be garbage-collected
	TrieRetention time.Duration // Time limit before which a trie may not be garbage-collected

	MaxNumberOfBlocksToSkipStateSaving uint32
	MaxAmountOfGasToSkipStateSaving    uint64

	SnapshotNoBuild bool // Whether the background generation is allowed
	SnapshotWait    bool // Wait for snapshot construction on startup. TODO(karalabe): This is a dirty hack for testing, nuke it
}

// arbitrum: exposing CacheConfig.triedbConfig to be used by Nitro when initializing arbos in database
func (c *CacheConfig) TriedbConfig() *triedb.Config {
	return c.triedbConfig(false)
}

// triedbConfig derives the configures for trie database.
func (c *CacheConfig) triedbConfig(isVerkle bool) *triedb.Config {
	config := &triedb.Config{
		Preimages: c.Preimages,
		IsVerkle:  isVerkle,
	}
	if c.StateScheme == rawdb.HashScheme {
		config.HashDB = &hashdb.Config{
			CleanCacheSize: c.TrieCleanLimit * 1024 * 1024,
		}
	}
	if c.StateScheme == rawdb.PathScheme {
		config.PathDB = &pathdb.Config{
			StateHistory:    c.StateHistory,
			CleanCacheSize:  c.TrieCleanLimit * 1024 * 1024,
			WriteBufferSize: c.TrieDirtyLimit * 1024 * 1024,
		}
	}
	return config
}

// defaultCacheConfig are the default caching values if none are specified by the
// user (also used during testing).
var defaultCacheConfig = &CacheConfig{

	// Arbitrum Config Options
	TriesInMemory:                      state.DefaultTriesInMemory,
	TrieRetention:                      30 * time.Minute,
	MaxNumberOfBlocksToSkipStateSaving: 0,
	MaxAmountOfGasToSkipStateSaving:    0,

	TrieCleanLimit: 256,
	TrieDirtyLimit: 256,
	TrieTimeLimit:  5 * time.Minute,
	SnapshotLimit:  256,
	SnapshotWait:   true,
	StateScheme:    rawdb.HashScheme,
}

// DefaultCacheConfigWithScheme returns a deep copied default cache config with
// a provided trie node scheme.
func DefaultCacheConfigWithScheme(scheme string) *CacheConfig {
	config := *defaultCacheConfig
	config.StateScheme = scheme
	return &config
}

// txLookup is wrapper over transaction lookup along with the corresponding
// transaction object.
type txLookup struct {
	lookup      *rawdb.LegacyTxLookupEntry
	transaction *types.Transaction
}

// BlockChain represents the canonical chain given a database with a genesis
// block. The Blockchain manages chain imports, reverts, chain reorganisations.
//
// Importing blocks in to the block chain happens according to the set of rules
// defined by the two stage Validator. Processing of blocks is done using the
// Processor which processes the included transaction. The validation of the state
// is done in the second part of the Validator. Failing results in aborting of
// the import.
//
// The BlockChain also helps in returning blocks from **any** chain included
// in the database as well as blocks that represents the canonical chain. It's
// important to note that GetBlock can return any block and does not need to be
// included in the canonical one where as GetBlockByNumber always represents the
// canonical chain.
type BlockChain struct {
	chainConfig *params.ChainConfig // Chain & network configuration
	cacheConfig *CacheConfig        // Cache configuration for pruning

	db            ethdb.Database                   // Low level persistent database to store final content in
	snaps         *snapshot.Tree                   // Snapshot tree for fast trie leaf access
	triegc        *prque.Prque[int64, trieGcEntry] // Priority queue mapping block numbers to tries to gc
	gcproc        time.Duration                    // Accumulates canonical block processing for trie dumping
	lastWrite     uint64                           // Last block when the state was flushed
	flushInterval atomic.Int64                     // Time interval (processing time) after which to flush a state
	triedb        *triedb.Database                 // The database handler for maintaining trie nodes.
	statedb       *state.CachingDB                 // State database to reuse between imports (contains state cache)
	txIndexer     *txIndexer                       // Transaction indexer, might be nil if not enabled

	hc            *HeaderChain
	rmLogsFeed    event.Feed
	chainFeed     event.Feed
	chainHeadFeed event.Feed
	logsFeed      event.Feed
	blockProcFeed event.Feed
	scope         event.SubscriptionScope
	genesisBlock  *types.Block

	// This mutex synchronizes chain write operations.
	// Readers don't need to take it, they can just read the database.
	chainmu *syncx.ClosableMutex

	currentBlock      atomic.Pointer[types.Header] // Current head of the chain
	currentSnapBlock  atomic.Pointer[types.Header] // Current head of snap-sync
	currentFinalBlock atomic.Pointer[types.Header] // Latest (consensus) finalized block
	currentSafeBlock  atomic.Pointer[types.Header] // Latest (consensus) safe block

	bodyCache     *lru.Cache[common.Hash, *types.Body]
	bodyRLPCache  *lru.Cache[common.Hash, rlp.RawValue]
	receiptsCache *lru.Cache[common.Hash, []*types.Receipt]
	blockCache    *lru.Cache[common.Hash, *types.Block]

	txLookupLock  sync.RWMutex
	txLookupCache *lru.Cache[common.Hash, txLookup]

	wg            sync.WaitGroup
	quit          chan struct{} // shutdown signal, closed in Stop.
	stopping      atomic.Bool   // false if chain is running, true when stopped
	procInterrupt atomic.Bool   // interrupt signaler for block processing

	engine     consensus.Engine
	validator  Validator // Block and state validator interface
	prefetcher Prefetcher
	processor  Processor // Block transaction processor interface
	vmConfig   vm.Config
	logger     *tracing.Hooks

	numberOfBlocksToSkipStateSaving      uint32
	amountOfGasInBlocksToSkipStateSaving uint64
}

type trieGcEntry struct {
	Root      common.Hash
	Timestamp uint64
}

// NewBlockChain returns a fully initialised block chain using information
// available in the database. It initialises the default Ethereum Validator
// and Processor.
func NewBlockChain(db ethdb.Database, cacheConfig *CacheConfig, chainConfig *params.ChainConfig, genesis *Genesis, overrides *ChainOverrides, engine consensus.Engine, vmConfig vm.Config, txLookupLimit *uint64) (*BlockChain, error) {
	if cacheConfig == nil {
		cacheConfig = defaultCacheConfig
	}
	// Open trie database with provided config
	enableVerkle, err := EnableVerkleAtGenesis(db, genesis)
	if err != nil {
		return nil, err
	}
	triedb := triedb.NewDatabase(db, cacheConfig.triedbConfig(enableVerkle))

<<<<<<< HEAD
	var genesisHash common.Hash
	var genesisErr error

	if chainConfig != nil && chainConfig.IsArbitrum() {
		genesisHash = rawdb.ReadCanonicalHash(db, chainConfig.ArbitrumChainParams.GenesisBlockNum)
		if genesisHash == (common.Hash{}) {
			return nil, ErrNoGenesis
		}
	} else {
		// Setup the genesis block, commit the provided genesis specification
		// to database if the genesis block is not present yet, or load the
		// stored one from database.
		chainConfig, genesisHash, genesisErr = SetupGenesisBlockWithOverride(db, triedb, genesis, overrides)
		if _, ok := genesisErr.(*params.ConfigCompatError); genesisErr != nil && !ok {
			return nil, genesisErr
		}
=======
	// Write the supplied genesis to the database if it has not been initialized
	// yet. The corresponding chain config will be returned, either from the
	// provided genesis or from the locally stored configuration if the genesis
	// has already been initialized.
	chainConfig, genesisHash, compatErr, err := SetupGenesisBlockWithOverride(db, triedb, genesis, overrides)
	if err != nil {
		return nil, err
>>>>>>> 37c0e699
	}
	log.Info("")
	log.Info(strings.Repeat("-", 153))
	for _, line := range strings.Split(chainConfig.Description(), "\n") {
		log.Info(line)
	}
	log.Info(strings.Repeat("-", 153))
	log.Info("")

	bc := &BlockChain{
		chainConfig:   chainConfig,
		cacheConfig:   cacheConfig,
		db:            db,
		triedb:        triedb,
		triegc:        prque.New[int64, trieGcEntry](nil),
		quit:          make(chan struct{}),
		chainmu:       syncx.NewClosableMutex(),
		bodyCache:     lru.NewCache[common.Hash, *types.Body](bodyCacheLimit),
		bodyRLPCache:  lru.NewCache[common.Hash, rlp.RawValue](bodyCacheLimit),
		receiptsCache: lru.NewCache[common.Hash, []*types.Receipt](receiptsCacheLimit),
		blockCache:    lru.NewCache[common.Hash, *types.Block](blockCacheLimit),
		txLookupCache: lru.NewCache[common.Hash, txLookup](txLookupCacheLimit),
		engine:        engine,
		vmConfig:      vmConfig,
		logger:        vmConfig.Tracer,
	}
	bc.hc, err = NewHeaderChain(db, chainConfig, engine, bc.insertStopped)
	if err != nil {
		return nil, err
	}
	if chainConfig.IsArbitrum() {
		bc.genesisBlock = bc.GetBlockByNumber(chainConfig.ArbitrumChainParams.GenesisBlockNum)
	} else {
		bc.genesisBlock = bc.GetBlockByNumber(0)
	}
	bc.flushInterval.Store(int64(cacheConfig.TrieTimeLimit))
	bc.statedb = state.NewDatabase(bc.triedb, nil)
	bc.validator = NewBlockValidator(chainConfig, bc)
	bc.prefetcher = newStatePrefetcher(chainConfig, bc.hc)
	bc.processor = NewStateProcessor(chainConfig, bc.hc)

	bc.genesisBlock = bc.GetBlockByNumber(0)
	if bc.genesisBlock == nil {
		return nil, ErrNoGenesis
	}

	bc.currentBlock.Store(nil)
	bc.currentSnapBlock.Store(nil)
	bc.currentFinalBlock.Store(nil)
	bc.currentSafeBlock.Store(nil)

	// Update chain info data metrics
	chainInfoGauge.Update(metrics.GaugeInfoValue{"chain_id": bc.chainConfig.ChainID.String()})

	// If Geth is initialized with an external ancient store, re-initialize the
	// missing chain indexes and chain flags. This procedure can survive crash
	// and can be resumed in next restart since chain flags are updated in last step.
	if bc.empty() {
		rawdb.InitDatabaseFromFreezer(bc.db)
	}
	// Load blockchain states from disk
	if err := bc.loadLastState(); err != nil {
		return nil, err
	}
	// Make sure the state associated with the block is available, or log out
	// if there is no available state, waiting for state sync.
	head := bc.CurrentBlock()
	if !bc.HasState(head.Root) {
		if head.Number.Uint64() <= bc.genesisBlock.NumberU64() {
			// The genesis state is missing, which is only possible in the path-based
			// scheme. This situation occurs when the initial state sync is not finished
			// yet, or the chain head is rewound below the pivot point. In both scenarios,
			// there is no possible recovery approach except for rerunning a snap sync.
			// Do nothing here until the state syncer picks it up.
			log.Info("Genesis state is missing, wait state sync")
		} else {
			// Head state is missing, before the state recovery, find out the
			// disk layer point of snapshot(if it's enabled). Make sure the
			// rewound point is lower than disk layer.
			var diskRoot common.Hash
			if bc.cacheConfig.SnapshotLimit > 0 {
				diskRoot = rawdb.ReadSnapshotRoot(bc.db)
			}
			if diskRoot != (common.Hash{}) {
				log.Warn("Head state missing, repairing", "number", head.Number, "hash", head.Hash(), "snaproot", diskRoot)

				snapDisk, diskRootFound, err := bc.setHeadBeyondRoot(head.Number.Uint64(), 0, diskRoot, true, bc.cacheConfig.SnapshotRestoreMaxGas)
				if err != nil {
					return nil, err
				}
				// Chain rewound, persist old snapshot number to indicate recovery procedure
				if diskRootFound {
					rawdb.WriteSnapshotRecoveryNumber(bc.db, snapDisk)
				} else {
					log.Warn("Snapshot root not found or too far back. Recreating snapshot from scratch.")
					rawdb.DeleteSnapshotRecoveryNumber(bc.db)
				}
			} else {
				log.Warn("Head state missing, repairing", "number", head.Number, "hash", head.Hash())
				if _, _, err := bc.setHeadBeyondRoot(head.Number.Uint64(), 0, common.Hash{}, true, 0); err != nil {
					return nil, err
				}
			}
		}
	}
	// Ensure that a previous crash in SetHead doesn't leave extra ancients
	if frozen, err := bc.db.Ancients(); err == nil && frozen > 0 {
		var (
			needRewind bool
			low        uint64
		)
		// The head full block may be rolled back to a very low height due to
		// blockchain repair. If the head full block is even lower than the ancient
		// chain, truncate the ancient store.
		fullBlock := bc.CurrentBlock()
		if fullBlock != nil && fullBlock.Hash() != bc.genesisBlock.Hash() && fullBlock.Number.Uint64() < frozen-1 {
			needRewind = true
			low = fullBlock.Number.Uint64()
		}
		// In snap sync, it may happen that ancient data has been written to the
		// ancient store, but the LastFastBlock has not been updated, truncate the
		// extra data here.
		snapBlock := bc.CurrentSnapBlock()
		if snapBlock != nil && snapBlock.Number.Uint64() < frozen-1 {
			needRewind = true
			if snapBlock.Number.Uint64() < low || low == 0 {
				low = snapBlock.Number.Uint64()
			}
		}
		if needRewind {
			log.Error("Truncating ancient chain", "from", bc.CurrentHeader().Number.Uint64(), "to", low)
			if err := bc.SetHead(low); err != nil {
				return nil, err
			}
		}
	}
	// The first thing the node will do is reconstruct the verification data for
	// the head block (ethash cache or clique voting snapshot). Might as well do
	// it in advance.
	bc.engine.VerifyHeader(bc, bc.CurrentHeader())

	if bc.logger != nil && bc.logger.OnBlockchainInit != nil {
		bc.logger.OnBlockchainInit(chainConfig)
	}
	if bc.logger != nil && bc.logger.OnGenesisBlock != nil {
		if block := bc.CurrentBlock(); block.Number.Uint64() == 0 {
			alloc, err := getGenesisState(bc.db, block.Hash())
			if err != nil {
				return nil, fmt.Errorf("failed to get genesis state: %w", err)
			}
			if alloc == nil {
				return nil, errors.New("live blockchain tracer requires genesis alloc to be set")
			}
			bc.logger.OnGenesisBlock(bc.genesisBlock, alloc)
		}
	}

	// Load any existing snapshot, regenerating it if loading failed
	if bc.cacheConfig.SnapshotLimit > 0 {
		// If the chain was rewound past the snapshot persistent layer (causing
		// a recovery block number to be persisted to disk), check if we're still
		// in recovery mode and in that case, don't invalidate the snapshot on a
		// head mismatch.
		var recover bool

		head := bc.CurrentBlock()
		if layer := rawdb.ReadSnapshotRecoveryNumber(bc.db); layer != nil && *layer >= head.Number.Uint64() {
			log.Warn("Enabling snapshot recovery", "chainhead", head.Number, "diskbase", *layer)
			recover = true
		}
		snapconfig := snapshot.Config{
			CacheSize:  bc.cacheConfig.SnapshotLimit,
			Recovery:   recover,
			NoBuild:    bc.cacheConfig.SnapshotNoBuild,
			AsyncBuild: !bc.cacheConfig.SnapshotWait,
		}
		bc.snaps, _ = snapshot.New(snapconfig, bc.db, bc.triedb, head.Root)

		// Re-initialize the state database with snapshot
		bc.statedb = state.NewDatabase(bc.triedb, bc.snaps)
	}

	// Rewind the chain in case of an incompatible config upgrade.
	if compatErr != nil {
		log.Warn("Rewinding chain to upgrade configuration", "err", compatErr)
		if compatErr.RewindToTime > 0 {
			bc.SetHeadWithTimestamp(compatErr.RewindToTime)
		} else {
			bc.SetHead(compatErr.RewindToBlock)
		}
		rawdb.WriteChainConfig(db, genesisHash, chainConfig)
	}
	// Start tx indexer if it's enabled.
	if txLookupLimit != nil {
		bc.txIndexer = newTxIndexer(*txLookupLimit, bc)
	}
	return bc, nil
}

// empty returns an indicator whether the blockchain is empty.
// Note, it's a special case that we connect a non-empty ancient
// database with an empty node, so that we can plugin the ancient
// into node seamlessly.
func (bc *BlockChain) empty() bool {
	genesis := bc.genesisBlock.Hash()
	for _, hash := range []common.Hash{rawdb.ReadHeadBlockHash(bc.db), rawdb.ReadHeadHeaderHash(bc.db), rawdb.ReadHeadFastBlockHash(bc.db)} {
		if hash != genesis {
			return false
		}
	}
	return true
}

// loadLastState loads the last known chain state from the database. This method
// assumes that the chain manager mutex is held.
func (bc *BlockChain) loadLastState() error {
	// Restore the last known head block
	head := rawdb.ReadHeadBlockHash(bc.db)
	if head == (common.Hash{}) {
		// Corrupt or empty database, init from scratch
		log.Warn("Empty database, resetting chain")
		return bc.Reset()
	}
	// Make sure the entire head block is available
	headBlock := bc.GetBlockByHash(head)
	if headBlock == nil {
		// Corrupt or empty database, init from scratch
		log.Warn("Head block missing, resetting chain", "hash", head)
		return bc.Reset()
	}
	// Everything seems to be fine, set as the head block
	bc.currentBlock.Store(headBlock.Header())
	headBlockGauge.Update(int64(headBlock.NumberU64()))

	// Restore the last known head header
	headHeader := headBlock.Header()
	if head := rawdb.ReadHeadHeaderHash(bc.db); head != (common.Hash{}) {
		if header := bc.GetHeaderByHash(head); header != nil {
			headHeader = header
		}
	}
	bc.hc.SetCurrentHeader(headHeader)

	// Restore the last known head snap block
	bc.currentSnapBlock.Store(headBlock.Header())
	headFastBlockGauge.Update(int64(headBlock.NumberU64()))

	if head := rawdb.ReadHeadFastBlockHash(bc.db); head != (common.Hash{}) {
		if block := bc.GetBlockByHash(head); block != nil {
			bc.currentSnapBlock.Store(block.Header())
			headFastBlockGauge.Update(int64(block.NumberU64()))
		}
	}

	// Restore the last known finalized block and safe block
	// Note: the safe block is not stored on disk and it is set to the last
	// known finalized block on startup
	if head := rawdb.ReadFinalizedBlockHash(bc.db); head != (common.Hash{}) {
		if block := bc.GetBlockByHash(head); block != nil {
			bc.currentFinalBlock.Store(block.Header())
			headFinalizedBlockGauge.Update(int64(block.NumberU64()))
			bc.currentSafeBlock.Store(block.Header())
			headSafeBlockGauge.Update(int64(block.NumberU64()))
		}
	}
	// Issue a status log for the user
	var (
		currentSnapBlock  = bc.CurrentSnapBlock()
		currentFinalBlock = bc.CurrentFinalBlock()

		headerTd = bc.GetTd(headHeader.Hash(), headHeader.Number.Uint64())
		blockTd  = bc.GetTd(headBlock.Hash(), headBlock.NumberU64())
	)
	if headHeader.Hash() != headBlock.Hash() {
		log.Info("Loaded most recent local header", "number", headHeader.Number, "hash", headHeader.Hash(), "td", headerTd, "age", common.PrettyAge(time.Unix(int64(headHeader.Time), 0)))
	}
	log.Info("Loaded most recent local block", "number", headBlock.Number(), "hash", headBlock.Hash(), "td", blockTd, "age", common.PrettyAge(time.Unix(int64(headBlock.Time()), 0)))
	if headBlock.Hash() != currentSnapBlock.Hash() {
		snapTd := bc.GetTd(currentSnapBlock.Hash(), currentSnapBlock.Number.Uint64())
		log.Info("Loaded most recent local snap block", "number", currentSnapBlock.Number, "hash", currentSnapBlock.Hash(), "td", snapTd, "age", common.PrettyAge(time.Unix(int64(currentSnapBlock.Time), 0)))
	}
	if currentFinalBlock != nil {
		finalTd := bc.GetTd(currentFinalBlock.Hash(), currentFinalBlock.Number.Uint64())
		log.Info("Loaded most recent local finalized block", "number", currentFinalBlock.Number, "hash", currentFinalBlock.Hash(), "td", finalTd, "age", common.PrettyAge(time.Unix(int64(currentFinalBlock.Time), 0)))
	}
	if pivot := rawdb.ReadLastPivotNumber(bc.db); pivot != nil {
		log.Info("Loaded last snap-sync pivot marker", "number", *pivot)
	}
	return nil
}

// SetHead rewinds the local chain to a new head. Depending on whether the node
// was snap synced or full synced and in which state, the method will try to
// delete minimal data from disk whilst retaining chain consistency.
func (bc *BlockChain) SetHead(head uint64) error {
	if _, _, err := bc.setHeadBeyondRoot(head, 0, common.Hash{}, false, 0); err != nil {
		return err
	}
	// Send chain head event to update the transaction pool
	header := bc.CurrentBlock()
	if block := bc.GetBlock(header.Hash(), header.Number.Uint64()); block == nil {
		// This should never happen. In practice, previously currentBlock
		// contained the entire block whereas now only a "marker", so there
		// is an ever so slight chance for a race we should handle.
		log.Error("Current block not found in database", "block", header.Number, "hash", header.Hash())
		return fmt.Errorf("current block missing: #%d [%x..]", header.Number, header.Hash().Bytes()[:4])
	}
	bc.chainHeadFeed.Send(ChainHeadEvent{Header: header})
	return nil
}

// SetHeadWithTimestamp rewinds the local chain to a new head that has at max
// the given timestamp. Depending on whether the node was snap synced or full
// synced and in which state, the method will try to delete minimal data from
// disk whilst retaining chain consistency.
func (bc *BlockChain) SetHeadWithTimestamp(timestamp uint64) error {
	if _, _, err := bc.setHeadBeyondRoot(0, timestamp, common.Hash{}, false, 0); err != nil {
		return err
	}
	// Send chain head event to update the transaction pool
	header := bc.CurrentBlock()
	if block := bc.GetBlock(header.Hash(), header.Number.Uint64()); block == nil {
		// This should never happen. In practice, previously currentBlock
		// contained the entire block whereas now only a "marker", so there
		// is an ever so slight chance for a race we should handle.
		log.Error("Current block not found in database", "block", header.Number, "hash", header.Hash())
		return fmt.Errorf("current block missing: #%d [%x..]", header.Number, header.Hash().Bytes()[:4])
	}
	bc.chainHeadFeed.Send(ChainHeadEvent{Header: header})
	return nil
}

// SetFinalized sets the finalized block.
func (bc *BlockChain) SetFinalized(header *types.Header) {
	bc.currentFinalBlock.Store(header)
	if header != nil {
		rawdb.WriteFinalizedBlockHash(bc.db, header.Hash())
		headFinalizedBlockGauge.Update(int64(header.Number.Uint64()))
	} else {
		rawdb.WriteFinalizedBlockHash(bc.db, common.Hash{})
		headFinalizedBlockGauge.Update(0)
	}
}

// SetSafe sets the safe block.
func (bc *BlockChain) SetSafe(header *types.Header) {
	bc.currentSafeBlock.Store(header)
	if header != nil {
		headSafeBlockGauge.Update(int64(header.Number.Uint64()))
	} else {
		headSafeBlockGauge.Update(0)
	}
}

// rewindHashHead implements the logic of rewindHead in the context of hash scheme.
func (bc *BlockChain) rewindHashHead(head *types.Header, root common.Hash, rewindLimit uint64) (*types.Header, uint64, bool) {
	var (
		limit      uint64                             // The oldest block that will be searched for this rewinding
		rootFound  = root == common.Hash{}            // Flag whether we're beyond the requested root (no root, always true)
		pivot      = rawdb.ReadLastPivotNumber(bc.db) // Associated block number of pivot point state
		rootNumber uint64                             // Associated block number of requested root

		start  = time.Now() // Timestamp the rewinding is restarted
		logged = time.Now() // Timestamp last progress log was printed
	)
	// The oldest block to be searched is determined by the pivot block or a constant
	// searching threshold. The rationale behind this is as follows:
	//
	// - Snap sync is selected if the pivot block is available. The earliest available
	//   state is the pivot block itself, so there is no sense in going further back.
	//
	// - Full sync is selected if the pivot block does not exist. The hash database
	//   periodically flushes the state to disk, and the used searching threshold is
	//   considered sufficient to find a persistent state, even for the testnet. It
	//   might be not enough for a chain that is nearly empty. In the worst case,
	//   the entire chain is reset to genesis, and snap sync is re-enabled on top,
	//   which is still acceptable.
	if pivot != nil {
		limit = *pivot
	} else if head.Number.Uint64() > params.FullImmutabilityThreshold {
		limit = head.Number.Uint64() - params.FullImmutabilityThreshold
	}
	lastFullBlock := uint64(0)
	lastFullBlockHash := common.Hash{}
	gasRolledBack := uint64(0)
	for {
		logger := log.Trace
		if time.Since(logged) > time.Second*8 {
			logged = time.Now()
			logger = log.Info
		}
		logger("Block state missing, rewinding further", "number", head.Number, "hash", head.Hash(), "elapsed", common.PrettyDuration(time.Since(start)))

		if rewindLimit > 0 && lastFullBlock != 0 {
			// Arbitrum: track the amount of gas rolled back and stop the rollback early if necessary
			gasUsedInBlock := head.GasUsed
			if bc.chainConfig.IsArbitrum() {
				receipts := bc.GetReceiptsByHash(head.Hash())
				for _, receipt := range receipts {
					gasUsedInBlock -= receipt.GasUsedForL1
				}
			}
			gasRolledBack += gasUsedInBlock
			if gasRolledBack >= rewindLimit {
				rootNumber = lastFullBlock
				head = bc.GetHeader(lastFullBlockHash, lastFullBlock)
				log.Debug("Rewound to block with state but not snapshot", "number", head.Number.Uint64(), "hash", head.Hash())
				return head, rootNumber, rootFound
			}
		}
		// If a root threshold was requested but not yet crossed, check
		if !rootFound && head.Root == root {
			rootFound, rootNumber = true, head.Number.Uint64()
		}
		// If search limit is reached, return the genesis block as the
		// new chain head.
		if head.Number.Uint64() < limit {
			log.Info("Rewinding limit reached, resetting to genesis", "number", head.Number, "hash", head.Hash(), "limit", limit)
			return bc.genesisBlock.Header(), rootNumber, rootFound
		}
		// If the associated state is not reachable, continue searching
		// backwards until an available state is found.
		if !bc.HasState(head.Root) {
			// If the chain is gapped in the middle, return the genesis
			// block as the new chain head.
			parent := bc.GetHeader(head.ParentHash, head.Number.Uint64()-1)
			if parent == nil {
				log.Error("Missing block in the middle, resetting to genesis", "number", head.Number.Uint64()-1, "hash", head.ParentHash)
				return bc.genesisBlock.Header(), rootNumber, rootFound
			}
			head = parent

			// If the genesis block is reached, stop searching.
			if head.Number.Uint64() == 0 {
				log.Info("Genesis block reached", "number", head.Number, "hash", head.Hash())
				return head, rootNumber, rootFound
			}
			continue // keep rewinding
		}
		// Once the available state is found, ensure that the requested root
		// has already been crossed. If not, continue rewinding.
		if rootFound || head.Number.Uint64() == 0 {
			log.Info("Rewound to block with state", "number", head.Number, "hash", head.Hash())
			return head, rootNumber, rootFound
		}
		if (bc.HasState(head.Root) || bc.stateRecoverable(head.Root)) && lastFullBlock == 0 {
			lastFullBlock = head.Number.Uint64()
			lastFullBlockHash = head.Hash()
		}
		log.Debug("Skipping block with threshold state", "number", head.Number, "hash", head.Hash(), "root", head.Root)
		head = bc.GetHeader(head.ParentHash, head.Number.Uint64()-1) // Keep rewinding
	}
}

// rewindPathHead implements the logic of rewindHead in the context of path scheme.
func (bc *BlockChain) rewindPathHead(head *types.Header, root common.Hash) (*types.Header, uint64) {
	var (
		pivot      = rawdb.ReadLastPivotNumber(bc.db) // Associated block number of pivot block
		rootNumber uint64                             // Associated block number of requested root

		// BeyondRoot represents whether the requested root is already
		// crossed. The flag value is set to true if the root is empty.
		beyondRoot = root == common.Hash{}

		// noState represents if the target state requested for search
		// is unavailable and impossible to be recovered.
		noState = !bc.HasState(root) && !bc.stateRecoverable(root)

		start  = time.Now() // Timestamp the rewinding is restarted
		logged = time.Now() // Timestamp last progress log was printed
	)
	// Rewind the head block tag until an available state is found.
	for {
		logger := log.Trace
		if time.Since(logged) > time.Second*8 {
			logged = time.Now()
			logger = log.Info
		}
		logger("Block state missing, rewinding further", "number", head.Number, "hash", head.Hash(), "elapsed", common.PrettyDuration(time.Since(start)))

		// If a root threshold was requested but not yet crossed, check
		if !beyondRoot && head.Root == root {
			beyondRoot, rootNumber = true, head.Number.Uint64()
		}
		// If the root threshold hasn't been crossed but the available
		// state is reached, quickly determine if the target state is
		// possible to be reached or not.
		if !beyondRoot && noState && bc.HasState(head.Root) {
			beyondRoot = true
			log.Info("Disable the search for unattainable state", "root", root)
		}
		// Check if the associated state is available or recoverable if
		// the requested root has already been crossed.
		if beyondRoot && (bc.HasState(head.Root) || bc.stateRecoverable(head.Root)) {
			break
		}
		// If pivot block is reached, return the genesis block as the
		// new chain head. Theoretically there must be a persistent
		// state before or at the pivot block, prevent endless rewinding
		// towards the genesis just in case.
		if pivot != nil && *pivot >= head.Number.Uint64() {
			log.Info("Pivot block reached, resetting to genesis", "number", head.Number, "hash", head.Hash())
			return bc.genesisBlock.Header(), rootNumber
		}
		// If the chain is gapped in the middle, return the genesis
		// block as the new chain head
		parent := bc.GetHeader(head.ParentHash, head.Number.Uint64()-1) // Keep rewinding
		if parent == nil {
			log.Error("Missing block in the middle, resetting to genesis", "number", head.Number.Uint64()-1, "hash", head.ParentHash)
			return bc.genesisBlock.Header(), rootNumber
		}
		head = parent

		// If the genesis block is reached, stop searching.
		if head.Number.Uint64() == 0 {
			log.Info("Genesis block reached", "number", head.Number, "hash", head.Hash())
			return head, rootNumber
		}
	}
	// Recover if the target state if it's not available yet.
	if !bc.HasState(head.Root) {
		if err := bc.triedb.Recover(head.Root); err != nil {
			log.Crit("Failed to rollback state", "err", err)
		}
	}
	log.Info("Rewound to block with state", "number", head.Number, "hash", head.Hash())
	return head, rootNumber
}

// rewindHead searches the available states in the database and returns the associated
// block as the new head block.
//
// If the given root is not empty, then the rewind should attempt to pass the specified
// state root and return the associated block number as well. If the root, typically
// representing the state corresponding to snapshot disk layer, is deemed impassable,
// then block number zero is returned, indicating that snapshot recovery is disabled
// and the whole snapshot should be auto-generated in case of head mismatch.
func (bc *BlockChain) rewindHead(head *types.Header, root common.Hash, rewindLimit uint64) (*types.Header, uint64, bool) {
	if bc.triedb.Scheme() == rawdb.PathScheme {
		newHead, rootNumber := bc.rewindPathHead(head, root)
		return newHead, rootNumber, head.Number.Uint64() != 0
	}
	return bc.rewindHashHead(head, root, rewindLimit)
}

// setHeadBeyondRoot rewinds the local chain to a new head with the extra condition
// that the rewind must pass the specified state root. The extra condition is
// ignored if it causes rolling back more than rewindLimit Gas (0 meaning infinte).
// If the limit was hit, rewind to last block with state. This method is meant to be
// used when rewinding with snapshots enabled to ensure that we go back further than
// persistent disk layer. Depending on whether the node was snap synced or full, and
// in which state, the method will try to delete minimal data from disk whilst
// retaining chain consistency.
//
// The method also works in timestamp mode if `head == 0` but `time != 0`. In that
// case blocks are rolled back until the new head becomes older or equal to the
// requested time. If both `head` and `time` is 0, the chain is rewound to genesis.
//
// The method returns the block number where the requested root cap was found.
func (bc *BlockChain) setHeadBeyondRoot(head uint64, time uint64, root common.Hash, repair bool, rewindLimit uint64) (uint64, bool, error) {
	if !bc.chainmu.TryLock() {
		return 0, false, errChainStopped
	}
	defer bc.chainmu.Unlock()

	var (
		// Track the block number of the requested root hash
		blockNumber uint64 // (no root == always 0)
		rootFound   bool
		// Retrieve the last pivot block to short circuit rollbacks beyond it
		// and the current freezer limit to start nuking it's underflown.
		pivot = rawdb.ReadLastPivotNumber(bc.db)
	)
	updateFn := func(db ethdb.KeyValueWriter, header *types.Header) (*types.Header, bool) {
		// Rewind the blockchain, ensuring we don't end up with a stateless head
		// block. Note, depth equality is permitted to allow using SetHead as a
		// chain reparation mechanism without deleting any data!
		if currentBlock := bc.CurrentBlock(); currentBlock != nil && header.Number.Uint64() <= currentBlock.Number.Uint64() {
			var newHeadBlock *types.Header
			newHeadBlock, blockNumber, rootFound = bc.rewindHead(header, root, rewindLimit)
			rawdb.WriteHeadBlockHash(db, newHeadBlock.Hash())

			// Degrade the chain markers if they are explicitly reverted.
			// In theory we should update all in-memory markers in the
			// last step, however the direction of SetHead is from high
			// to low, so it's safe to update in-memory markers directly.
			bc.currentBlock.Store(newHeadBlock)
			headBlockGauge.Update(int64(newHeadBlock.Number.Uint64()))

			// The head state is missing, which is only possible in the path-based
			// scheme. This situation occurs when the chain head is rewound below
			// the pivot point. In this scenario, there is no possible recovery
			// approach except for rerunning a snap sync. Do nothing here until the
			// state syncer picks it up.
			if !bc.HasState(newHeadBlock.Root) {
				if newHeadBlock.Number.Uint64() != 0 {
					log.Crit("Chain is stateless at a non-genesis block")
				}
				log.Info("Chain is stateless, wait state sync", "number", newHeadBlock.Number, "hash", newHeadBlock.Hash())
			}
		}
		// Rewind the snap block in a simpleton way to the target head
		if currentSnapBlock := bc.CurrentSnapBlock(); currentSnapBlock != nil && header.Number.Uint64() < currentSnapBlock.Number.Uint64() {
			newHeadSnapBlock := bc.GetBlock(header.Hash(), header.Number.Uint64())
			// If either blocks reached nil, reset to the genesis state
			if newHeadSnapBlock == nil {
				newHeadSnapBlock = bc.genesisBlock
			}
			rawdb.WriteHeadFastBlockHash(db, newHeadSnapBlock.Hash())

			// Degrade the chain markers if they are explicitly reverted.
			// In theory we should update all in-memory markers in the
			// last step, however the direction of SetHead is from high
			// to low, so it's safe the update in-memory markers directly.
			bc.currentSnapBlock.Store(newHeadSnapBlock.Header())
			headFastBlockGauge.Update(int64(newHeadSnapBlock.NumberU64()))
		}
		var (
			headHeader = bc.CurrentBlock()
			headNumber = headHeader.Number.Uint64()
		)
		// If setHead underflown the freezer threshold and the block processing
		// intent afterwards is full block importing, delete the chain segment
		// between the stateful-block and the sethead target.
		var wipe bool
		frozen, _ := bc.db.Ancients()
		if headNumber+1 < frozen {
			wipe = pivot == nil || headNumber >= *pivot
		}
		return headHeader, wipe // Only force wipe if full synced
	}
	// Rewind the header chain, deleting all block bodies until then
	delFn := func(db ethdb.KeyValueWriter, hash common.Hash, num uint64) {
		// Ignore the error here since light client won't hit this path
		frozen, _ := bc.db.Ancients()
		if num+1 <= frozen {
			// Truncate all relative data(header, total difficulty, body, receipt
			// and canonical hash) from ancient store.
			if _, err := bc.db.TruncateHead(num); err != nil {
				log.Crit("Failed to truncate ancient data", "number", num, "err", err)
			}
			// Remove the hash <-> number mapping from the active store.
			rawdb.DeleteHeaderNumber(db, hash)
		} else {
			// Remove relative body and receipts from the active store.
			// The header, total difficulty and canonical hash will be
			// removed in the hc.SetHead function.
			rawdb.DeleteBody(db, hash, num)
			rawdb.DeleteReceipts(db, hash, num)
		}
		// Todo(rjl493456442) txlookup, bloombits, etc
	}
	// If SetHead was only called as a chain reparation method, try to skip
	// touching the header chain altogether, unless the freezer is broken
	if repair {
		if target, force := updateFn(bc.db, bc.CurrentBlock()); force {
			bc.hc.SetHead(target.Number.Uint64(), nil, delFn)
		}
	} else {
		// Rewind the chain to the requested head and keep going backwards until a
		// block with a state is found or snap sync pivot is passed
		if time > 0 {
			log.Warn("Rewinding blockchain to timestamp", "target", time)
			bc.hc.SetHeadWithTimestamp(time, updateFn, delFn)
		} else {
			log.Warn("Rewinding blockchain to block", "target", head)
			bc.hc.SetHead(head, updateFn, delFn)
		}
	}
	// Clear out any stale content from the caches
	bc.bodyCache.Purge()
	bc.bodyRLPCache.Purge()
	bc.receiptsCache.Purge()
	bc.blockCache.Purge()
	bc.txLookupCache.Purge()

	// Clear safe block, finalized block if needed
	if safe := bc.CurrentSafeBlock(); safe != nil && head < safe.Number.Uint64() {
		log.Warn("SetHead invalidated safe block")
		bc.SetSafe(nil)
	}
	if finalized := bc.CurrentFinalBlock(); finalized != nil && head < finalized.Number.Uint64() {
		log.Error("SetHead invalidated finalized block")
		bc.SetFinalized(nil)
	}

	return blockNumber, rootFound, bc.loadLastState()
}

// SnapSyncCommitHead sets the current head block to the one defined by the hash
// irrelevant what the chain contents were prior.
func (bc *BlockChain) SnapSyncCommitHead(hash common.Hash) error {
	// Make sure that both the block as well at its state trie exists
	block := bc.GetBlockByHash(hash)
	if block == nil {
		return fmt.Errorf("non existent block [%x..]", hash[:4])
	}
	// Reset the trie database with the fresh snap synced state.
	root := block.Root()
	if bc.triedb.Scheme() == rawdb.PathScheme {
		if err := bc.triedb.Enable(root); err != nil {
			return err
		}
	}
	if !bc.HasState(root) {
		return fmt.Errorf("non existent state [%x..]", root[:4])
	}
	// If all checks out, manually set the head block.
	if !bc.chainmu.TryLock() {
		return errChainStopped
	}
	bc.currentBlock.Store(block.Header())
	headBlockGauge.Update(int64(block.NumberU64()))
	bc.chainmu.Unlock()

	// Destroy any existing state snapshot and regenerate it in the background,
	// also resuming the normal maintenance of any previously paused snapshot.
	if bc.snaps != nil {
		bc.snaps.Rebuild(root)
	}
	log.Info("Committed new head block", "number", block.Number(), "hash", hash)
	return nil
}

// Reset purges the entire blockchain, restoring it to its genesis state.
func (bc *BlockChain) Reset() error {
	return bc.ResetWithGenesisBlock(bc.genesisBlock)
}

// ResetWithGenesisBlock purges the entire blockchain, restoring it to the
// specified genesis state.
func (bc *BlockChain) ResetWithGenesisBlock(genesis *types.Block) error {
	// Dump the entire block chain and purge the caches
	if err := bc.SetHead(0); err != nil {
		return err
	}
	if !bc.chainmu.TryLock() {
		return errChainStopped
	}
	defer bc.chainmu.Unlock()

	// Prepare the genesis block and reinitialise the chain
	batch := bc.db.NewBatch()
	rawdb.WriteTd(batch, genesis.Hash(), genesis.NumberU64(), genesis.Difficulty())
	rawdb.WriteBlock(batch, genesis)
	if err := batch.Write(); err != nil {
		log.Crit("Failed to write genesis block", "err", err)
	}
	bc.writeHeadBlock(genesis)

	// Last update all in-memory chain markers
	bc.genesisBlock = genesis
	bc.currentBlock.Store(bc.genesisBlock.Header())
	headBlockGauge.Update(int64(bc.genesisBlock.NumberU64()))
	bc.hc.SetGenesis(bc.genesisBlock.Header())
	bc.hc.SetCurrentHeader(bc.genesisBlock.Header())
	bc.currentSnapBlock.Store(bc.genesisBlock.Header())
	headFastBlockGauge.Update(int64(bc.genesisBlock.NumberU64()))
	return nil
}

// Export writes the active chain to the given writer.
func (bc *BlockChain) Export(w io.Writer) error {
	return bc.ExportN(w, uint64(0), bc.CurrentBlock().Number.Uint64())
}

// ExportN writes a subset of the active chain to the given writer.
func (bc *BlockChain) ExportN(w io.Writer, first uint64, last uint64) error {
	if first > last {
		return fmt.Errorf("export failed: first (%d) is greater than last (%d)", first, last)
	}
	log.Info("Exporting batch of blocks", "count", last-first+1)

	var (
		parentHash common.Hash
		start      = time.Now()
		reported   = time.Now()
	)
	for nr := first; nr <= last; nr++ {
		block := bc.GetBlockByNumber(nr)
		if block == nil {
			return fmt.Errorf("export failed on #%d: not found", nr)
		}
		if nr > first && block.ParentHash() != parentHash {
			return errors.New("export failed: chain reorg during export")
		}
		parentHash = block.Hash()
		if err := block.EncodeRLP(w); err != nil {
			return err
		}
		if time.Since(reported) >= statsReportLimit {
			log.Info("Exporting blocks", "exported", block.NumberU64()-first, "elapsed", common.PrettyDuration(time.Since(start)))
			reported = time.Now()
		}
	}
	return nil
}

// writeHeadBlock injects a new head block into the current block chain. This method
// assumes that the block is indeed a true head. It will also reset the head
// header and the head snap sync block to this very same block if they are older
// or if they are on a different side chain.
//
// Note, this function assumes that the `mu` mutex is held!
func (bc *BlockChain) writeHeadBlock(block *types.Block) {
	// Add the block to the canonical chain number scheme and mark as the head
	batch := bc.db.NewBatch()
	rawdb.WriteHeadHeaderHash(batch, block.Hash())
	rawdb.WriteHeadFastBlockHash(batch, block.Hash())
	rawdb.WriteCanonicalHash(batch, block.Hash(), block.NumberU64())
	rawdb.WriteTxLookupEntriesByBlock(batch, block)
	rawdb.WriteHeadBlockHash(batch, block.Hash())

	// Flush the whole batch into the disk, exit the node if failed
	if err := batch.Write(); err != nil {
		log.Crit("Failed to update chain indexes and markers", "err", err)
	}
	// Update all in-memory chain markers in the last step
	bc.hc.SetCurrentHeader(block.Header())

	bc.currentSnapBlock.Store(block.Header())
	headFastBlockGauge.Update(int64(block.NumberU64()))

	bc.currentBlock.Store(block.Header())
	headBlockGauge.Update(int64(block.NumberU64()))
}

// stopWithoutSaving stops the blockchain service. If any imports are currently in progress
// it will abort them using the procInterrupt. This method stops all running
// goroutines, but does not do all the post-stop work of persisting data.
// OBS! It is generally recommended to use the Stop method!
// This method has been exposed to allow tests to stop the blockchain while simulating
// a crash.
func (bc *BlockChain) stopWithoutSaving() {
	if !bc.stopping.CompareAndSwap(false, true) {
		return
	}
	// Signal shutdown tx indexer.
	if bc.txIndexer != nil {
		bc.txIndexer.close()
	}
	// Unsubscribe all subscriptions registered from blockchain.
	bc.scope.Close()

	// Signal shutdown to all goroutines.
	close(bc.quit)
	bc.StopInsert()

	// Now wait for all chain modifications to end and persistent goroutines to exit.
	//
	// Note: Close waits for the mutex to become available, i.e. any running chain
	// modification will have exited when Close returns. Since we also called StopInsert,
	// the mutex should become available quickly. It cannot be taken again after Close has
	// returned.
	bc.chainmu.Close()
	bc.wg.Wait()
}

// Stop stops the blockchain service. If any imports are currently in progress
// it will abort them using the procInterrupt.
func (bc *BlockChain) Stop() {
	bc.stopWithoutSaving()

	// Ensure that the entirety of the state snapshot is journaled to disk.
	var snapBase common.Hash
	if bc.snaps != nil {
		var err error
		if snapBase, err = bc.snaps.Journal(bc.CurrentBlock().Root); err != nil {
			log.Error("Failed to journal state snapshot", "err", err)
		}
		bc.snaps.Release()
	}
	if bc.triedb.Scheme() == rawdb.PathScheme {
		// Ensure that the in-memory trie nodes are journaled to disk properly.
		if err := bc.triedb.Journal(bc.CurrentBlock().Root); err != nil {
			log.Info("Failed to journal in-memory trie nodes", "err", err)
		}
	} else {
		// Ensure the state of a recent block is also stored to disk before exiting.
		// We're writing three different states to catch different restart scenarios:
		//  - HEAD:     So we don't need to reprocess any blocks in the general case
		//  - HEAD-1:   So we don't do large reorgs if our HEAD becomes an uncle
		//  - HEAD-127: So we have a hard limit on the number of blocks reexecuted
		// It applies for both full node and sparse archive node
		if !bc.cacheConfig.TrieDirtyDisabled || bc.cacheConfig.MaxNumberOfBlocksToSkipStateSaving > 0 || bc.cacheConfig.MaxAmountOfGasToSkipStateSaving > 0 {
			triedb := bc.triedb

			for _, offset := range []uint64{0, 1, bc.cacheConfig.TriesInMemory - 1, math.MaxUint64} {
				if number := bc.CurrentBlock().Number.Uint64(); number > offset || offset == math.MaxUint64 {
					var recent *types.Block
					if offset == math.MaxUint64 && !bc.triegc.Empty() {
						_, latest := bc.triegc.Peek()
						recent = bc.GetBlockByNumber(uint64(-latest))
					} else {
						recent = bc.GetBlockByNumber(number - offset)
					}
					if recent == nil || recent.Root() == (common.Hash{}) {
						continue
					}

					log.Info("Writing cached state to disk", "block", recent.Number(), "hash", recent.Hash(), "root", recent.Root())
					if err := triedb.Commit(recent.Root(), true); err != nil {
						log.Error("Failed to commit recent state trie", "err", err)
					}
				}
			}
			if snapBase != (common.Hash{}) {
				log.Info("Writing snapshot state to disk", "root", snapBase)
				if err := triedb.Commit(snapBase, true); err != nil {
					log.Error("Failed to commit recent state trie", "err", err)
				}
			}
			for !bc.triegc.Empty() {
				triedb.Dereference(bc.triegc.PopItem().Root)
			}
			if _, nodes, _ := triedb.Size(); nodes != 0 { // all memory is contained within the nodes return for hashdb
				log.Error("Dangling trie nodes after full cleanup")
			}
		}
	}
	// Allow tracers to clean-up and release resources.
	if bc.logger != nil && bc.logger.OnClose != nil {
		bc.logger.OnClose()
	}
	// Close the trie database, release all the held resources as the last step.
	if err := bc.triedb.Close(); err != nil {
		log.Error("Failed to close trie database", "err", err)
	}
	log.Info("Blockchain stopped")
}

// StopInsert interrupts all insertion methods, causing them to return
// errInsertionInterrupted as soon as possible. Insertion is permanently disabled after
// calling this method.
func (bc *BlockChain) StopInsert() {
	bc.procInterrupt.Store(true)
}

// insertStopped returns true after StopInsert has been called.
func (bc *BlockChain) insertStopped() bool {
	return bc.procInterrupt.Load()
}

// WriteStatus status of write
type WriteStatus byte

const (
	NonStatTy WriteStatus = iota
	CanonStatTy
	SideStatTy
)

// InsertReceiptChain attempts to complete an already existing header chain with
// transaction and receipt data.
func (bc *BlockChain) InsertReceiptChain(blockChain types.Blocks, receiptChain []types.Receipts, ancientLimit uint64) (int, error) {
	// We don't require the chainMu here since we want to maximize the
	// concurrency of header insertion and receipt insertion.
	bc.wg.Add(1)
	defer bc.wg.Done()

	var (
		ancientBlocks, liveBlocks     types.Blocks
		ancientReceipts, liveReceipts []types.Receipts
	)
	// Do a sanity check that the provided chain is actually ordered and linked
	for i, block := range blockChain {
		if i != 0 {
			prev := blockChain[i-1]
			if block.NumberU64() != prev.NumberU64()+1 || block.ParentHash() != prev.Hash() {
				log.Error("Non contiguous receipt insert",
					"number", block.Number(), "hash", block.Hash(), "parent", block.ParentHash(),
					"prevnumber", prev.Number(), "prevhash", prev.Hash())
				return 0, fmt.Errorf("non contiguous insert: item %d is #%d [%x..], item %d is #%d [%x..] (parent [%x..])",
					i-1, prev.NumberU64(), prev.Hash().Bytes()[:4],
					i, block.NumberU64(), block.Hash().Bytes()[:4], block.ParentHash().Bytes()[:4])
			}
		}
		if block.NumberU64() <= ancientLimit {
			ancientBlocks, ancientReceipts = append(ancientBlocks, block), append(ancientReceipts, receiptChain[i])
		} else {
			liveBlocks, liveReceipts = append(liveBlocks, block), append(liveReceipts, receiptChain[i])
		}

		// Here we also validate that blob transactions in the block do not contain a sidecar.
		// While the sidecar does not affect the block hash / tx hash, sending blobs within a block is not allowed.
		for txIndex, tx := range block.Transactions() {
			if tx.Type() == types.BlobTxType && tx.BlobTxSidecar() != nil {
				return 0, fmt.Errorf("block #%d contains unexpected blob sidecar in tx at index %d", block.NumberU64(), txIndex)
			}
		}
	}

	var (
		stats = struct{ processed, ignored int32 }{}
		start = time.Now()
		size  = int64(0)
	)

	// updateHead updates the head snap sync block if the inserted blocks are better
	// and returns an indicator whether the inserted blocks are canonical.
	updateHead := func(head *types.Block) bool {
		if !bc.chainmu.TryLock() {
			return false
		}
		defer bc.chainmu.Unlock()

		// Rewind may have occurred, skip in that case.
		if bc.CurrentHeader().Number.Cmp(head.Number()) >= 0 {
			rawdb.WriteHeadFastBlockHash(bc.db, head.Hash())
			bc.currentSnapBlock.Store(head.Header())
			headFastBlockGauge.Update(int64(head.NumberU64()))
			return true
		}
		return false
	}
	// writeAncient writes blockchain and corresponding receipt chain into ancient store.
	//
	// this function only accepts canonical chain data. All side chain will be reverted
	// eventually.
	writeAncient := func(blockChain types.Blocks, receiptChain []types.Receipts) (int, error) {
		first := blockChain[0]
		last := blockChain[len(blockChain)-1]

		// Ensure genesis is in ancients.
		if first.NumberU64() == 1 {
			if frozen, _ := bc.db.Ancients(); frozen == 0 {
				td := bc.genesisBlock.Difficulty()
				writeSize, err := rawdb.WriteAncientBlocks(bc.db, []*types.Block{bc.genesisBlock}, []types.Receipts{nil}, td)
				if err != nil {
					log.Error("Error writing genesis to ancients", "err", err)
					return 0, err
				}
				size += writeSize
				log.Info("Wrote genesis to ancients")
			}
		}
		// Before writing the blocks to the ancients, we need to ensure that
		// they correspond to the what the headerchain 'expects'.
		// We only check the last block/header, since it's a contiguous chain.
		if !bc.HasHeader(last.Hash(), last.NumberU64()) {
			return 0, fmt.Errorf("containing header #%d [%x..] unknown", last.Number(), last.Hash().Bytes()[:4])
		}

		// Write all chain data to ancients.
		td := bc.GetTd(first.Hash(), first.NumberU64())
		writeSize, err := rawdb.WriteAncientBlocks(bc.db, blockChain, receiptChain, td)
		if err != nil {
			log.Error("Error importing chain data to ancients", "err", err)
			return 0, err
		}
		size += writeSize

		// Sync the ancient store explicitly to ensure all data has been flushed to disk.
		if err := bc.db.Sync(); err != nil {
			return 0, err
		}
		// Update the current snap block because all block data is now present in DB.
		previousSnapBlock := bc.CurrentSnapBlock().Number.Uint64()
		if !updateHead(blockChain[len(blockChain)-1]) {
			// We end up here if the header chain has reorg'ed, and the blocks/receipts
			// don't match the canonical chain.
			if _, err := bc.db.TruncateHead(previousSnapBlock + 1); err != nil {
				log.Error("Can't truncate ancient store after failed insert", "err", err)
			}
			return 0, errSideChainReceipts
		}

		// Delete block data from the main database.
		var (
			batch       = bc.db.NewBatch()
			canonHashes = make(map[common.Hash]struct{}, len(blockChain))
		)
		for _, block := range blockChain {
			canonHashes[block.Hash()] = struct{}{}
			if block.NumberU64() == 0 {
				continue
			}
			rawdb.DeleteCanonicalHash(batch, block.NumberU64())
			rawdb.DeleteBlockWithoutNumber(batch, block.Hash(), block.NumberU64())
		}
		// Delete side chain hash-to-number mappings.
		for _, nh := range rawdb.ReadAllHashesInRange(bc.db, first.NumberU64(), last.NumberU64()) {
			if _, canon := canonHashes[nh.Hash]; !canon {
				rawdb.DeleteHeader(batch, nh.Hash, nh.Number)
			}
		}
		if err := batch.Write(); err != nil {
			return 0, err
		}
		stats.processed += int32(len(blockChain))
		return 0, nil
	}

	// writeLive writes blockchain and corresponding receipt chain into active store.
	writeLive := func(blockChain types.Blocks, receiptChain []types.Receipts) (int, error) {
		var (
			skipPresenceCheck = false
			batch             = bc.db.NewBatch()
		)
		for i, block := range blockChain {
			// Short circuit insertion if shutting down or processing failed
			if bc.insertStopped() {
				return 0, errInsertionInterrupted
			}
			// Short circuit if the owner header is unknown
			if !bc.HasHeader(block.Hash(), block.NumberU64()) {
				return i, fmt.Errorf("containing header #%d [%x..] unknown", block.Number(), block.Hash().Bytes()[:4])
			}
			if !skipPresenceCheck {
				// Ignore if the entire data is already known
				if bc.HasBlock(block.Hash(), block.NumberU64()) {
					stats.ignored++
					continue
				} else {
					// If block N is not present, neither are the later blocks.
					// This should be true, but if we are mistaken, the shortcut
					// here will only cause overwriting of some existing data
					skipPresenceCheck = true
				}
			}
			// Write all the data out into the database
			rawdb.WriteBody(batch, block.Hash(), block.NumberU64(), block.Body())
			rawdb.WriteReceipts(batch, block.Hash(), block.NumberU64(), receiptChain[i])

			// Write everything belongs to the blocks into the database. So that
			// we can ensure all components of body is completed(body, receipts)
			// except transaction indexes(will be created once sync is finished).
			if batch.ValueSize() >= ethdb.IdealBatchSize {
				if err := batch.Write(); err != nil {
					return 0, err
				}
				size += int64(batch.ValueSize())
				batch.Reset()
			}
			stats.processed++
		}
		// Write everything belongs to the blocks into the database. So that
		// we can ensure all components of body is completed(body, receipts,
		// tx indexes)
		if batch.ValueSize() > 0 {
			size += int64(batch.ValueSize())
			if err := batch.Write(); err != nil {
				return 0, err
			}
		}
		updateHead(blockChain[len(blockChain)-1])
		return 0, nil
	}

	// Write downloaded chain data and corresponding receipt chain data
	if len(ancientBlocks) > 0 {
		if n, err := writeAncient(ancientBlocks, ancientReceipts); err != nil {
			if err == errInsertionInterrupted {
				return 0, nil
			}
			return n, err
		}
	}
	if len(liveBlocks) > 0 {
		if n, err := writeLive(liveBlocks, liveReceipts); err != nil {
			if err == errInsertionInterrupted {
				return 0, nil
			}
			return n, err
		}
	}
	var (
		head    = blockChain[len(blockChain)-1]
		context = []interface{}{
			"count", stats.processed, "elapsed", common.PrettyDuration(time.Since(start)),
			"number", head.Number(), "hash", head.Hash(), "age", common.PrettyAge(time.Unix(int64(head.Time()), 0)),
			"size", common.StorageSize(size),
		}
	)
	if stats.ignored > 0 {
		context = append(context, []interface{}{"ignored", stats.ignored}...)
	}
	log.Debug("Imported new block receipts", context...)

	return 0, nil
}

// writeBlockWithoutState writes only the block and its metadata to the database,
// but does not write any state. This is used to construct competing side forks
// up to the point where they exceed the canonical total difficulty.
func (bc *BlockChain) writeBlockWithoutState(block *types.Block, td *big.Int) (err error) {
	if bc.insertStopped() {
		return errInsertionInterrupted
	}
	batch := bc.db.NewBatch()
	rawdb.WriteTd(batch, block.Hash(), block.NumberU64(), td)
	rawdb.WriteBlock(batch, block)
	if err := batch.Write(); err != nil {
		log.Crit("Failed to write block into disk", "err", err)
	}
	return nil
}

// writeKnownBlock updates the head block flag with a known block
// and introduces chain reorg if necessary.
func (bc *BlockChain) writeKnownBlock(block *types.Block) error {
	current := bc.CurrentBlock()
	if block.ParentHash() != current.Hash() {
		if err := bc.reorg(current, block.Header()); err != nil {
			return err
		}
	}
	bc.writeHeadBlock(block)
	return nil
}

// writeBlockWithState writes block, metadata and corresponding state data to the
// database.
func (bc *BlockChain) writeBlockWithState(block *types.Block, receipts []*types.Receipt, statedb *state.StateDB) error {
	// Calculate the total difficulty of the block
	ptd := bc.GetTd(block.ParentHash(), block.NumberU64()-1)
	if ptd == nil {
		return consensus.ErrUnknownAncestor
	}
	// Make sure no inconsistent state is leaked during insertion
	externTd := new(big.Int).Add(block.Difficulty(), ptd)

	// Irrelevant of the canonical status, write the block itself to the database.
	//
	// Note all the components of block(td, hash->number map, header, body, receipts)
	// should be written atomically. BlockBatch is used for containing all components.
	blockBatch := bc.db.NewBatch()
	rawdb.WriteTd(blockBatch, block.Hash(), block.NumberU64(), externTd)
	rawdb.WriteBlock(blockBatch, block)
	rawdb.WriteReceipts(blockBatch, block.Hash(), block.NumberU64(), receipts)
	rawdb.WritePreimages(blockBatch, statedb.Preimages())
	if err := blockBatch.Write(); err != nil {
		log.Crit("Failed to write block into disk", "err", err)
	}
	// Commit all cached state changes into underlying memory database.
	root, err := statedb.Commit(block.NumberU64(), bc.chainConfig.IsEIP158(block.Number()))
	if err != nil {
		return err
	}
	// If node is running in path mode, skip explicit gc operation
	// which is unnecessary in this mode.
	if bc.triedb.Scheme() == rawdb.PathScheme {
		return nil
	}
	// If we're running an archive node, flush
	// Sparse archive: if MaxNumberOfBlocksToSkipStateSaving or MaxAmountOfGasToSkipStateSaving is not zero, then flushing of some blocks will be skipped:
	// * at most MaxNumberOfBlocksToSkipStateSaving block state commits will be skipped
	// * sum of gas used in skipped blocks will be at most MaxAmountOfGasToSkipStateSaving
	archiveNode := bc.cacheConfig.TrieDirtyDisabled
	if archiveNode {
		var maySkipCommiting, blockLimitReached, gasLimitReached bool
		if bc.cacheConfig.MaxNumberOfBlocksToSkipStateSaving != 0 {
			maySkipCommiting = true
			if bc.numberOfBlocksToSkipStateSaving > 0 {
				bc.numberOfBlocksToSkipStateSaving--
			} else {
				blockLimitReached = true
			}
		}
		if bc.cacheConfig.MaxAmountOfGasToSkipStateSaving != 0 {
			maySkipCommiting = true
			if bc.amountOfGasInBlocksToSkipStateSaving >= block.GasUsed() {
				bc.amountOfGasInBlocksToSkipStateSaving -= block.GasUsed()
			} else {
				gasLimitReached = true
			}
		}
		if !maySkipCommiting || blockLimitReached || gasLimitReached {
			bc.numberOfBlocksToSkipStateSaving = bc.cacheConfig.MaxNumberOfBlocksToSkipStateSaving
			bc.amountOfGasInBlocksToSkipStateSaving = bc.cacheConfig.MaxAmountOfGasToSkipStateSaving
			return bc.triedb.Commit(root, false)
		}
		// we are skipping saving the trie to diskdb, so we need to keep the trie in memory and garbage collect it later
	}

	// Full node or sparse archive node that's not keeping all states, do proper garbage collection
	bc.triedb.Reference(root, common.Hash{}) // metadata reference to keep trie alive
	bc.triegc.Push(trieGcEntry{root, block.Header().Time}, -int64(block.NumberU64()))

	blockLimit := int64(block.NumberU64()) - int64(bc.cacheConfig.TriesInMemory)   // only cleared if below that
	timeLimit := time.Now().Unix() - int64(bc.cacheConfig.TrieRetention.Seconds()) // only cleared if less than that

	if blockLimit > 0 && timeLimit > 0 {
		// If we exceeded our memory allowance, flush matured singleton nodes to disk
		var (
			_, nodes, imgs = bc.triedb.Size() // all memory is contained within the nodes return for hashdb
			limit          = common.StorageSize(bc.cacheConfig.TrieDirtyLimit) * 1024 * 1024
		)
		if nodes > limit || imgs > 4*1024*1024 {
			bc.triedb.Cap(limit - ethdb.IdealBatchSize)
		}
		var prevEntry *trieGcEntry
		var prevNum uint64
		// Garbage collect anything below our required write retention
		for !bc.triegc.Empty() {
			triegcEntry, number := bc.triegc.Pop()
			if uint64(-number) > uint64(blockLimit) || triegcEntry.Timestamp > uint64(timeLimit) {
				bc.triegc.Push(triegcEntry, number)
				break
			}
			if prevEntry != nil {
				bc.triedb.Dereference(prevEntry.Root)
			}
			prevEntry = &triegcEntry
			prevNum = uint64(-number)
		}
		flushInterval := time.Duration(bc.flushInterval.Load())
		// If we exceeded out time allowance, flush an entire trie to disk
		// In case of archive node that skips some trie commits we don't flush tries here
		if bc.gcproc > flushInterval && prevEntry != nil && !archiveNode {
			// If the header is missing (canonical chain behind), we're reorging a low
			// diff sidechain. Suspend committing until this operation is completed.
			header := bc.GetHeaderByNumber(prevNum)
			if header == nil {
				log.Warn("Reorg in progress, trie commit postponed")
			} else {
				// If we're exceeding limits but haven't reached a large enough memory gap,
				// warn the user that the system is becoming unstable.
				if blockLimit < int64(bc.lastWrite+bc.cacheConfig.TriesInMemory) && bc.gcproc >= 2*flushInterval {
					log.Info("State in memory for too long, committing", "time", bc.gcproc, "allowance", flushInterval, "optimum", float64(prevNum-bc.lastWrite)/float64(bc.cacheConfig.TriesInMemory))
				}
				// Flush an entire trie and restart the counters
				bc.triedb.Commit(header.Root, true)
				bc.lastWrite = prevNum
				bc.gcproc = 0
			}
		}
		if prevEntry != nil {
			bc.triedb.Dereference(prevEntry.Root)
		}
	}

	_, dirtyNodesBufferedSize, preimageSize := bc.triedb.Size()
	triedbSizeGauge.Update(int64(dirtyNodesBufferedSize))
	triedbPreimageSizeGauge.Update(int64(preimageSize))
	triedbGCProcGauge.Update(int64(bc.gcproc))

	return nil
}

// writeBlockAndSetHead is the internal implementation of WriteBlockAndSetHead.
// This function expects the chain mutex to be held.
func (bc *BlockChain) writeBlockAndSetHead(block *types.Block, receipts []*types.Receipt, logs []*types.Log, state *state.StateDB, emitHeadEvent bool) (status WriteStatus, err error) {
	if err := bc.writeBlockWithState(block, receipts, state); err != nil {
		return NonStatTy, err
	}
	currentBlock := bc.CurrentBlock()

	// Reorganise the chain if the parent is not the head block
	if block.ParentHash() != currentBlock.Hash() {
		if err := bc.reorg(currentBlock, block.Header()); err != nil {
			return NonStatTy, err
		}
	}

	// Set new head.
	bc.writeHeadBlock(block)

	bc.chainFeed.Send(ChainEvent{Header: block.Header()})
	if len(logs) > 0 {
		bc.logsFeed.Send(logs)
	}
	// In theory, we should fire a ChainHeadEvent when we inject
	// a canonical block, but sometimes we can insert a batch of
	// canonical blocks. Avoid firing too many ChainHeadEvents,
	// we will fire an accumulated ChainHeadEvent and disable fire
	// event here.
	if emitHeadEvent {
		bc.chainHeadFeed.Send(ChainHeadEvent{Header: block.Header()})
	}
	return CanonStatTy, nil
}

// InsertChain attempts to insert the given batch of blocks in to the canonical
// chain or, otherwise, create a fork. If an error is returned it will return
// the index number of the failing block as well an error describing what went
// wrong. After insertion is done, all accumulated events will be fired.
func (bc *BlockChain) InsertChain(chain types.Blocks) (int, error) {
	// Sanity check that we have something meaningful to import
	if len(chain) == 0 {
		return 0, nil
	}
	bc.blockProcFeed.Send(true)
	defer bc.blockProcFeed.Send(false)

	// Do a sanity check that the provided chain is actually ordered and linked.
	for i := 1; i < len(chain); i++ {
		block, prev := chain[i], chain[i-1]
		if block.NumberU64() != prev.NumberU64()+1 || block.ParentHash() != prev.Hash() {
			log.Error("Non contiguous block insert",
				"number", block.Number(),
				"hash", block.Hash(),
				"parent", block.ParentHash(),
				"prevnumber", prev.Number(),
				"prevhash", prev.Hash(),
			)
			return 0, fmt.Errorf("non contiguous insert: item %d is #%d [%x..], item %d is #%d [%x..] (parent [%x..])", i-1, prev.NumberU64(),
				prev.Hash().Bytes()[:4], i, block.NumberU64(), block.Hash().Bytes()[:4], block.ParentHash().Bytes()[:4])
		}
	}
	// Pre-checks passed, start the full block imports
	if !bc.chainmu.TryLock() {
		return 0, errChainStopped
	}
	defer bc.chainmu.Unlock()

	_, n, err := bc.insertChain(chain, true, false) // No witness collection for mass inserts (would get super large)
	return n, err
}

// insertChain is the internal implementation of InsertChain, which assumes that
// 1) chains are contiguous, and 2) The chain mutex is held.
//
// This method is split out so that import batches that require re-injecting
// historical blocks can do so without releasing the lock, which could lead to
// racey behaviour. If a sidechain import is in progress, and the historic state
// is imported, but then new canon-head is added before the actual sidechain
// completes, then the historic state could be pruned again
func (bc *BlockChain) insertChain(chain types.Blocks, setHead bool, makeWitness bool) (*stateless.Witness, int, error) {
	// If the chain is terminating, don't even bother starting up.
	if bc.insertStopped() {
		return nil, 0, nil
	}
	// Start a parallel signature recovery (signer will fluke on fork transition, minimal perf loss)
	SenderCacher.RecoverFromBlocks(types.MakeSigner(bc.chainConfig, chain[0].Number(), chain[0].Time()), chain)

	var (
		stats     = insertStats{startTime: mclock.Now()}
		lastCanon *types.Block
	)
	// Fire a single chain head event if we've progressed the chain
	defer func() {
		if lastCanon != nil && bc.CurrentBlock().Hash() == lastCanon.Hash() {
			bc.chainHeadFeed.Send(ChainHeadEvent{Header: lastCanon.Header()})
		}
	}()
	// Start the parallel header verifier
	headers := make([]*types.Header, len(chain))
	for i, block := range chain {
		headers[i] = block.Header()
	}
	abort, results := bc.engine.VerifyHeaders(bc, headers)
	defer close(abort)

	// Peek the error for the first block to decide the directing import logic
	it := newInsertIterator(chain, results, bc.validator)
	block, err := it.next()

	// Left-trim all the known blocks that don't need to build snapshot
	if bc.skipBlock(err, it) {
		// First block (and state) is known
		//   1. We did a roll-back, and should now do a re-import
		//   2. The block is stored as a sidechain, and is lying about it's stateroot, and passes a stateroot
		//      from the canonical chain, which has not been verified.
		// Skip all known blocks that are behind us.
		current := bc.CurrentBlock()
		for block != nil && bc.skipBlock(err, it) {
			if block.NumberU64() > current.Number.Uint64() || bc.GetCanonicalHash(block.NumberU64()) != block.Hash() {
				break
			}
			log.Debug("Ignoring already known block", "number", block.Number(), "hash", block.Hash())
			stats.ignored++

			block, err = it.next()
		}
		// The remaining blocks are still known blocks, the only scenario here is:
		// During the snap sync, the pivot point is already submitted but rollback
		// happens. Then node resets the head full block to a lower height via `rollback`
		// and leaves a few known blocks in the database.
		//
		// When node runs a snap sync again, it can re-import a batch of known blocks via
		// `insertChain` while a part of them have higher total difficulty than current
		// head full block(new pivot point).
		for block != nil && bc.skipBlock(err, it) {
			log.Debug("Writing previously known block", "number", block.Number(), "hash", block.Hash())
			if err := bc.writeKnownBlock(block); err != nil {
				return nil, it.index, err
			}
			lastCanon = block

			block, err = it.next()
		}
		// Falls through to the block import
	}
	switch {
	// First block is pruned
	case errors.Is(err, consensus.ErrPrunedAncestor):
		if setHead {
			// First block is pruned, insert as sidechain and reorg only if TD grows enough
			log.Debug("Pruned ancestor, inserting as sidechain", "number", block.Number(), "hash", block.Hash())
			return bc.insertSideChain(block, it, makeWitness)
		} else {
			// We're post-merge and the parent is pruned, try to recover the parent state
			log.Debug("Pruned ancestor", "number", block.Number(), "hash", block.Hash())
			_, err := bc.recoverAncestors(block, makeWitness)
			return nil, it.index, err
		}
	// Some other error(except ErrKnownBlock) occurred, abort.
	// ErrKnownBlock is allowed here since some known blocks
	// still need re-execution to generate snapshots that are missing
	case err != nil && !errors.Is(err, ErrKnownBlock):
		stats.ignored += len(it.chain)
		bc.reportBlock(block, nil, err)
		return nil, it.index, err
	}
	// No validation errors for the first block (or chain prefix skipped)
	var activeState *state.StateDB
	defer func() {
		// The chain importer is starting and stopping trie prefetchers. If a bad
		// block or other error is hit however, an early return may not properly
		// terminate the background threads. This defer ensures that we clean up
		// and dangling prefetcher, without deferring each and holding on live refs.
		if activeState != nil {
			activeState.StopPrefetcher()
		}
	}()

	// Track the singleton witness from this chain insertion (if any)
	var witness *stateless.Witness

	for ; block != nil && err == nil || errors.Is(err, ErrKnownBlock); block, err = it.next() {
		// If the chain is terminating, stop processing blocks
		if bc.insertStopped() {
			log.Debug("Abort during block processing")
			break
		}
		// If the block is known (in the middle of the chain), it's a special case for
		// Clique blocks where they can share state among each other, so importing an
		// older block might complete the state of the subsequent one. In this case,
		// just skip the block (we already validated it once fully (and crashed), since
		// its header and body was already in the database). But if the corresponding
		// snapshot layer is missing, forcibly rerun the execution to build it.
		if bc.skipBlock(err, it) {
			logger := log.Debug
			if bc.chainConfig.Clique == nil {
				logger = log.Warn
			}
			logger("Inserted known block", "number", block.Number(), "hash", block.Hash(),
				"uncles", len(block.Uncles()), "txs", len(block.Transactions()), "gas", block.GasUsed(),
				"root", block.Root())

			// Special case. Commit the empty receipt slice if we meet the known
			// block in the middle. It can only happen in the clique chain. Whenever
			// we insert blocks via `insertSideChain`, we only commit `td`, `header`
			// and `body` if it's non-existent. Since we don't have receipts without
			// reexecution, so nothing to commit. But if the sidechain will be adopted
			// as the canonical chain eventually, it needs to be reexecuted for missing
			// state, but if it's this special case here(skip reexecution) we will lose
			// the empty receipt entry.
			if len(block.Transactions()) == 0 {
				rawdb.WriteReceipts(bc.db, block.Hash(), block.NumberU64(), nil)
			} else {
				log.Error("Please file an issue, skip known block execution without receipt",
					"hash", block.Hash(), "number", block.NumberU64())
			}
			if err := bc.writeKnownBlock(block); err != nil {
				return nil, it.index, err
			}
			stats.processed++
			if bc.logger != nil && bc.logger.OnSkippedBlock != nil {
				bc.logger.OnSkippedBlock(tracing.BlockEvent{
					Block:     block,
					TD:        bc.GetTd(block.ParentHash(), block.NumberU64()-1),
					Finalized: bc.CurrentFinalBlock(),
					Safe:      bc.CurrentSafeBlock(),
				})
			}
			// We can assume that logs are empty here, since the only way for consecutive
			// Clique blocks to have the same state is if there are no transactions.
			lastCanon = block
			continue
		}
		// Retrieve the parent block and it's state to execute on top
		start := time.Now()
		parent := it.previous()
		if parent == nil {
			parent = bc.GetHeader(block.ParentHash(), block.NumberU64()-1)
		}
		statedb, err := state.New(parent.Root, bc.statedb)
		if err != nil {
			return nil, it.index, err
		}

		// If we are past Byzantium, enable prefetching to pull in trie node paths
		// while processing transactions. Before Byzantium the prefetcher is mostly
		// useless due to the intermediate root hashing after each transaction.
		if bc.chainConfig.IsByzantium(block.Number()) {
			// Generate witnesses either if we're self-testing, or if it's the
			// only block being inserted. A bit crude, but witnesses are huge,
			// so we refuse to make an entire chain of them.
			if bc.vmConfig.StatelessSelfValidation || (makeWitness && len(chain) == 1) {
				witness, err = stateless.NewWitness(block.Header(), bc)
				if err != nil {
					return nil, it.index, err
				}
			}
			statedb.StartPrefetcher("chain", witness)
		}
		activeState = statedb

		// If we have a followup block, run that against the current state to pre-cache
		// transactions and probabilistically some of the account/storage trie nodes.
		var followupInterrupt atomic.Bool
		if !bc.cacheConfig.TrieCleanNoPrefetch {
			if followup, err := it.peek(); followup != nil && err == nil {
				throwaway, _ := state.New(parent.Root, bc.statedb)

				go func(start time.Time, followup *types.Block, throwaway *state.StateDB) {
					// Disable tracing for prefetcher executions.
					vmCfg := bc.vmConfig
					vmCfg.Tracer = nil
					bc.prefetcher.Prefetch(followup, throwaway, vmCfg, &followupInterrupt)

					blockPrefetchExecuteTimer.Update(time.Since(start))
					if followupInterrupt.Load() {
						blockPrefetchInterruptMeter.Mark(1)
					}
				}(time.Now(), followup, throwaway)
			}
		}

		// The traced section of block import.
		res, err := bc.processBlock(block, statedb, start, setHead)
		followupInterrupt.Store(true)
		if err != nil {
			return nil, it.index, err
		}
		// Report the import stats before returning the various results
		stats.processed++
		stats.usedGas += res.usedGas

		var snapDiffItems, snapBufItems common.StorageSize
		if bc.snaps != nil {
			snapDiffItems, snapBufItems = bc.snaps.Size()
		}
		trieDiffNodes, trieBufNodes, _ := bc.triedb.Size()
		stats.report(chain, it.index, snapDiffItems, snapBufItems, trieDiffNodes, trieBufNodes, setHead)

		if !setHead {
			// After merge we expect few side chains. Simply count
			// all blocks the CL gives us for GC processing time
			bc.gcproc += res.procTime
			return witness, it.index, nil // Direct block insertion of a single block
		}
		switch res.status {
		case CanonStatTy:
			log.Debug("Inserted new block", "number", block.Number(), "hash", block.Hash(),
				"uncles", len(block.Uncles()), "txs", len(block.Transactions()), "gas", block.GasUsed(),
				"elapsed", common.PrettyDuration(time.Since(start)),
				"root", block.Root())

			lastCanon = block

			// Only count canonical blocks for GC processing time
			bc.gcproc += res.procTime

		case SideStatTy:
			log.Debug("Inserted forked block", "number", block.Number(), "hash", block.Hash(),
				"diff", block.Difficulty(), "elapsed", common.PrettyDuration(time.Since(start)),
				"txs", len(block.Transactions()), "gas", block.GasUsed(), "uncles", len(block.Uncles()),
				"root", block.Root())

		default:
			// This in theory is impossible, but lets be nice to our future selves and leave
			// a log, instead of trying to track down blocks imports that don't emit logs.
			log.Warn("Inserted block with unknown status", "number", block.Number(), "hash", block.Hash(),
				"diff", block.Difficulty(), "elapsed", common.PrettyDuration(time.Since(start)),
				"txs", len(block.Transactions()), "gas", block.GasUsed(), "uncles", len(block.Uncles()),
				"root", block.Root())
		}
	}
	stats.ignored += it.remaining()
	return witness, it.index, err
}

// blockProcessingResult is a summary of block processing
// used for updating the stats.
type blockProcessingResult struct {
	usedGas  uint64
	procTime time.Duration
	status   WriteStatus
}

// processBlock executes and validates the given block. If there was no error
// it writes the block and associated state to database.
func (bc *BlockChain) processBlock(block *types.Block, statedb *state.StateDB, start time.Time, setHead bool) (_ *blockProcessingResult, blockEndErr error) {
	if bc.logger != nil && bc.logger.OnBlockStart != nil {
		td := bc.GetTd(block.ParentHash(), block.NumberU64()-1)
		bc.logger.OnBlockStart(tracing.BlockEvent{
			Block:     block,
			TD:        td,
			Finalized: bc.CurrentFinalBlock(),
			Safe:      bc.CurrentSafeBlock(),
		})
	}
	if bc.logger != nil && bc.logger.OnBlockEnd != nil {
		defer func() {
			bc.logger.OnBlockEnd(blockEndErr)
		}()
	}

	// Process block using the parent state as reference point
	pstart := time.Now()
	res, err := bc.processor.Process(block, statedb, bc.vmConfig)
	if err != nil {
		bc.reportBlock(block, res, err)
		return nil, err
	}
	ptime := time.Since(pstart)

	vstart := time.Now()
	if err := bc.validator.ValidateState(block, statedb, res, false); err != nil {
		bc.reportBlock(block, res, err)
		return nil, err
	}
	vtime := time.Since(vstart)

	// If witnesses was generated and stateless self-validation requested, do
	// that now. Self validation should *never* run in production, it's more of
	// a tight integration to enable running *all* consensus tests through the
	// witness builder/runner, which would otherwise be impossible due to the
	// various invalid chain states/behaviors being contained in those tests.
	xvstart := time.Now()
	if witness := statedb.Witness(); witness != nil && bc.vmConfig.StatelessSelfValidation {
		log.Warn("Running stateless self-validation", "block", block.Number(), "hash", block.Hash())

		// Remove critical computed fields from the block to force true recalculation
		context := block.Header()
		context.Root = common.Hash{}
		context.ReceiptHash = common.Hash{}

		task := types.NewBlockWithHeader(context).WithBody(*block.Body())

		// Run the stateless self-cross-validation
		crossStateRoot, crossReceiptRoot, err := ExecuteStateless(bc.chainConfig, bc.vmConfig, task, witness)
		if err != nil {
			return nil, fmt.Errorf("stateless self-validation failed: %v", err)
		}
		if crossStateRoot != block.Root() {
			return nil, fmt.Errorf("stateless self-validation root mismatch (cross: %x local: %x)", crossStateRoot, block.Root())
		}
		if crossReceiptRoot != block.ReceiptHash() {
			return nil, fmt.Errorf("stateless self-validation receipt root mismatch (cross: %x local: %x)", crossReceiptRoot, block.ReceiptHash())
		}
	}
	xvtime := time.Since(xvstart)
	proctime := time.Since(start) // processing + validation + cross validation

	// Update the metrics touched during block processing and validation
	accountReadTimer.Update(statedb.AccountReads) // Account reads are complete(in processing)
	storageReadTimer.Update(statedb.StorageReads) // Storage reads are complete(in processing)
	if statedb.AccountLoaded != 0 {
		accountReadSingleTimer.Update(statedb.AccountReads / time.Duration(statedb.AccountLoaded))
	}
	if statedb.StorageLoaded != 0 {
		storageReadSingleTimer.Update(statedb.StorageReads / time.Duration(statedb.StorageLoaded))
	}
	accountUpdateTimer.Update(statedb.AccountUpdates)                                 // Account updates are complete(in validation)
	storageUpdateTimer.Update(statedb.StorageUpdates)                                 // Storage updates are complete(in validation)
	accountHashTimer.Update(statedb.AccountHashes)                                    // Account hashes are complete(in validation)
	triehash := statedb.AccountHashes                                                 // The time spent on tries hashing
	trieUpdate := statedb.AccountUpdates + statedb.StorageUpdates                     // The time spent on tries update
	blockExecutionTimer.Update(ptime - (statedb.AccountReads + statedb.StorageReads)) // The time spent on EVM processing
	blockValidationTimer.Update(vtime - (triehash + trieUpdate))                      // The time spent on block validation
	blockCrossValidationTimer.Update(xvtime)                                          // The time spent on stateless cross validation

	// Write the block to the chain and get the status.
	var (
		wstart = time.Now()
		status WriteStatus
	)
	if !setHead {
		// Don't set the head, only insert the block
		err = bc.writeBlockWithState(block, res.Receipts, statedb)
	} else {
		status, err = bc.writeBlockAndSetHead(block, res.Receipts, res.Logs, statedb, false)
	}
	if err != nil {
		return nil, err
	}
	// Update the metrics touched during block commit
	accountCommitTimer.Update(statedb.AccountCommits)   // Account commits are complete, we can mark them
	storageCommitTimer.Update(statedb.StorageCommits)   // Storage commits are complete, we can mark them
	snapshotCommitTimer.Update(statedb.SnapshotCommits) // Snapshot commits are complete, we can mark them
	triedbCommitTimer.Update(statedb.TrieDBCommits)     // Trie database commits are complete, we can mark them

	blockWriteTimer.Update(time.Since(wstart) - max(statedb.AccountCommits, statedb.StorageCommits) /* concurrent */ - statedb.SnapshotCommits - statedb.TrieDBCommits)
	blockInsertTimer.UpdateSince(start)

	return &blockProcessingResult{usedGas: res.GasUsed, procTime: proctime, status: status}, nil
}

// insertSideChain is called when an import batch hits upon a pruned ancestor
// error, which happens when a sidechain with a sufficiently old fork-block is
// found.
//
// The method writes all (header-and-body-valid) blocks to disk, then tries to
// switch over to the new chain if the TD exceeded the current chain.
// insertSideChain is only used pre-merge.
func (bc *BlockChain) insertSideChain(block *types.Block, it *insertIterator, makeWitness bool) (*stateless.Witness, int, error) {
	var (
		externTd *big.Int
		current  = bc.CurrentBlock()
	)
	// The first sidechain block error is already verified to be ErrPrunedAncestor.
	// Since we don't import them here, we expect ErrUnknownAncestor for the remaining
	// ones. Any other errors means that the block is invalid, and should not be written
	// to disk.
	err := consensus.ErrPrunedAncestor
	for ; block != nil && errors.Is(err, consensus.ErrPrunedAncestor); block, err = it.next() {
		// Check the canonical state root for that number
		if number := block.NumberU64(); current.Number.Uint64() >= number {
			canonical := bc.GetBlockByNumber(number)
			if canonical != nil && canonical.Hash() == block.Hash() {
				// Not a sidechain block, this is a re-import of a canon block which has it's state pruned

				// Collect the TD of the block. Since we know it's a canon one,
				// we can get it directly, and not (like further below) use
				// the parent and then add the block on top
				externTd = bc.GetTd(block.Hash(), block.NumberU64())
				continue
			}
			if canonical != nil && canonical.Root() == block.Root() {
				// This is most likely a shadow-state attack. When a fork is imported into the
				// database, and it eventually reaches a block height which is not pruned, we
				// just found that the state already exist! This means that the sidechain block
				// refers to a state which already exists in our canon chain.
				//
				// If left unchecked, we would now proceed importing the blocks, without actually
				// having verified the state of the previous blocks.
				log.Warn("Sidechain ghost-state attack detected", "number", block.NumberU64(), "sideroot", block.Root(), "canonroot", canonical.Root())

				// If someone legitimately side-mines blocks, they would still be imported as usual. However,
				// we cannot risk writing unverified blocks to disk when they obviously target the pruning
				// mechanism.
				return nil, it.index, errors.New("sidechain ghost-state attack")
			}
		}
		if externTd == nil {
			externTd = bc.GetTd(block.ParentHash(), block.NumberU64()-1)
		}
		externTd = new(big.Int).Add(externTd, block.Difficulty())

		if !bc.HasBlock(block.Hash(), block.NumberU64()) {
			start := time.Now()
			if err := bc.writeBlockWithoutState(block, externTd); err != nil {
				return nil, it.index, err
			}
			log.Debug("Injected sidechain block", "number", block.Number(), "hash", block.Hash(),
				"diff", block.Difficulty(), "elapsed", common.PrettyDuration(time.Since(start)),
				"txs", len(block.Transactions()), "gas", block.GasUsed(), "uncles", len(block.Uncles()),
				"root", block.Root())
		}
	}
	// Gather all the sidechain hashes (full blocks may be memory heavy)
	var (
		hashes  []common.Hash
		numbers []uint64
	)
	parent := it.previous()
	for parent != nil && !bc.HasState(parent.Root) {
		if bc.stateRecoverable(parent.Root) {
			if err := bc.triedb.Recover(parent.Root); err != nil {
				return nil, 0, err
			}
			break
		}
		hashes = append(hashes, parent.Hash())
		numbers = append(numbers, parent.Number.Uint64())

		parent = bc.GetHeader(parent.ParentHash, parent.Number.Uint64()-1)
	}
	if parent == nil {
		return nil, it.index, errors.New("missing parent")
	}
	// Import all the pruned blocks to make the state available
	var (
		blocks []*types.Block
		memory uint64
	)
	for i := len(hashes) - 1; i >= 0; i-- {
		// Append the next block to our batch
		block := bc.GetBlock(hashes[i], numbers[i])

		blocks = append(blocks, block)
		memory += block.Size()

		// If memory use grew too large, import and continue. Sadly we need to discard
		// all raised events and logs from notifications since we're too heavy on the
		// memory here.
		if len(blocks) >= 2048 || memory > 64*1024*1024 {
			log.Info("Importing heavy sidechain segment", "blocks", len(blocks), "start", blocks[0].NumberU64(), "end", block.NumberU64())
			if _, _, err := bc.insertChain(blocks, true, false); err != nil {
				return nil, 0, err
			}
			blocks, memory = blocks[:0], 0

			// If the chain is terminating, stop processing blocks
			if bc.insertStopped() {
				log.Debug("Abort during blocks processing")
				return nil, 0, nil
			}
		}
	}
	if len(blocks) > 0 {
		log.Info("Importing sidechain segment", "start", blocks[0].NumberU64(), "end", blocks[len(blocks)-1].NumberU64())
		return bc.insertChain(blocks, true, makeWitness)
	}
	return nil, 0, nil
}

// recoverAncestors finds the closest ancestor with available state and re-execute
// all the ancestor blocks since that.
// recoverAncestors is only used post-merge.
// We return the hash of the latest block that we could correctly validate.
func (bc *BlockChain) recoverAncestors(block *types.Block, makeWitness bool) (common.Hash, error) {
	// Gather all the sidechain hashes (full blocks may be memory heavy)
	var (
		hashes  []common.Hash
		numbers []uint64
		parent  = block
	)
	for parent != nil && !bc.HasState(parent.Root()) {
		if bc.stateRecoverable(parent.Root()) {
			if err := bc.triedb.Recover(parent.Root()); err != nil {
				return common.Hash{}, err
			}
			break
		}
		hashes = append(hashes, parent.Hash())
		numbers = append(numbers, parent.NumberU64())
		parent = bc.GetBlock(parent.ParentHash(), parent.NumberU64()-1)

		// If the chain is terminating, stop iteration
		if bc.insertStopped() {
			log.Debug("Abort during blocks iteration")
			return common.Hash{}, errInsertionInterrupted
		}
	}
	if parent == nil {
		return common.Hash{}, errors.New("missing parent")
	}
	// Import all the pruned blocks to make the state available
	for i := len(hashes) - 1; i >= 0; i-- {
		// If the chain is terminating, stop processing blocks
		if bc.insertStopped() {
			log.Debug("Abort during blocks processing")
			return common.Hash{}, errInsertionInterrupted
		}
		var b *types.Block
		if i == 0 {
			b = block
		} else {
			b = bc.GetBlock(hashes[i], numbers[i])
		}
		if _, _, err := bc.insertChain(types.Blocks{b}, false, makeWitness && i == 0); err != nil {
			return b.ParentHash(), err
		}
	}
	return block.Hash(), nil
}

// collectLogs collects the logs that were generated or removed during the
// processing of a block. These logs are later announced as deleted or reborn.
func (bc *BlockChain) collectLogs(b *types.Block, removed bool) []*types.Log {
	var blobGasPrice *big.Int
	excessBlobGas := b.ExcessBlobGas()
	if excessBlobGas != nil {
		blobGasPrice = eip4844.CalcBlobFee(*excessBlobGas)
	}
	receipts := rawdb.ReadRawReceipts(bc.db, b.Hash(), b.NumberU64())
	if err := receipts.DeriveFields(bc.chainConfig, b.Hash(), b.NumberU64(), b.Time(), b.BaseFee(), blobGasPrice, b.Transactions()); err != nil {
		log.Error("Failed to derive block receipts fields", "hash", b.Hash(), "number", b.NumberU64(), "err", err)
	}
	var logs []*types.Log
	for _, receipt := range receipts {
		for _, log := range receipt.Logs {
			if removed {
				log.Removed = true
			}
			logs = append(logs, log)
		}
	}
	return logs
}

// reorg takes two blocks, an old chain and a new chain and will reconstruct the
// blocks and inserts them to be part of the new canonical chain and accumulates
// potential missing transactions and post an event about them.
//
// Note the new head block won't be processed here, callers need to handle it
// externally.
func (bc *BlockChain) reorg(oldHead *types.Header, newHead *types.Header) error {
	var (
		newChain    []*types.Header
		oldChain    []*types.Header
		commonBlock *types.Header
	)
	// Reduce the longer chain to the same number as the shorter one
	if oldHead.Number.Uint64() > newHead.Number.Uint64() {
		// Old chain is longer, gather all transactions and logs as deleted ones
		for ; oldHead != nil && oldHead.Number.Uint64() != newHead.Number.Uint64(); oldHead = bc.GetHeader(oldHead.ParentHash, oldHead.Number.Uint64()-1) {
			oldChain = append(oldChain, oldHead)
		}
	} else {
		// New chain is longer, stash all blocks away for subsequent insertion
		for ; newHead != nil && newHead.Number.Uint64() != oldHead.Number.Uint64(); newHead = bc.GetHeader(newHead.ParentHash, newHead.Number.Uint64()-1) {
			newChain = append(newChain, newHead)
		}
	}
	if oldHead == nil {
		return errInvalidOldChain
	}
	if newHead == nil {
		return errInvalidNewChain
	}
	// Both sides of the reorg are at the same number, reduce both until the common
	// ancestor is found
	for {
		// If the common ancestor was found, bail out
		if oldHead.Hash() == newHead.Hash() {
			commonBlock = oldHead
			break
		}
		// Remove an old block as well as stash away a new block
		oldChain = append(oldChain, oldHead)
		newChain = append(newChain, newHead)

		// Step back with both chains
		oldHead = bc.GetHeader(oldHead.ParentHash, oldHead.Number.Uint64()-1)
		if oldHead == nil {
			return errInvalidOldChain
		}
		newHead = bc.GetHeader(newHead.ParentHash, newHead.Number.Uint64()-1)
		if newHead == nil {
			return errInvalidNewChain
		}
	}
	// Ensure the user sees large reorgs
	if len(oldChain) > 0 {
		logFn := log.Info
		msg := "Chain reorg detected"
		if len(oldChain) > 63 {
			msg = "Large chain reorg detected"
			logFn = log.Warn
		}
		var addFromHash common.Hash
		if len(newChain) > 0 {
			addFromHash = newChain[0].Hash()
		}
		logFn(msg, "number", commonBlock.Number, "hash", commonBlock.Hash(),
			"drop", len(oldChain), "dropfrom", oldChain[0].Hash(), "add", len(newChain), "addfrom", addFromHash)
		blockReorgAddMeter.Mark(int64(len(newChain)))
		blockReorgDropMeter.Mark(int64(len(oldChain)))
		blockReorgMeter.Mark(1)
	} else if len(newChain) > 0 {
		// Special case happens in the post merge stage that current head is
		// the ancestor of new head while these two blocks are not consecutive
		log.Info("Extend chain", "add", len(newChain), "number", newChain[0].Number, "hash", newChain[0].Hash())
		blockReorgAddMeter.Mark(int64(len(newChain)))
	} else {
		// len(newChain) == 0 && len(oldChain) > 0
		// rewind the canonical chain to a lower point.
		log.Error("Impossible reorg, please file an issue", "oldnum", oldHead.Number, "oldhash", oldHead.Hash(), "oldblocks", len(oldChain), "newnum", newHead.Number, "newhash", newHead.Hash(), "newblocks", len(newChain))
	}
	// Acquire the tx-lookup lock before mutation. This step is essential
	// as the txlookups should be changed atomically, and all subsequent
	// reads should be blocked until the mutation is complete.
	bc.txLookupLock.Lock()

	// Reorg can be executed, start reducing the chain's old blocks and appending
	// the new blocks
	var (
		deletedTxs []common.Hash
		rebirthTxs []common.Hash

		deletedLogs []*types.Log
		rebirthLogs []*types.Log
	)
	// Deleted log emission on the API uses forward order, which is borked, but
	// we'll leave it in for legacy reasons.
	//
	// TODO(karalabe): This should be nuked out, no idea how, deprecate some APIs?
	{
		for i := len(oldChain) - 1; i >= 0; i-- {
			block := bc.GetBlock(oldChain[i].Hash(), oldChain[i].Number.Uint64())
			if block == nil {
				return errInvalidOldChain // Corrupt database, mostly here to avoid weird panics
			}
			if logs := bc.collectLogs(block, true); len(logs) > 0 {
				deletedLogs = append(deletedLogs, logs...)
			}
			if len(deletedLogs) > 512 {
				bc.rmLogsFeed.Send(RemovedLogsEvent{deletedLogs})
				deletedLogs = nil
			}
		}
		if len(deletedLogs) > 0 {
			bc.rmLogsFeed.Send(RemovedLogsEvent{deletedLogs})
		}
	}
	// Undo old blocks in reverse order
	for i := 0; i < len(oldChain); i++ {
		// Collect all the deleted transactions
		block := bc.GetBlock(oldChain[i].Hash(), oldChain[i].Number.Uint64())
		if block == nil {
			return errInvalidOldChain // Corrupt database, mostly here to avoid weird panics
		}
		for _, tx := range block.Transactions() {
			deletedTxs = append(deletedTxs, tx.Hash())
		}
		// Collect deleted logs and emit them for new integrations
		if logs := bc.collectLogs(block, true); len(logs) > 0 {
			// Emit revertals latest first, older then
			slices.Reverse(logs)

			// TODO(karalabe): Hook into the reverse emission part
		}
	}
	// Apply new blocks in forward order
	for i := len(newChain) - 1; i >= 1; i-- {
		// Collect all the included transactions
		block := bc.GetBlock(newChain[i].Hash(), newChain[i].Number.Uint64())
		if block == nil {
			return errInvalidNewChain // Corrupt database, mostly here to avoid weird panics
		}
		for _, tx := range block.Transactions() {
			rebirthTxs = append(rebirthTxs, tx.Hash())
		}
		// Collect inserted logs and emit them
		if logs := bc.collectLogs(block, false); len(logs) > 0 {
			rebirthLogs = append(rebirthLogs, logs...)
		}
		if len(rebirthLogs) > 512 {
			bc.logsFeed.Send(rebirthLogs)
			rebirthLogs = nil
		}
		// Update the head block
		bc.writeHeadBlock(block)
	}
	if len(rebirthLogs) > 0 {
		bc.logsFeed.Send(rebirthLogs)
	}
	// Delete useless indexes right now which includes the non-canonical
	// transaction indexes, canonical chain indexes which above the head.
	batch := bc.db.NewBatch()
	for _, tx := range types.HashDifference(deletedTxs, rebirthTxs) {
		rawdb.DeleteTxLookupEntry(batch, tx)
	}
	// Delete all hash markers that are not part of the new canonical chain.
	// Because the reorg function does not handle new chain head, all hash
	// markers greater than or equal to new chain head should be deleted.
	number := commonBlock.Number
	if len(newChain) > 1 {
		number = newChain[1].Number
	}
	for i := number.Uint64() + 1; ; i++ {
		hash := rawdb.ReadCanonicalHash(bc.db, i)
		if hash == (common.Hash{}) {
			break
		}
		rawdb.DeleteCanonicalHash(batch, i)
	}
	if err := batch.Write(); err != nil {
		log.Crit("Failed to delete useless indexes", "err", err)
	}
	// Reset the tx lookup cache to clear stale txlookup cache.
	bc.txLookupCache.Purge()

	// Release the tx-lookup lock after mutation.
	bc.txLookupLock.Unlock()

	return nil
}

// InsertBlockWithoutSetHead executes the block, runs the necessary verification
// upon it and then persist the block and the associate state into the database.
// The key difference between the InsertChain is it won't do the canonical chain
// updating. It relies on the additional SetCanonical call to finalize the entire
// procedure.
func (bc *BlockChain) InsertBlockWithoutSetHead(block *types.Block, makeWitness bool) (*stateless.Witness, error) {
	if !bc.chainmu.TryLock() {
		return nil, errChainStopped
	}
	defer bc.chainmu.Unlock()

	witness, _, err := bc.insertChain(types.Blocks{block}, false, makeWitness)
	return witness, err
}

// SetCanonical rewinds the chain to set the new head block as the specified
// block. It's possible that the state of the new head is missing, and it will
// be recovered in this function as well.
func (bc *BlockChain) SetCanonical(head *types.Block) (common.Hash, error) {
	if !bc.chainmu.TryLock() {
		return common.Hash{}, errChainStopped
	}
	defer bc.chainmu.Unlock()

	// Re-execute the reorged chain in case the head state is missing.
	if !bc.HasState(head.Root()) {
		if latestValidHash, err := bc.recoverAncestors(head, false); err != nil {
			return latestValidHash, err
		}
		log.Info("Recovered head state", "number", head.Number(), "hash", head.Hash())
	}
	// Run the reorg if necessary and set the given block as new head.
	start := time.Now()
	if head.ParentHash() != bc.CurrentBlock().Hash() {
		if err := bc.reorg(bc.CurrentBlock(), head.Header()); err != nil {
			return common.Hash{}, err
		}
	}
	bc.writeHeadBlock(head)

	// Emit events
	logs := bc.collectLogs(head, false)
	bc.chainFeed.Send(ChainEvent{Header: head.Header()})
	if len(logs) > 0 {
		bc.logsFeed.Send(logs)
	}
	bc.chainHeadFeed.Send(ChainHeadEvent{Header: head.Header()})

	context := []interface{}{
		"number", head.Number(),
		"hash", head.Hash(),
		"root", head.Root(),
		"elapsed", time.Since(start),
	}
	if timestamp := time.Unix(int64(head.Time()), 0); time.Since(timestamp) > time.Minute {
		context = append(context, []interface{}{"age", common.PrettyAge(timestamp)}...)
	}
	log.Info("Chain head was updated", context...)
	return head.Hash(), nil
}

// skipBlock returns 'true', if the block being imported can be skipped over, meaning
// that the block does not need to be processed but can be considered already fully 'done'.
func (bc *BlockChain) skipBlock(err error, it *insertIterator) bool {
	// We can only ever bypass processing if the only error returned by the validator
	// is ErrKnownBlock, which means all checks passed, but we already have the block
	// and state.
	if !errors.Is(err, ErrKnownBlock) {
		return false
	}
	// If we're not using snapshots, we can skip this, since we have both block
	// and (trie-) state
	if bc.snaps == nil {
		return true
	}
	var (
		header     = it.current() // header can't be nil
		parentRoot common.Hash
	)
	// If we also have the snapshot-state, we can skip the processing.
	if bc.snaps.Snapshot(header.Root) != nil {
		return true
	}
	// In this case, we have the trie-state but not snapshot-state. If the parent
	// snapshot-state exists, we need to process this in order to not get a gap
	// in the snapshot layers.
	// Resolve parent block
	if parent := it.previous(); parent != nil {
		parentRoot = parent.Root
	} else if parent = bc.GetHeaderByHash(header.ParentHash); parent != nil {
		parentRoot = parent.Root
	}
	if parentRoot == (common.Hash{}) {
		return false // Theoretically impossible case
	}
	// Parent is also missing snapshot: we can skip this. Otherwise process.
	if bc.snaps.Snapshot(parentRoot) == nil {
		return true
	}
	return false
}

// reportBlock logs a bad block error.
func (bc *BlockChain) reportBlock(block *types.Block, res *ProcessResult, err error) {
	var receipts types.Receipts
	if res != nil {
		receipts = res.Receipts
	}
	rawdb.WriteBadBlock(bc.db, block)
	log.Error(summarizeBadBlock(block, receipts, bc.Config(), err))
}

// summarizeBadBlock returns a string summarizing the bad block and other
// relevant information.
func summarizeBadBlock(block *types.Block, receipts []*types.Receipt, config *params.ChainConfig, err error) string {
	var receiptString string
	for i, receipt := range receipts {
		receiptString += fmt.Sprintf("\n  %d: cumulative: %v gas: %v contract: %v status: %v tx: %v logs: %v bloom: %x state: %x",
			i, receipt.CumulativeGasUsed, receipt.GasUsed, receipt.ContractAddress.Hex(),
			receipt.Status, receipt.TxHash.Hex(), receipt.Logs, receipt.Bloom, receipt.PostState)
	}
	version, vcs := version.Info()
	platform := fmt.Sprintf("%s %s %s %s", version, runtime.Version(), runtime.GOARCH, runtime.GOOS)
	if vcs != "" {
		vcs = fmt.Sprintf("\nVCS: %s", vcs)
	}
	return fmt.Sprintf(`
########## BAD BLOCK #########
Block: %v (%#x)
Error: %v
Platform: %v%v
Chain config: %#v
Receipts: %v
##############################
`, block.Number(), block.Hash(), err, platform, vcs, config, receiptString)
}

// InsertHeaderChain attempts to insert the given header chain in to the local
// chain, possibly creating a reorg. If an error is returned, it will return the
// index number of the failing header as well an error describing what went wrong.
func (bc *BlockChain) InsertHeaderChain(chain []*types.Header) (int, error) {
	if len(chain) == 0 {
		return 0, nil
	}
	start := time.Now()
	if i, err := bc.hc.ValidateHeaderChain(chain); err != nil {
		return i, err
	}

	if !bc.chainmu.TryLock() {
		return 0, errChainStopped
	}
	defer bc.chainmu.Unlock()
	_, err := bc.hc.InsertHeaderChain(chain, start)
	return 0, err
}

// SetBlockValidatorAndProcessorForTesting sets the current validator and processor.
// This method can be used to force an invalid blockchain to be verified for tests.
// This method is unsafe and should only be used before block import starts.
func (bc *BlockChain) SetBlockValidatorAndProcessorForTesting(v Validator, p Processor) {
	bc.validator = v
	bc.processor = p
}

// SetTrieFlushInterval configures how often in-memory tries are persisted to disk.
// The interval is in terms of block processing time, not wall clock.
// It is thread-safe and can be called repeatedly without side effects.
func (bc *BlockChain) SetTrieFlushInterval(interval time.Duration) {
	bc.flushInterval.Store(int64(interval))
}

// GetTrieFlushInterval gets the in-memory tries flushAlloc interval
func (bc *BlockChain) GetTrieFlushInterval() time.Duration {
	return time.Duration(bc.flushInterval.Load())
}<|MERGE_RESOLUTION|>--- conflicted
+++ resolved
@@ -309,9 +309,8 @@
 	}
 	triedb := triedb.NewDatabase(db, cacheConfig.triedbConfig(enableVerkle))
 
-<<<<<<< HEAD
 	var genesisHash common.Hash
-	var genesisErr error
+	var compatErr *params.ConfigCompatError
 
 	if chainConfig != nil && chainConfig.IsArbitrum() {
 		genesisHash = rawdb.ReadCanonicalHash(db, chainConfig.ArbitrumChainParams.GenesisBlockNum)
@@ -319,22 +318,14 @@
 			return nil, ErrNoGenesis
 		}
 	} else {
-		// Setup the genesis block, commit the provided genesis specification
-		// to database if the genesis block is not present yet, or load the
-		// stored one from database.
-		chainConfig, genesisHash, genesisErr = SetupGenesisBlockWithOverride(db, triedb, genesis, overrides)
-		if _, ok := genesisErr.(*params.ConfigCompatError); genesisErr != nil && !ok {
-			return nil, genesisErr
-		}
-=======
-	// Write the supplied genesis to the database if it has not been initialized
-	// yet. The corresponding chain config will be returned, either from the
-	// provided genesis or from the locally stored configuration if the genesis
-	// has already been initialized.
-	chainConfig, genesisHash, compatErr, err := SetupGenesisBlockWithOverride(db, triedb, genesis, overrides)
-	if err != nil {
-		return nil, err
->>>>>>> 37c0e699
+		// Write the supplied genesis to the database if it has not been initialized
+		// yet. The corresponding chain config will be returned, either from the
+		// provided genesis or from the locally stored configuration if the genesis
+		// has already been initialized.
+		chainConfig, genesisHash, compatErr, err = SetupGenesisBlockWithOverride(db, triedb, genesis, overrides)
+		if err != nil {
+			return nil, err
+		}
 	}
 	log.Info("")
 	log.Info(strings.Repeat("-", 153))
