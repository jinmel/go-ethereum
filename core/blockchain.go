--- conflicted
+++ resolved
@@ -297,11 +297,7 @@
 // NewBlockChain returns a fully initialised block chain using information
 // available in the database. It initialises the default Ethereum Validator
 // and Processor.
-<<<<<<< HEAD
-func NewBlockChain(db ethdb.Database, cacheConfig *CacheConfig, chainConfig *params.ChainConfig, genesis *Genesis, overrides *ChainOverrides, engine consensus.Engine, vmConfig vm.Config, shouldPreserve func(header *types.Header) bool, txLookupLimit *uint64) (*BlockChain, error) {
-=======
-func NewBlockChain(db ethdb.Database, cacheConfig *CacheConfig, genesis *Genesis, overrides *ChainOverrides, engine consensus.Engine, vmConfig vm.Config, txLookupLimit *uint64) (*BlockChain, error) {
->>>>>>> c350d3ac
+func NewBlockChain(db ethdb.Database, cacheConfig *CacheConfig, chainConfig *params.ChainConfig, genesis *Genesis, overrides *ChainOverrides, engine consensus.Engine, vmConfig vm.Config, txLookupLimit *uint64) (*BlockChain, error) {
 	if cacheConfig == nil {
 		cacheConfig = defaultCacheConfig
 	}
