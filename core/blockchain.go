--- conflicted
+++ resolved
@@ -291,11 +291,7 @@
 		cacheConfig = defaultCacheConfig
 	}
 	// Open trie database with provided config
-<<<<<<< HEAD
-	triedb := trie.NewDatabaseWithConfig(db, &trie.Config{
-		Cache:     cacheConfig.TrieCleanLimit,
-		Preimages: cacheConfig.Preimages,
-	})
+	triedb := trie.NewDatabase(db, cacheConfig.triedbConfig())
 
 	var genesisHash common.Hash
 	var genesisErr error
@@ -313,16 +309,6 @@
 		if _, ok := genesisErr.(*params.ConfigCompatError); genesisErr != nil && !ok {
 			return nil, genesisErr
 		}
-=======
-	triedb := trie.NewDatabase(db, cacheConfig.triedbConfig())
-
-	// Setup the genesis block, commit the provided genesis specification
-	// to database if the genesis block is not present yet, or load the
-	// stored one from database.
-	chainConfig, genesisHash, genesisErr := SetupGenesisBlockWithOverride(db, triedb, genesis, overrides)
-	if _, ok := genesisErr.(*params.ConfigCompatError); genesisErr != nil && !ok {
-		return nil, genesisErr
->>>>>>> 503f1f7a
 	}
 	log.Info("")
 	log.Info(strings.Repeat("-", 153))
@@ -779,39 +765,15 @@
 						lastFullBlock = newHeadBlock.NumberU64()
 						lastFullBlockHash = newHeadBlock.Hash()
 					}
-<<<<<<< HEAD
-
 					if rootFound || newHeadBlock.NumberU64() <= bc.genesisBlock.NumberU64() {
 						if newHeadBlock.NumberU64() <= bc.genesisBlock.NumberU64() {
-							// Recommit the genesis state into disk in case the rewinding destination
-							// is genesis block and the relevant state is gone. In the future this
-							// rewinding destination can be the earliest block stored in the chain
-							// if the historical chain pruning is enabled. In that case the logic
-							// needs to be improved here.
-							if !bc.HasState(bc.genesisBlock.Root()) {
-								// Arbitrum: we have a later block with state; use that instead.
-								if lastFullBlock != 0 {
-									blockNumber = lastFullBlock
-									newHeadBlock = bc.GetBlock(lastFullBlockHash, lastFullBlock)
-									log.Debug("Rewound to block with state but not snapshot", "number", newHeadBlock.NumberU64(), "hash", newHeadBlock.Hash())
-									break
-								}
-								if err := CommitGenesisState(bc.db, bc.triedb, bc.genesisBlock.Hash()); err != nil {
-									log.Crit("Failed to commit genesis state", "err", err)
-								}
-								log.Debug("Recommitted genesis state to disk")
-=======
-					if beyondRoot || newHeadBlock.NumberU64() == 0 {
-						if newHeadBlock.NumberU64() == 0 {
 							resetState()
 						} else if !bc.HasState(newHeadBlock.Root()) {
 							// Rewind to a block with recoverable state. If the state is
 							// missing, run the state recovery here.
 							if err := bc.triedb.Recover(newHeadBlock.Root()); err != nil {
 								log.Crit("Failed to rollback state", "err", err) // Shouldn't happen
->>>>>>> 503f1f7a
 							}
-							newHeadBlock = bc.genesisBlock
 						}
 						log.Debug("Rewound to block with state", "number", newHeadBlock.NumberU64(), "hash", newHeadBlock.Hash())
 						break
@@ -1096,32 +1058,6 @@
 			log.Error("Failed to journal state snapshot", "err", err)
 		}
 	}
-<<<<<<< HEAD
-
-	// Ensure the state of a recent block is also stored to disk before exiting.
-	// We're writing three different states to catch different restart scenarios:
-	//  - HEAD:     So we don't need to reprocess any blocks in the general case
-	//  - HEAD-1:   So we don't do large reorgs if our HEAD becomes an uncle
-	//  - HEAD-127: So we have a hard limit on the number of blocks reexecuted
-	if !bc.cacheConfig.TrieDirtyDisabled {
-		triedb := bc.triedb
-
-		for _, offset := range []uint64{0, 1, bc.cacheConfig.TriesInMemory - 1, math.MaxUint64} {
-			if number := bc.CurrentBlock().Number.Uint64(); number > offset || offset == math.MaxUint64 {
-				var recent *types.Block
-				if offset == math.MaxUint64 && !bc.triegc.Empty() {
-					_, latest := bc.triegc.Peek()
-					recent = bc.GetBlockByNumber(uint64(-latest))
-				} else {
-					recent = bc.GetBlockByNumber(number - offset)
-				}
-				if recent == nil || recent.Root() == (common.Hash{}) {
-					continue
-				}
-
-				log.Info("Writing cached state to disk", "block", recent.Number(), "hash", recent.Hash(), "root", recent.Root())
-				if err := triedb.Commit(recent.Root(), true); err != nil {
-=======
 	if bc.triedb.Scheme() == rawdb.PathScheme {
 		// Ensure that the in-memory trie nodes are journaled to disk properly.
 		if err := bc.triedb.Journal(bc.CurrentBlock().Root); err != nil {
@@ -1136,9 +1072,18 @@
 		if !bc.cacheConfig.TrieDirtyDisabled {
 			triedb := bc.triedb
 
-			for _, offset := range []uint64{0, 1, TriesInMemory - 1} {
-				if number := bc.CurrentBlock().Number.Uint64(); number > offset {
-					recent := bc.GetBlockByNumber(number - offset)
+			for _, offset := range []uint64{0, 1, bc.cacheConfig.TriesInMemory - 1, math.MaxUint64} {
+				if number := bc.CurrentBlock().Number.Uint64(); number > offset || offset == math.MaxUint64 {
+					var recent *types.Block
+					if offset == math.MaxUint64 && !bc.triegc.Empty() {
+						_, latest := bc.triegc.Peek()
+						recent = bc.GetBlockByNumber(uint64(-latest))
+					} else {
+						recent = bc.GetBlockByNumber(number - offset)
+					}
+					if recent == nil || recent.Root() == (common.Hash{}) {
+						continue
+					}
 
 					log.Info("Writing cached state to disk", "block", recent.Number(), "hash", recent.Hash(), "root", recent.Root())
 					if err := triedb.Commit(recent.Root(), true); err != nil {
@@ -1149,30 +1094,20 @@
 			if snapBase != (common.Hash{}) {
 				log.Info("Writing snapshot state to disk", "root", snapBase)
 				if err := triedb.Commit(snapBase, true); err != nil {
->>>>>>> 503f1f7a
 					log.Error("Failed to commit recent state trie", "err", err)
 				}
 			}
 			for !bc.triegc.Empty() {
-				triedb.Dereference(bc.triegc.PopItem())
+				triedb.Dereference(bc.triegc.PopItem().Root)
 			}
 			if size, _ := triedb.Size(); size != 0 {
 				log.Error("Dangling trie nodes after full cleanup")
 			}
-<<<<<<< HEAD
-		}
-		for !bc.triegc.Empty() {
-			triedb.Dereference(bc.triegc.PopItem().Root)
-		}
-		if size, _ := triedb.Size(); size != 0 {
-			log.Error("Dangling trie nodes after full cleanup")
-=======
->>>>>>> 503f1f7a
 		}
 	}
 	// Close the trie database, release all the held resources as the last step.
 	if err := bc.triedb.Close(); err != nil {
-		log.Error("Failed to close trie database", "err", err)
+		log.Error("Failed to close trie db", "err", err)
 	}
 	log.Info("Blockchain stopped")
 }
@@ -1542,7 +1477,11 @@
 	if err != nil {
 		return err
 	}
-<<<<<<< HEAD
+	// If node is running in path mode, skip explicit gc operation
+	// which is unnecessary in this mode.
+	if bc.triedb.Scheme() == rawdb.PathScheme {
+		return nil
+	}
 	// If we're running an archive node, flush
 	// If MaxNumberOfBlocksToSkipStateSaving or MaxAmountOfGasToSkipStateSaving is not zero, then flushing of some blocks will be skipped:
 	// * at most MaxNumberOfBlocksToSkipStateSaving block state commits will be skipped
@@ -1572,23 +1511,12 @@
 			return bc.triedb.Commit(root, false)
 		}
 		// we are skipping saving the trie to diskdb, so we need to keep the trie in memory and garbage collect it later
-=======
-	// If node is running in path mode, skip explicit gc operation
-	// which is unnecessary in this mode.
-	if bc.triedb.Scheme() == rawdb.PathScheme {
-		return nil
-	}
-	// If we're running an archive node, always flush
-	if bc.cacheConfig.TrieDirtyDisabled {
-		return bc.triedb.Commit(root, false)
->>>>>>> 503f1f7a
 	}
 
 	// Full node or archive node that's not keeping all states, do proper garbage collection
 	bc.triedb.Reference(root, common.Hash{}) // metadata reference to keep trie alive
 	bc.triegc.Push(trieGcEntry{root, block.Header().Time}, -int64(block.NumberU64()))
 
-<<<<<<< HEAD
 	blockLimit := int64(block.NumberU64()) - int64(bc.cacheConfig.TriesInMemory)   // only cleared if below that
 	timeLimit := time.Now().Unix() - int64(bc.cacheConfig.TrieRetention.Seconds()) // only cleared if less than that
 
@@ -1635,36 +1563,6 @@
 				bc.triedb.Commit(header.Root, true)
 				bc.lastWrite = prevNum
 				bc.gcproc = 0
-=======
-	// Flush limits are not considered for the first TriesInMemory blocks.
-	current := block.NumberU64()
-	if current <= TriesInMemory {
-		return nil
-	}
-	// If we exceeded our memory allowance, flush matured singleton nodes to disk
-	var (
-		nodes, imgs = bc.triedb.Size()
-		limit       = common.StorageSize(bc.cacheConfig.TrieDirtyLimit) * 1024 * 1024
-	)
-	if nodes > limit || imgs > 4*1024*1024 {
-		bc.triedb.Cap(limit - ethdb.IdealBatchSize)
-	}
-	// Find the next state trie we need to commit
-	chosen := current - TriesInMemory
-	flushInterval := time.Duration(bc.flushInterval.Load())
-	// If we exceeded time allowance, flush an entire trie to disk
-	if bc.gcproc > flushInterval {
-		// If the header is missing (canonical chain behind), we're reorging a low
-		// diff sidechain. Suspend committing until this operation is completed.
-		header := bc.GetHeaderByNumber(chosen)
-		if header == nil {
-			log.Warn("Reorg in progress, trie commit postponed", "number", chosen)
-		} else {
-			// If we're exceeding limits but haven't reached a large enough memory gap,
-			// warn the user that the system is becoming unstable.
-			if chosen < bc.lastWrite+TriesInMemory && bc.gcproc >= 2*flushInterval {
-				log.Info("State in memory for too long, committing", "time", bc.gcproc, "allowance", flushInterval, "optimum", float64(chosen-bc.lastWrite)/TriesInMemory)
->>>>>>> 503f1f7a
 			}
 		}
 		if prevEntry != nil {
