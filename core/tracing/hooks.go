// Copyright 2024 The go-ethereum Authors
// This file is part of the go-ethereum library.
//
// The go-ethereum library is free software: you can redistribute it and/or modify
// it under the terms of the GNU Lesser General Public License as published by
// the Free Software Foundation, either version 3 of the License, or
// (at your option) any later version.
//
// The go-ethereum library is distributed in the hope that it will be useful,
// but WITHOUT ANY WARRANTY; without even the implied warranty of
// MERCHANTABILITY or FITNESS FOR A PARTICULAR PURPOSE. See the
// GNU Lesser General Public License for more details.
//
// You should have received a copy of the GNU Lesser General Public License
// along with the go-ethereum library. If not, see <http://www.gnu.org/licenses/>.

package tracing

import (
	"math/big"

	"github.com/ethereum/go-ethereum/common"
	"github.com/ethereum/go-ethereum/core/types"
	"github.com/ethereum/go-ethereum/params"
	"github.com/holiman/uint256"
)

// OpContext provides the context at which the opcode is being
// executed in, including the memory, stack and various contract-level information.
type OpContext interface {
	MemoryData() []byte
	StackData() []uint256.Int
	Caller() common.Address
	Address() common.Address
	CallValue() *uint256.Int
	CallInput() []byte
	ContractCode() []byte
}

// StateDB gives tracers access to the whole state.
type StateDB interface {
	GetBalance(common.Address) *uint256.Int
	GetNonce(common.Address) uint64
	GetCode(common.Address) []byte
	GetCodeHash(common.Address) common.Hash
	GetState(common.Address, common.Hash) common.Hash
	GetTransientState(common.Address, common.Hash) common.Hash
	Exist(common.Address) bool
	GetRefund() uint64
}

// VMContext provides the context for the EVM execution.
type VMContext struct {
	Coinbase    common.Address
	BlockNumber *big.Int
	Time        uint64
	Random      *common.Hash
<<<<<<< HEAD
	// Effective tx gas price
	GasPrice *big.Int
	StateDB  StateDB

	// Arbitrum information
	ArbOSVersion uint64
=======
	BaseFee     *big.Int
	StateDB     StateDB
>>>>>>> a793bc7f
}

// BlockEvent is emitted upon tracing an incoming block.
// It contains the block as well as consensus related information.
type BlockEvent struct {
	Block     *types.Block
	TD        *big.Int
	Finalized *types.Header
	Safe      *types.Header
}

type (
	/*
		- VM events -
	*/

	// TxStartHook is called before the execution of a transaction starts.
	// Call simulations don't come with a valid signature. `from` field
	// to be used for address of the caller.
	TxStartHook = func(vm *VMContext, tx *types.Transaction, from common.Address)

	// TxEndHook is called after the execution of a transaction ends.
	TxEndHook = func(receipt *types.Receipt, err error)

	// EnterHook is invoked when the processing of a message starts.
	//
	// Take note that EnterHook, when in the context of a live tracer, can be invoked
	// outside of the `OnTxStart` and `OnTxEnd` hooks when dealing with system calls,
	// see [OnSystemCallStartHook] and [OnSystemCallEndHook] for more information.
	EnterHook = func(depth int, typ byte, from common.Address, to common.Address, input []byte, gas uint64, value *big.Int)

	// ExitHook is invoked when the processing of a message ends.
	// `revert` is true when there was an error during the execution.
	// Exceptionally, before the homestead hardfork a contract creation that
	// ran out of gas when attempting to persist the code to database did not
	// count as a call failure and did not cause a revert of the call. This will
	// be indicated by `reverted == false` and `err == ErrCodeStoreOutOfGas`.
	//
	// Take note that ExitHook, when in the context of a live tracer, can be invoked
	// outside of the `OnTxStart` and `OnTxEnd` hooks when dealing with system calls,
	// see [OnSystemCallStartHook] and [OnSystemCallEndHook] for more information.
	ExitHook = func(depth int, output []byte, gasUsed uint64, err error, reverted bool)

	// OpcodeHook is invoked just prior to the execution of an opcode.
	OpcodeHook = func(pc uint64, op byte, gas, cost uint64, scope OpContext, rData []byte, depth int, err error)

	// FaultHook is invoked when an error occurs during the execution of an opcode.
	FaultHook = func(pc uint64, op byte, gas, cost uint64, scope OpContext, depth int, err error)

	// GasChangeHook is invoked when the gas changes.
	GasChangeHook = func(old, new uint64, reason GasChangeReason)

	/*
		- Chain events -
	*/

	// BlockchainInitHook is called when the blockchain is initialized.
	BlockchainInitHook = func(chainConfig *params.ChainConfig)

	// CloseHook is called when the blockchain closes.
	CloseHook = func()

	// BlockStartHook is called before executing `block`.
	// `td` is the total difficulty prior to `block`.
	BlockStartHook = func(event BlockEvent)

	// BlockEndHook is called after executing a block.
	BlockEndHook = func(err error)

	// SkippedBlockHook indicates a block was skipped during processing
	// due to it being known previously. This can happen e.g. when recovering
	// from a crash.
	SkippedBlockHook = func(event BlockEvent)

	// GenesisBlockHook is called when the genesis block is being processed.
	GenesisBlockHook = func(genesis *types.Block, alloc types.GenesisAlloc)

	// OnSystemCallStartHook is called when a system call is about to be executed. Today,
	// this hook is invoked when the EIP-4788 system call is about to be executed to set the
	// beacon block root.
	//
	// After this hook, the EVM call tracing will happened as usual so you will receive a `OnEnter/OnExit`
	// as well as state hooks between this hook and the `OnSystemCallEndHook`.
	//
	// Note that system call happens outside normal transaction execution, so the `OnTxStart/OnTxEnd` hooks
	// will not be invoked.
	OnSystemCallStartHook = func()

	// OnSystemCallEndHook is called when a system call has finished executing. Today,
	// this hook is invoked when the EIP-4788 system call is about to be executed to set the
	// beacon block root.
	OnSystemCallEndHook = func()

	/*
		- State events -
	*/

	// BalanceChangeHook is called when the balance of an account changes.
	BalanceChangeHook = func(addr common.Address, prev, new *big.Int, reason BalanceChangeReason)

	// NonceChangeHook is called when the nonce of an account changes.
	NonceChangeHook = func(addr common.Address, prev, new uint64)

	// CodeChangeHook is called when the code of an account changes.
	CodeChangeHook = func(addr common.Address, prevCodeHash common.Hash, prevCode []byte, codeHash common.Hash, code []byte)

	// StorageChangeHook is called when the storage of an account changes.
	StorageChangeHook = func(addr common.Address, slot common.Hash, prev, new common.Hash)

	// LogHook is called when a log is emitted.
	LogHook = func(log *types.Log)

	CaptureArbitrumTransferHook   = func(from, to *common.Address, value *big.Int, before bool, reason BalanceChangeReason)
	CaptureArbitrumStorageGetHook = func(key common.Hash, depth int, before bool)
	CaptureArbitrumStorageSetHook = func(key, value common.Hash, depth int, before bool)

	CaptureStylusHostioHook = func(name string, args, outs []byte, startInk, endInk uint64)
)

type Hooks struct {
	// VM events
	OnTxStart   TxStartHook
	OnTxEnd     TxEndHook
	OnEnter     EnterHook
	OnExit      ExitHook
	OnOpcode    OpcodeHook
	OnFault     FaultHook
	OnGasChange GasChangeHook
	// Chain events
	OnBlockchainInit  BlockchainInitHook
	OnClose           CloseHook
	OnBlockStart      BlockStartHook
	OnBlockEnd        BlockEndHook
	OnSkippedBlock    SkippedBlockHook
	OnGenesisBlock    GenesisBlockHook
	OnSystemCallStart OnSystemCallStartHook
	OnSystemCallEnd   OnSystemCallEndHook
	// State events
	OnBalanceChange BalanceChangeHook
	OnNonceChange   NonceChangeHook
	OnCodeChange    CodeChangeHook
	OnStorageChange StorageChangeHook
	OnLog           LogHook

	// Arbitrum: capture a transfer, mint, or burn that happens outside of EVM execution
	CaptureArbitrumTransfer   CaptureArbitrumTransferHook
	CaptureArbitrumStorageGet CaptureArbitrumStorageGetHook
	CaptureArbitrumStorageSet CaptureArbitrumStorageSetHook
	// Stylus: capture hostio invocation
	CaptureStylusHostio CaptureStylusHostioHook
}

// BalanceChangeReason is used to indicate the reason for a balance change, useful
// for tracing and reporting.
type BalanceChangeReason byte

//go:generate go run golang.org/x/tools/cmd/stringer -type=BalanceChangeReason -output gen_balance_change_reason_stringer.go

const (
	BalanceChangeUnspecified BalanceChangeReason = 0

	// Issuance
	// BalanceIncreaseRewardMineUncle is a reward for mining an uncle block.
	BalanceIncreaseRewardMineUncle BalanceChangeReason = 1
	// BalanceIncreaseRewardMineBlock is a reward for mining a block.
	BalanceIncreaseRewardMineBlock BalanceChangeReason = 2
	// BalanceIncreaseWithdrawal is ether withdrawn from the beacon chain.
	BalanceIncreaseWithdrawal BalanceChangeReason = 3
	// BalanceIncreaseGenesisBalance is ether allocated at the genesis block.
	BalanceIncreaseGenesisBalance BalanceChangeReason = 4

	// Transaction fees
	// BalanceIncreaseRewardTransactionFee is the transaction tip increasing block builder's balance.
	BalanceIncreaseRewardTransactionFee BalanceChangeReason = 5
	// BalanceDecreaseGasBuy is spent to purchase gas for execution a transaction.
	// Part of this gas will be burnt as per EIP-1559 rules.
	BalanceDecreaseGasBuy BalanceChangeReason = 6
	// BalanceIncreaseGasReturn is ether returned for unused gas at the end of execution.
	BalanceIncreaseGasReturn BalanceChangeReason = 7

	// DAO fork
	// BalanceIncreaseDaoContract is ether sent to the DAO refund contract.
	BalanceIncreaseDaoContract BalanceChangeReason = 8
	// BalanceDecreaseDaoAccount is ether taken from a DAO account to be moved to the refund contract.
	BalanceDecreaseDaoAccount BalanceChangeReason = 9

	// BalanceChangeTransfer is ether transferred via a call.
	// it is a decrease for the sender and an increase for the recipient.
	BalanceChangeTransfer BalanceChangeReason = 10
	// BalanceChangeTouchAccount is a transfer of zero value. It is only there to
	// touch-create an account.
	BalanceChangeTouchAccount BalanceChangeReason = 11

	// BalanceIncreaseSelfdestruct is added to the recipient as indicated by a selfdestructing account.
	BalanceIncreaseSelfdestruct BalanceChangeReason = 12
	// BalanceDecreaseSelfdestruct is deducted from a contract due to self-destruct.
	BalanceDecreaseSelfdestruct BalanceChangeReason = 13
	// BalanceDecreaseSelfdestructBurn is ether that is sent to an already self-destructed
	// account within the same tx (captured at end of tx).
	// Note it doesn't account for a self-destruct which appoints itself as recipient.
	BalanceDecreaseSelfdestructBurn BalanceChangeReason = 14
)

// Arbitrum specific
const (
	BalanceChangeDuringEVMExecution BalanceChangeReason = 128 + iota
	BalanceIncreaseDeposit
	BalanceDecreaseWithdrawToL1
	BalanceIncreaseL1PosterFee
	BalanceIncreaseInfraFee
	BalanceIncreaseNetworkFee
	BalanceChangeTransferInfraRefund
	BalanceChangeTransferNetworkRefund
	BalanceIncreasePrepaid
	BalanceDecreaseUndoRefund
	BalanceChangeEscrowTransfer
	BalanceChangeTransferBatchposterReward
	BalanceChangeTransferBatchposterRefund
	// Stylus
	BalanceChangeTransferActivationFee
	BalanceChangeTransferActivationReimburse
)

// Str gives the arbitrum specific string for the corresponding BalanceChangeReason
func (b BalanceChangeReason) Str() string {
	switch b {
	case BalanceIncreaseRewardTransactionFee:
		return "tip"
	case BalanceDecreaseGasBuy:
		return "feePayment"
	case BalanceIncreaseGasReturn:
		return "gasRefund"
	case BalanceChangeTransfer:
		return "transfer via a call"
	case BalanceDecreaseSelfdestruct:
		return "selfDestruct"
	case BalanceChangeDuringEVMExecution:
		return "during evm execution"
	case BalanceIncreaseDeposit:
		return "deposit"
	case BalanceDecreaseWithdrawToL1:
		return "withdraw"
	case BalanceIncreaseL1PosterFee, BalanceIncreaseInfraFee, BalanceIncreaseNetworkFee:
		return "feeCollection"
	case BalanceIncreasePrepaid:
		return "prepaid"
	case BalanceDecreaseUndoRefund:
		return "undoRefund"
	case BalanceChangeEscrowTransfer:
		return "escrow"
	case BalanceChangeTransferInfraRefund, BalanceChangeTransferNetworkRefund:
		return "refund"
	// Batchposter
	case BalanceChangeTransferBatchposterReward:
		return "batchPosterReward"
	case BalanceChangeTransferBatchposterRefund:
		return "batchPosterRefund"
	// Stylus
	case BalanceChangeTransferActivationFee:
		return "activate"
	case BalanceChangeTransferActivationReimburse:
		return "reimburse"
	default:
		return "unspecified"
	}
}

// GasChangeReason is used to indicate the reason for a gas change, useful
// for tracing and reporting.
//
// There is essentially two types of gas changes, those that can be emitted once per transaction
// and those that can be emitted on a call basis, so possibly multiple times per transaction.
//
// They can be recognized easily by their name, those that start with `GasChangeTx` are emitted
// once per transaction, while those that start with `GasChangeCall` are emitted on a call basis.
type GasChangeReason byte

const (
	GasChangeUnspecified GasChangeReason = 0

	// GasChangeTxInitialBalance is the initial balance for the call which will be equal to the gasLimit of the call. There is only
	// one such gas change per transaction.
	GasChangeTxInitialBalance GasChangeReason = 1
	// GasChangeTxIntrinsicGas is the amount of gas that will be charged for the intrinsic cost of the transaction, there is
	// always exactly one of those per transaction.
	GasChangeTxIntrinsicGas GasChangeReason = 2
	// GasChangeTxRefunds is the sum of all refunds which happened during the tx execution (e.g. storage slot being cleared)
	// this generates an increase in gas. There is at most one of such gas change per transaction.
	GasChangeTxRefunds GasChangeReason = 3
	// GasChangeTxLeftOverReturned is the amount of gas left over at the end of transaction's execution that will be returned
	// to the chain. This change will always be a negative change as we "drain" left over gas towards 0. If there was no gas
	// left at the end of execution, no such even will be emitted. The returned gas's value in Wei is returned to caller.
	// There is at most one of such gas change per transaction.
	GasChangeTxLeftOverReturned GasChangeReason = 4

	// GasChangeCallInitialBalance is the initial balance for the call which will be equal to the gasLimit of the call. There is only
	// one such gas change per call.
	GasChangeCallInitialBalance GasChangeReason = 5
	// GasChangeCallLeftOverReturned is the amount of gas left over that will be returned to the caller, this change will always
	// be a negative change as we "drain" left over gas towards 0. If there was no gas left at the end of execution, no such even
	// will be emitted.
	GasChangeCallLeftOverReturned GasChangeReason = 6
	// GasChangeCallLeftOverRefunded is the amount of gas that will be refunded to the call after the child call execution it
	// executed completed. This value is always positive as we are giving gas back to the you, the left over gas of the child.
	// If there was no gas left to be refunded, no such even will be emitted.
	GasChangeCallLeftOverRefunded GasChangeReason = 7
	// GasChangeCallContractCreation is the amount of gas that will be burned for a CREATE.
	GasChangeCallContractCreation GasChangeReason = 8
	// GasChangeContractCreation is the amount of gas that will be burned for a CREATE2.
	GasChangeCallContractCreation2 GasChangeReason = 9
	// GasChangeCallCodeStorage is the amount of gas that will be charged for code storage.
	GasChangeCallCodeStorage GasChangeReason = 10
	// GasChangeCallOpCode is the amount of gas that will be charged for an opcode executed by the EVM, exact opcode that was
	// performed can be check by `OnOpcode` handling.
	GasChangeCallOpCode GasChangeReason = 11
	// GasChangeCallPrecompiledContract is the amount of gas that will be charged for a precompiled contract execution.
	GasChangeCallPrecompiledContract GasChangeReason = 12
	// GasChangeCallStorageColdAccess is the amount of gas that will be charged for a cold storage access as controlled by EIP2929 rules.
	GasChangeCallStorageColdAccess GasChangeReason = 13
	// GasChangeCallFailedExecution is the burning of the remaining gas when the execution failed without a revert.
	GasChangeCallFailedExecution GasChangeReason = 14
	// GasChangeWitnessContractInit flags the event of adding to the witness during the contract creation initialization step.
	GasChangeWitnessContractInit GasChangeReason = 15
	// GasChangeWitnessContractCreation flags the event of adding to the witness during the contract creation finalization step.
	GasChangeWitnessContractCreation GasChangeReason = 16
	// GasChangeWitnessCodeChunk flags the event of adding one or more contract code chunks to the witness.
	GasChangeWitnessCodeChunk GasChangeReason = 17
	// GasChangeWitnessContractCollisionCheck flags the event of adding to the witness when checking for contract address collision.
	GasChangeWitnessContractCollisionCheck GasChangeReason = 18

	// GasChangeIgnored is a special value that can be used to indicate that the gas change should be ignored as
	// it will be "manually" tracked by a direct emit of the gas change event.
	GasChangeIgnored GasChangeReason = 0xFF
)<|MERGE_RESOLUTION|>--- conflicted
+++ resolved
@@ -55,17 +55,11 @@
 	BlockNumber *big.Int
 	Time        uint64
 	Random      *common.Hash
-<<<<<<< HEAD
-	// Effective tx gas price
-	GasPrice *big.Int
-	StateDB  StateDB
+	BaseFee     *big.Int
+	StateDB     StateDB
 
 	// Arbitrum information
 	ArbOSVersion uint64
-=======
-	BaseFee     *big.Int
-	StateDB     StateDB
->>>>>>> a793bc7f
 }
 
 // BlockEvent is emitted upon tracing an incoming block.
