--- conflicted
+++ resolved
@@ -20,11 +20,7 @@
 	"bytes"
 	"fmt"
 	"maps"
-<<<<<<< HEAD
 	"sort"
-	"sync"
-=======
->>>>>>> d38b88a5
 	"time"
 
 	"github.com/ethereum/go-ethereum/common"
