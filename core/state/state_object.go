--- conflicted
+++ resolved
@@ -20,11 +20,7 @@
 	"bytes"
 	"fmt"
 	"io"
-<<<<<<< HEAD
-	"math/big"
 	"sort"
-=======
->>>>>>> 8f7eb9cc
 	"time"
 
 	"github.com/ethereum/go-ethereum/common"
