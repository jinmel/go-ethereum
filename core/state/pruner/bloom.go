// Copyright 2021 The go-ethereum Authors
// This file is part of the go-ethereum library.
//
// The go-ethereum library is free software: you can redistribute it and/or modify
// it under the terms of the GNU Lesser General Public License as published by
// the Free Software Foundation, either version 3 of the License, or
// (at your option) any later version.
//
// The go-ethereum library is distributed in the hope that it will be useful,
// but WITHOUT ANY WARRANTY; without even the implied warranty of
// MERCHANTABILITY or FITNESS FOR A PARTICULAR PURPOSE. See the
// GNU Lesser General Public License for more details.
//
// You should have received a copy of the GNU Lesser General Public License
// along with the go-ethereum library. If not, see <http://www.gnu.org/licenses/>.

package pruner

import (
	"bufio"
	"encoding/binary"
	"errors"
	"fmt"
	"io"
	"os"

	"github.com/ethereum/go-ethereum/common"
	"github.com/ethereum/go-ethereum/core/rawdb"
	"github.com/ethereum/go-ethereum/log"
	"github.com/ethereum/go-ethereum/rlp"
	bloomfilter "github.com/holiman/bloomfilter/v2"
)

// stateBloomHasher is a wrapper around a byte blob to satisfy the interface API
// requirements of the bloom library used. It's used to convert a trie hash or
// contract code hash into a 64 bit mini hash.
type stateBloomHasher []byte

func (f stateBloomHasher) Write(p []byte) (n int, err error) { panic("not implemented") }
func (f stateBloomHasher) Sum(b []byte) []byte               { panic("not implemented") }
func (f stateBloomHasher) Reset()                            { panic("not implemented") }
func (f stateBloomHasher) BlockSize() int                    { panic("not implemented") }
func (f stateBloomHasher) Size() int                         { return 8 }
func (f stateBloomHasher) Sum64() uint64                     { return binary.BigEndian.Uint64(f) }

// stateBloom is a bloom filter used during the state conversion(snapshot->state).
// The keys of all generated entries will be recorded here so that in the pruning
// stage the entries belong to the specific version can be avoided for deletion.
//
// The false-positive is allowed here. The "false-positive" entries means they
// actually don't belong to the specific version but they are not deleted in the
// pruning. The downside of the false-positive allowance is we may leave some "dangling"
// nodes in the disk. But in practice the it's very unlike the dangling node is
// state root. So in theory this pruned state shouldn't be visited anymore. Another
// potential issue is for fast sync. If we do another fast sync upon the pruned
// database, it's problematic which will stop the expansion during the syncing.
// TODO address it @rjl493456442 @holiman @karalabe.
//
// After the entire state is generated, the bloom filter should be persisted into
// the disk. It indicates the whole generation procedure is finished.
type stateBloom struct {
	bloom *bloomfilter.Filter
}

// newStateBloomWithSize creates a brand new state bloom for state generation.
// The bloom filter will be created by the passing bloom filter size. According
// to the https://hur.st/bloomfilter/?n=600000000&p=&m=2048MB&k=4, the parameters
// are picked so that the false-positive rate for mainnet is low enough.
func newStateBloomWithSize(size uint64) (*stateBloom, error) {
	bloom, err := bloomfilter.New(size*1024*1024*8, 4)
	if err != nil {
		return nil, err
	}
	log.Info("Initialized state bloom", "size", common.StorageSize(float64(bloom.M()/8)))
	return &stateBloom{bloom: bloom}, nil
}

// NewStateBloomFromDisk loads the state bloom from the given file.
// In this case the assumption is held the bloom filter is complete.
func NewStateBloomFromDisk(filename string) (*stateBloom, []common.Hash, error) {
	f, err := os.Open(filename)
	if err != nil {
		return nil, nil, err
	}
	defer f.Close()
	r := bufio.NewReader(f)
	version := []byte{0}
	_, err = io.ReadFull(r, version)
	if err != nil {
		return nil, nil, err
	}
	if version[0] != 0 {
		return nil, nil, fmt.Errorf("unknown state bloom filter version %v", version[0])
	}
	var roots []common.Hash
	err = rlp.Decode(r, &roots)
	if err != nil {
		return nil, nil, err
	}
	bloom, _, err := bloomfilter.ReadFrom(r)
	if err != nil {
		return nil, nil, err
	}
	return &stateBloom{bloom: bloom}, roots, nil
}

// Commit flushes the bloom filter content into the disk and marks the bloom
// as complete.
func (bloom *stateBloom) Commit(filename, tempname string, roots []common.Hash) error {
	f, err := os.OpenFile(tempname, os.O_RDWR|os.O_CREATE, 0666)
	if err != nil {
		return err
	}
	_, err = f.Write([]byte{0}) // version
	if err != nil {
		return err
	}
	err = rlp.Encode(f, roots)
	if err != nil {
		return err
	}
	// Write the bloom out into a temporary file
	_, err = bloom.bloom.WriteTo(f)
	if err != nil {
		return err
	}
	// Ensure the file is synced to disk
	if err := f.Sync(); err != nil {
		f.Close()
		return err
	}
	f.Close()

	// Move the temporary file into it's final location
	return os.Rename(tempname, filename)
}

// Put implements the KeyValueWriter interface. But here only the key is needed.
func (bloom *stateBloom) Put(key []byte, value []byte) error {
	// If the key length is not 32bytes, ensure it's contract code
	// entry with new scheme.
	if len(key) != common.HashLength {
		isCode, codeKey := rawdb.IsCodeKey(key)
		if !isCode {
			return errors.New("invalid entry")
		}
		bloom.bloom.Add(stateBloomHasher(codeKey))
		return nil
	}
	bloom.bloom.Add(stateBloomHasher(key))
	return nil
}

// Delete removes the key from the key-value data store.
func (bloom *stateBloom) Delete(key []byte) error { panic("not supported") }

// Contain is the wrapper of the underlying contains function which
// reports whether the key is contained.
// - If it says yes, the key may be contained
// - If it says no, the key is definitely not contained.
<<<<<<< HEAD
func (bloom *stateBloom) Contain(key []byte) (bool, error) {
	return bloom.bloom.Contains(stateBloomHasher(key)), nil
}

func (bloom *stateBloom) FalsePosititveProbability() float64 {
	return bloom.bloom.FalsePosititveProbability()
}

func (bloom *stateBloom) Size() uint64 {
	return bloom.bloom.M()
=======
func (bloom *stateBloom) Contain(key []byte) bool {
	return bloom.bloom.Contains(stateBloomHasher(key))
>>>>>>> e501b3b0
}<|MERGE_RESOLUTION|>--- conflicted
+++ resolved
@@ -158,9 +158,8 @@
 // reports whether the key is contained.
 // - If it says yes, the key may be contained
 // - If it says no, the key is definitely not contained.
-<<<<<<< HEAD
-func (bloom *stateBloom) Contain(key []byte) (bool, error) {
-	return bloom.bloom.Contains(stateBloomHasher(key)), nil
+func (bloom *stateBloom) Contain(key []byte) bool {
+	return bloom.bloom.Contains(stateBloomHasher(key))
 }
 
 func (bloom *stateBloom) FalsePosititveProbability() float64 {
@@ -169,8 +168,4 @@
 
 func (bloom *stateBloom) Size() uint64 {
 	return bloom.bloom.M()
-=======
-func (bloom *stateBloom) Contain(key []byte) bool {
-	return bloom.bloom.Contains(stateBloomHasher(key))
->>>>>>> e501b3b0
 }