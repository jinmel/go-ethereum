// Copyright 2014 The go-ethereum Authors
// This file is part of the go-ethereum library.
//
// The go-ethereum library is free software: you can redistribute it and/or modify
// it under the terms of the GNU Lesser General Public License as published by
// the Free Software Foundation, either version 3 of the License, or
// (at your option) any later version.
//
// The go-ethereum library is distributed in the hope that it will be useful,
// but WITHOUT ANY WARRANTY; without even the implied warranty of
// MERCHANTABILITY or FITNESS FOR A PARTICULAR PURPOSE. See the
// GNU Lesser General Public License for more details.
//
// You should have received a copy of the GNU Lesser General Public License
// along with the go-ethereum library. If not, see <http://www.gnu.org/licenses/>.

// Package state provides a caching layer atop the Ethereum state trie.
package state

import (
	"bytes"
	"fmt"
	"math/big"
	"runtime"

	"errors"

	"github.com/ethereum/go-ethereum/common"
	"github.com/ethereum/go-ethereum/core/types"
	"github.com/ethereum/go-ethereum/rlp"
	"github.com/ethereum/go-ethereum/trie"
)

<<<<<<< HEAD
var (
	// Defines prefix bytes for Stylus WASM program bytecode
	// when deployed on-chain via a user-initiated transaction.
	// These byte prefixes are meant to conflict with the L1 contract EOF
	// validation rules so they can be sufficiently differentiated from EVM bytecode.
	// This allows us to store WASM programs as code in the stateDB side-by-side
	// with EVM contracts, but match against these prefix bytes when loading code
	// to execute the WASMs through Stylus rather than the EVM.
	stylusEOFMagic       = byte(0xEF)
	stylusEOFMagicSuffix = byte(0xF0)
	stylusEOFVersion     = byte(0x00)
	// 4th byte specifies the Stylus dictionary used during compression

	StylusDiscriminant = []byte{stylusEOFMagic, stylusEOFMagicSuffix, stylusEOFVersion}
)

type ActivatedWasm struct {
	Asm    []byte
	Module []byte
}

// checks if a valid Stylus prefix is present
func IsStylusProgram(b []byte) bool {
	if len(b) < len(StylusDiscriminant)+1 {
		return false
	}
	return bytes.Equal(b[:3], StylusDiscriminant)
}

// strips the Stylus header from a contract, returning the dictionary used
func StripStylusPrefix(b []byte) ([]byte, byte, error) {
	if !IsStylusProgram(b) {
		return nil, 0, errors.New("specified bytecode is not a Stylus program")
	}
	return b[4:], b[3], nil
}

// creates a new Stylus prefix from the given dictionary byte
func NewStylusPrefix(dictionary byte) []byte {
	prefix := bytes.Clone(StylusDiscriminant)
	return append(prefix, dictionary)
}

func (s *StateDB) ActivateWasm(moduleHash common.Hash, asm, module []byte) {
	_, exists := s.activatedWasms[moduleHash]
	if exists {
		return
	}
	s.activatedWasms[moduleHash] = &ActivatedWasm{
		Asm:    asm,
		Module: module,
	}
	s.journal.append(wasmActivation{
		moduleHash: moduleHash,
	})
}

func (s *StateDB) GetActivatedAsm(moduleHash common.Hash) []byte {
	info, exists := s.activatedWasms[moduleHash]
	if exists {
		return info.Asm
	}
	asm, err := s.db.ActivatedAsm(moduleHash)
	if err != nil {
		s.setError(fmt.Errorf("failed to load asm for %x: %v", moduleHash, err))
	}
	return asm
}

func (s *StateDB) GetActivatedModule(moduleHash common.Hash) []byte {
	info, exists := s.activatedWasms[moduleHash]
	if exists {
		return info.Module
	}
	code, err := s.db.ActivatedModule(moduleHash)
	if err != nil {
		s.setError(fmt.Errorf("failed to load module for %x: %v", moduleHash, err))
	}
	return code
}

func (s *StateDB) GetStylusPages() (uint16, uint16) {
	return s.openWasmPages, s.everWasmPages
}

func (s *StateDB) GetStylusPagesOpen() uint16 {
	return s.openWasmPages
}

func (s *StateDB) SetStylusPagesOpen(open uint16) {
	s.openWasmPages = open
}

// Tracks that `new` additional pages have been opened, returning the previous counts
func (s *StateDB) AddStylusPages(new uint16) (uint16, uint16) {
	open, ever := s.GetStylusPages()
	s.openWasmPages = common.SaturatingUAdd(open, new)
	s.everWasmPages = common.MaxInt(ever, s.openWasmPages)
	return open, ever
}

func (s *StateDB) AddStylusPagesEver(new uint16) {
	s.everWasmPages = common.SaturatingUAdd(s.everWasmPages, new)
}

func NewDeterministic(root common.Hash, db Database) (*StateDB, error) {
	sdb, err := New(root, db, nil)
	if err != nil {
		return nil, err
	}
	sdb.deterministic = true
	return sdb, nil
}

func (s *StateDB) Deterministic() bool {
	return s.deterministic
=======
type ArbitrumExtraData struct {
	// track the total balance change across all accounts
	unexpectedBalanceDelta *big.Int
}

func (s *StateDB) SetArbFinalizer(f func(*ArbitrumExtraData)) {
	runtime.SetFinalizer(s.arbExtraData, f)
>>>>>>> 22399a74
}

func (s *StateDB) GetCurrentTxLogs() []*types.Log {
	return s.logs[s.thash]
}

// GetUnexpectedBalanceDelta returns the total unexpected change in balances since the last commit to the database.
func (s *StateDB) GetUnexpectedBalanceDelta() *big.Int {
	return new(big.Int).Set(s.arbExtraData.unexpectedBalanceDelta)
}

func (s *StateDB) GetSelfDestructs() []common.Address {
	selfDestructs := []common.Address{}
	for addr := range s.journal.dirties {
		obj, exist := s.stateObjects[addr]
		if !exist {
			continue
		}
		if obj.selfDestructed {
			selfDestructs = append(selfDestructs, addr)
		}
	}
	return selfDestructs
}

// making the function public to be used by external tests
func ForEachStorage(s *StateDB, addr common.Address, cb func(key, value common.Hash) bool) error {
	return forEachStorage(s, addr, cb)
}

// moved here from statedb_test.go
func forEachStorage(s *StateDB, addr common.Address, cb func(key, value common.Hash) bool) error {
	so := s.getStateObject(addr)
	if so == nil {
		return nil
	}
	tr, err := so.getTrie()
	if err != nil {
		return err
	}
	trieIt, err := tr.NodeIterator(nil)
	if err != nil {
		return err
	}
	it := trie.NewIterator(trieIt)

	for it.Next() {
		key := common.BytesToHash(s.trie.GetKey(it.Key))
		if value, dirty := so.dirtyStorage[key]; dirty {
			if !cb(key, value) {
				return nil
			}
			continue
		}

		if len(it.Value) > 0 {
			_, content, _, err := rlp.Split(it.Value)
			if err != nil {
				return err
			}
			if !cb(key, common.BytesToHash(content)) {
				return nil
			}
		}
	}
	return nil
}

// maps moduleHash to activation info
type UserWasms map[common.Hash]ActivatedWasm

func (s *StateDB) StartRecording() {
	s.userWasms = make(UserWasms)
}

func (s *StateDB) RecordProgram(moduleHash common.Hash) {
	if s.userWasms != nil {
		s.userWasms[moduleHash] = ActivatedWasm{
			Asm:    s.GetActivatedAsm(moduleHash),
			Module: s.GetActivatedModule(moduleHash),
		}
	}
}

func (s *StateDB) UserWasms() UserWasms {
	return s.userWasms
}<|MERGE_RESOLUTION|>--- conflicted
+++ resolved
@@ -21,9 +21,9 @@
 	"bytes"
 	"fmt"
 	"math/big"
+
+	"errors"
 	"runtime"
-
-	"errors"
 
 	"github.com/ethereum/go-ethereum/common"
 	"github.com/ethereum/go-ethereum/core/types"
@@ -31,7 +31,6 @@
 	"github.com/ethereum/go-ethereum/trie"
 )
 
-<<<<<<< HEAD
 var (
 	// Defines prefix bytes for Stylus WASM program bytecode
 	// when deployed on-chain via a user-initiated transaction.
@@ -76,11 +75,11 @@
 }
 
 func (s *StateDB) ActivateWasm(moduleHash common.Hash, asm, module []byte) {
-	_, exists := s.activatedWasms[moduleHash]
+	_, exists := s.arbExtraData.activatedWasms[moduleHash]
 	if exists {
 		return
 	}
-	s.activatedWasms[moduleHash] = &ActivatedWasm{
+	s.arbExtraData.activatedWasms[moduleHash] = &ActivatedWasm{
 		Asm:    asm,
 		Module: module,
 	}
@@ -90,7 +89,7 @@
 }
 
 func (s *StateDB) GetActivatedAsm(moduleHash common.Hash) []byte {
-	info, exists := s.activatedWasms[moduleHash]
+	info, exists := s.arbExtraData.activatedWasms[moduleHash]
 	if exists {
 		return info.Asm
 	}
@@ -102,7 +101,7 @@
 }
 
 func (s *StateDB) GetActivatedModule(moduleHash common.Hash) []byte {
-	info, exists := s.activatedWasms[moduleHash]
+	info, exists := s.arbExtraData.activatedWasms[moduleHash]
 	if exists {
 		return info.Module
 	}
@@ -114,27 +113,27 @@
 }
 
 func (s *StateDB) GetStylusPages() (uint16, uint16) {
-	return s.openWasmPages, s.everWasmPages
+	return s.arbExtraData.openWasmPages, s.arbExtraData.everWasmPages
 }
 
 func (s *StateDB) GetStylusPagesOpen() uint16 {
-	return s.openWasmPages
+	return s.arbExtraData.openWasmPages
 }
 
 func (s *StateDB) SetStylusPagesOpen(open uint16) {
-	s.openWasmPages = open
+	s.arbExtraData.openWasmPages = open
 }
 
 // Tracks that `new` additional pages have been opened, returning the previous counts
 func (s *StateDB) AddStylusPages(new uint16) (uint16, uint16) {
 	open, ever := s.GetStylusPages()
-	s.openWasmPages = common.SaturatingUAdd(open, new)
-	s.everWasmPages = common.MaxInt(ever, s.openWasmPages)
+	s.arbExtraData.openWasmPages = common.SaturatingUAdd(open, new)
+	s.arbExtraData.everWasmPages = common.MaxInt(ever, s.arbExtraData.openWasmPages)
 	return open, ever
 }
 
 func (s *StateDB) AddStylusPagesEver(new uint16) {
-	s.everWasmPages = common.SaturatingUAdd(s.everWasmPages, new)
+	s.arbExtraData.everWasmPages = common.SaturatingUAdd(s.arbExtraData.everWasmPages, new)
 }
 
 func NewDeterministic(root common.Hash, db Database) (*StateDB, error) {
@@ -148,15 +147,18 @@
 
 func (s *StateDB) Deterministic() bool {
 	return s.deterministic
-=======
+}
+
 type ArbitrumExtraData struct {
-	// track the total balance change across all accounts
-	unexpectedBalanceDelta *big.Int
+	unexpectedBalanceDelta *big.Int                       // total balance change across all accounts
+	userWasms              UserWasms                      // user wasms encountered during execution
+	openWasmPages          uint16                         // number of pages currently open
+	everWasmPages          uint16                         // largest number of pages ever allocated during this tx's execution
+	activatedWasms         map[common.Hash]*ActivatedWasm // newly activated WASMs
 }
 
 func (s *StateDB) SetArbFinalizer(f func(*ArbitrumExtraData)) {
 	runtime.SetFinalizer(s.arbExtraData, f)
->>>>>>> 22399a74
 }
 
 func (s *StateDB) GetCurrentTxLogs() []*types.Log {
@@ -229,12 +231,12 @@
 type UserWasms map[common.Hash]ActivatedWasm
 
 func (s *StateDB) StartRecording() {
-	s.userWasms = make(UserWasms)
+	s.arbExtraData.userWasms = make(UserWasms)
 }
 
 func (s *StateDB) RecordProgram(moduleHash common.Hash) {
-	if s.userWasms != nil {
-		s.userWasms[moduleHash] = ActivatedWasm{
+	if s.arbExtraData.userWasms != nil {
+		s.arbExtraData.userWasms[moduleHash] = ActivatedWasm{
 			Asm:    s.GetActivatedAsm(moduleHash),
 			Module: s.GetActivatedModule(moduleHash),
 		}
@@ -242,5 +244,5 @@
 }
 
 func (s *StateDB) UserWasms() UserWasms {
-	return s.userWasms
+	return s.arbExtraData.userWasms
 }