--- conflicted
+++ resolved
@@ -147,14 +147,9 @@
 	StorageUpdated int
 	AccountDeleted int
 	StorageDeleted int
-<<<<<<< HEAD
-=======
 
 	// Testing hooks
 	onCommit func(states *triestate.Set) // Hook invoked when commit is performed
-
-	deterministic bool
->>>>>>> 657dcf66
 }
 
 // New creates a new state from a given trie.
@@ -1261,18 +1256,6 @@
 	}
 	// Handle all state updates afterwards
 	for addr := range s.stateObjectsDirty {
-<<<<<<< HEAD
-		if obj := s.stateObjects[addr]; !obj.deleted {
-			// Write any contract code associated with the state object
-			if obj.code != nil && obj.dirtyCode {
-				rawdb.WriteCode(codeWriter, common.BytesToHash(obj.CodeHash()), obj.code)
-				obj.dirtyCode = false
-			}
-
-			// Write any storage changes in the state object to its storage trie
-			set, err := obj.commitTrie(s.db)
-			if err != nil {
-=======
 		obj := s.stateObjects[addr]
 		if obj.deleted {
 			continue
@@ -1292,7 +1275,6 @@
 		// In this case, the node set is shared by both accounts.
 		if set != nil {
 			if err := nodes.Merge(set); err != nil {
->>>>>>> 657dcf66
 				return common.Hash{}, err
 			}
 			updates, deleted := set.Size()
