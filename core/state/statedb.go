// Copyright 2014 The go-ethereum Authors
// This file is part of the go-ethereum library.
//
// The go-ethereum library is free software: you can redistribute it and/or modify
// it under the terms of the GNU Lesser General Public License as published by
// the Free Software Foundation, either version 3 of the License, or
// (at your option) any later version.
//
// The go-ethereum library is distributed in the hope that it will be useful,
// but WITHOUT ANY WARRANTY; without even the implied warranty of
// MERCHANTABILITY or FITNESS FOR A PARTICULAR PURPOSE. See the
// GNU Lesser General Public License for more details.
//
// You should have received a copy of the GNU Lesser General Public License
// along with the go-ethereum library. If not, see <http://www.gnu.org/licenses/>.

// Package state provides a caching layer atop the Ethereum state trie.
package state

import (
	"bytes"
	"fmt"
	"maps"
	"math/big"
	"slices"
	"sort"
	"sync"
	"sync/atomic"
	"time"

	"github.com/ethereum/go-ethereum/common"
	"github.com/ethereum/go-ethereum/core/rawdb"
	"github.com/ethereum/go-ethereum/core/state/snapshot"
	"github.com/ethereum/go-ethereum/core/tracing"
	"github.com/ethereum/go-ethereum/core/types"
	"github.com/ethereum/go-ethereum/crypto"
	"github.com/ethereum/go-ethereum/log"
	"github.com/ethereum/go-ethereum/params"
	"github.com/ethereum/go-ethereum/trie"
	"github.com/ethereum/go-ethereum/trie/trienode"
	"github.com/ethereum/go-ethereum/trie/triestate"
	"github.com/ethereum/go-ethereum/trie/utils"
	"github.com/holiman/uint256"
	"golang.org/x/sync/errgroup"
)

// TriesInMemory represents the number of layers that are kept in RAM.
const DefaultTriesInMemory = 128

type revision struct {
	id           int
	journalIndex int

	// Arbitrum: track the total balance change across all accounts
	unexpectedBalanceDelta *big.Int
}

type mutationType int

const (
	update mutationType = iota
	deletion
)

type mutation struct {
	typ     mutationType
	applied bool
}

func (m *mutation) copy() *mutation {
	return &mutation{typ: m.typ, applied: m.applied}
}

func (m *mutation) isDelete() bool {
	return m.typ == deletion
}

// StateDB structs within the ethereum protocol are used to store anything
// within the merkle trie. StateDBs take care of caching and storing
// nested states. It's the general query interface to retrieve:
//
// * Contracts
// * Accounts
//
// Once the state is committed, tries cached in stateDB (including account
// trie, storage tries) will no longer be functional. A new state instance
// must be created with new root and updated database for accessing post-
// commit states.
type StateDB struct {
	arbExtraData *ArbitrumExtraData // must be a pointer - can't be a part of StateDB allocation, otherwise its finalizer might not get called

	db         Database
	prefetcher *triePrefetcher
	trie       Trie
	hasher     crypto.KeccakState
	logger     *tracing.Hooks
	snaps      *snapshot.Tree    // Nil if snapshot is not available
	snap       snapshot.Snapshot // Nil if snapshot is not available

	// originalRoot is the pre-state root, before any changes were made.
	// It will be updated when the Commit is called.
	originalRoot common.Hash

	// These maps hold the state changes (including the corresponding
	// original value) that occurred in this **block**.
	accounts       map[common.Hash][]byte    // The mutated accounts in 'slim RLP' encoding
	accountsOrigin map[common.Address][]byte // The original value of mutated accounts in 'slim RLP' encoding

	storages       map[common.Hash]map[common.Hash][]byte    // The mutated slots in prefix-zero trimmed rlp format
	storagesOrigin map[common.Address]map[common.Hash][]byte // The original value of mutated slots in prefix-zero trimmed rlp format
	storagesLock   sync.Mutex                                // Mutex protecting the maps during concurrent updates/commits

	// This map holds 'live' objects, which will get modified while
	// processing a state transition.
	stateObjects map[common.Address]*stateObject

	// This map holds 'deleted' objects. An object with the same address
	// might also occur in the 'stateObjects' map due to account
	// resurrection. The account value is tracked as the original value
	// before the transition. This map is populated at the transaction
	// boundaries.
	stateObjectsDestruct map[common.Address]*types.StateAccount

	// This map tracks the account mutations that occurred during the
	// transition. Uncommitted mutations belonging to the same account
	// can be merged into a single one which is equivalent from database's
	// perspective. This map is populated at the transaction boundaries.
	mutations map[common.Address]*mutation

	// DB error.
	// State objects are used by the consensus core and VM which are
	// unable to deal with database-level errors. Any error that occurs
	// during a database read is memoized here and will eventually be
	// returned by StateDB.Commit. Notably, this error is also shared
	// by all cached state objects in case the database failure occurs
	// when accessing state of accounts.
	dbErr error

	// The refund counter, also used by state transitioning.
	refund uint64

	// The tx context and all occurred logs in the scope of transaction.
	thash   common.Hash
	txIndex int
	logs    map[common.Hash][]*types.Log
	logSize uint

	// Preimages occurred seen by VM in the scope of block.
	preimages map[common.Hash][]byte

	// Per-transaction access list
	accessList *accessList

	// Transient storage
	transientStorage transientStorage

	// Journal of state modifications. This is the backbone of
	// Snapshot and RevertToSnapshot.
	journal        *journal
	validRevisions []revision
	nextRevisionId int

	// Measurements gathered during execution for debugging purposes
	AccountReads         time.Duration
	AccountHashes        time.Duration
	AccountUpdates       time.Duration
	AccountCommits       time.Duration
	StorageReads         time.Duration
	StorageUpdates       time.Duration
	StorageCommits       time.Duration
	SnapshotAccountReads time.Duration
	SnapshotStorageReads time.Duration
	SnapshotCommits      time.Duration
	TrieDBCommits        time.Duration

	AccountUpdated int
	StorageUpdated atomic.Int64
	AccountDeleted int
	StorageDeleted atomic.Int64

	// Testing hooks
	onCommit func(states *triestate.Set) // Hook invoked when commit is performed

	deterministic bool
}

// New creates a new state from a given trie.
func New(root common.Hash, db Database, snaps *snapshot.Tree) (*StateDB, error) {
	tr, err := db.OpenTrie(root)
	if err != nil {
		return nil, err
	}
	sdb := &StateDB{
		arbExtraData: &ArbitrumExtraData{
			unexpectedBalanceDelta: new(big.Int),
			openWasmPages:          0,
			everWasmPages:          0,
			activatedWasms:         make(map[common.Hash]ActivatedWasm),
			recentWasms:            NewRecentWasms(),
		},

		db:                   db,
		trie:                 tr,
		originalRoot:         root,
		snaps:                snaps,
		accounts:             make(map[common.Hash][]byte),
		storages:             make(map[common.Hash]map[common.Hash][]byte),
		accountsOrigin:       make(map[common.Address][]byte),
		storagesOrigin:       make(map[common.Address]map[common.Hash][]byte),
		stateObjects:         make(map[common.Address]*stateObject),
		stateObjectsDestruct: make(map[common.Address]*types.StateAccount),
		mutations:            make(map[common.Address]*mutation),
		logs:                 make(map[common.Hash][]*types.Log),
		preimages:            make(map[common.Hash][]byte),
		journal:              newJournal(),
		accessList:           newAccessList(),
		transientStorage:     newTransientStorage(),
		hasher:               crypto.NewKeccakState(),
	}
	if sdb.snaps != nil {
		sdb.snap = sdb.snaps.Snapshot(root)
	}
	return sdb, nil
}

// SetLogger sets the logger for account update hooks.
func (s *StateDB) SetLogger(l *tracing.Hooks) {
	s.logger = l
}

// StartPrefetcher initializes a new trie prefetcher to pull in nodes from the
// state trie concurrently while the state is mutated so that when we reach the
// commit phase, most of the needed data is already hot.
func (s *StateDB) StartPrefetcher(namespace string) {
	if s.prefetcher != nil {
		s.prefetcher.terminate(false)
		s.prefetcher.report()
		s.prefetcher = nil
	}
	if s.snap != nil {
		s.prefetcher = newTriePrefetcher(s.db, s.originalRoot, namespace)
	}
}

// StopPrefetcher terminates a running prefetcher and reports any leftover stats
// from the gathered metrics.
func (s *StateDB) StopPrefetcher() {
	if s.prefetcher != nil {
		s.prefetcher.terminate(false)
		s.prefetcher.report()
		s.prefetcher = nil
	}
}

// setError remembers the first non-nil error it is called with.
func (s *StateDB) setError(err error) {
	if s.dbErr == nil {
		s.dbErr = err
	}
}

// Error returns the memorized database failure occurred earlier.
func (s *StateDB) Error() error {
	return s.dbErr
}

func (s *StateDB) AddLog(log *types.Log) {
	s.journal.append(addLogChange{txhash: s.thash})

	log.TxHash = s.thash
	log.TxIndex = uint(s.txIndex)
	log.Index = s.logSize
	if s.logger != nil && s.logger.OnLog != nil {
		s.logger.OnLog(log)
	}
	s.logs[s.thash] = append(s.logs[s.thash], log)
	s.logSize++
}

// GetLogs returns the logs matching the specified transaction hash, and annotates
// them with the given blockNumber and blockHash.
func (s *StateDB) GetLogs(hash common.Hash, blockNumber uint64, blockHash common.Hash) []*types.Log {
	logs := s.logs[hash]
	for _, l := range logs {
		l.BlockNumber = blockNumber
		l.BlockHash = blockHash
	}
	return logs
}

func (s *StateDB) Logs() []*types.Log {
	var logs []*types.Log
	for _, lgs := range s.logs {
		logs = append(logs, lgs...)
	}
	return logs
}

// AddPreimage records a SHA3 preimage seen by the VM.
func (s *StateDB) AddPreimage(hash common.Hash, preimage []byte) {
	if _, ok := s.preimages[hash]; !ok {
		s.journal.append(addPreimageChange{hash: hash})
		s.preimages[hash] = slices.Clone(preimage)
	}
}

// Preimages returns a list of SHA3 preimages that have been submitted.
func (s *StateDB) Preimages() map[common.Hash][]byte {
	return s.preimages
}

// AddRefund adds gas to the refund counter
func (s *StateDB) AddRefund(gas uint64) {
	s.journal.append(refundChange{prev: s.refund})
	s.refund += gas
}

// SubRefund removes gas from the refund counter.
// This method will panic if the refund counter goes below zero
func (s *StateDB) SubRefund(gas uint64) {
	s.journal.append(refundChange{prev: s.refund})
	if gas > s.refund {
		panic(fmt.Sprintf("Refund counter below zero (gas: %d > refund: %d)", gas, s.refund))
	}
	s.refund -= gas
}

// Exist reports whether the given account address exists in the state.
// Notably this also returns true for self-destructed accounts.
func (s *StateDB) Exist(addr common.Address) bool {
	return s.getStateObject(addr) != nil
}

// Empty returns whether the state object is either non-existent
// or empty according to the EIP161 specification (balance = nonce = code = 0)
func (s *StateDB) Empty(addr common.Address) bool {
	so := s.getStateObject(addr)
	return so == nil || so.empty()
}

// GetBalance retrieves the balance from the given address or 0 if object not found
func (s *StateDB) GetBalance(addr common.Address) *uint256.Int {
	stateObject := s.getStateObject(addr)
	if stateObject != nil {
		return stateObject.Balance()
	}
	return common.U2560
}

// GetNonce retrieves the nonce from the given address or 0 if object not found
func (s *StateDB) GetNonce(addr common.Address) uint64 {
	stateObject := s.getStateObject(addr)
	if stateObject != nil {
		return stateObject.Nonce()
	}

	return 0
}

// GetStorageRoot retrieves the storage root from the given address or empty
// if object not found.
func (s *StateDB) GetStorageRoot(addr common.Address) common.Hash {
	stateObject := s.getStateObject(addr)
	if stateObject != nil {
		return stateObject.Root()
	}
	return common.Hash{}
}

// TxIndex returns the current transaction index set by Prepare.
func (s *StateDB) TxIndex() int {
	return s.txIndex
}

func (s *StateDB) GetCode(addr common.Address) []byte {
	stateObject := s.getStateObject(addr)
	if stateObject != nil {
		return stateObject.Code()
	}
	return nil
}

func (s *StateDB) GetCodeSize(addr common.Address) int {
	stateObject := s.getStateObject(addr)
	if stateObject != nil {
		return stateObject.CodeSize()
	}
	return 0
}

func (s *StateDB) GetCodeHash(addr common.Address) common.Hash {
	stateObject := s.getStateObject(addr)
	if stateObject != nil {
		return common.BytesToHash(stateObject.CodeHash())
	}
	return common.Hash{}
}

// GetState retrieves a value from the given account's storage trie.
func (s *StateDB) GetState(addr common.Address, hash common.Hash) common.Hash {
	stateObject := s.getStateObject(addr)
	if stateObject != nil {
		return stateObject.GetState(hash)
	}
	return common.Hash{}
}

// GetCommittedState retrieves a value from the given account's committed storage trie.
func (s *StateDB) GetCommittedState(addr common.Address, hash common.Hash) common.Hash {
	stateObject := s.getStateObject(addr)
	if stateObject != nil {
		return stateObject.GetCommittedState(hash)
	}
	return common.Hash{}
}

// Database retrieves the low level database supporting the lower level trie ops.
func (s *StateDB) Database() Database {
	return s.db
}

func (s *StateDB) HasSelfDestructed(addr common.Address) bool {
	stateObject := s.getStateObject(addr)
	if stateObject != nil {
		return stateObject.selfDestructed
	}
	return false
}

/*
 * SETTERS
 */

// AddBalance adds amount to the account associated with addr.
func (s *StateDB) AddBalance(addr common.Address, amount *uint256.Int, reason tracing.BalanceChangeReason) {
	stateObject := s.getOrNewStateObject(addr)
	if stateObject != nil {
		s.arbExtraData.unexpectedBalanceDelta.Add(s.arbExtraData.unexpectedBalanceDelta, amount.ToBig())
		stateObject.AddBalance(amount, reason)
	}
}

// SubBalance subtracts amount from the account associated with addr.
func (s *StateDB) SubBalance(addr common.Address, amount *uint256.Int, reason tracing.BalanceChangeReason) {
	stateObject := s.getOrNewStateObject(addr)
	if stateObject != nil {
		s.arbExtraData.unexpectedBalanceDelta.Sub(s.arbExtraData.unexpectedBalanceDelta, amount.ToBig())
		stateObject.SubBalance(amount, reason)
	}
}

func (s *StateDB) SetBalance(addr common.Address, amount *uint256.Int, reason tracing.BalanceChangeReason) {
	stateObject := s.getOrNewStateObject(addr)
	if stateObject != nil {
		if amount == nil {
			amount = uint256.NewInt(0)
		}
		prevBalance := stateObject.Balance()
		s.arbExtraData.unexpectedBalanceDelta.Add(s.arbExtraData.unexpectedBalanceDelta, amount.ToBig())
		s.arbExtraData.unexpectedBalanceDelta.Sub(s.arbExtraData.unexpectedBalanceDelta, prevBalance.ToBig())
		stateObject.SetBalance(amount, reason)
	}
}

func (s *StateDB) ExpectBalanceBurn(amount *big.Int) {
	if amount.Sign() < 0 {
		panic(fmt.Sprintf("ExpectBalanceBurn called with negative amount %v", amount))
	}
	s.arbExtraData.unexpectedBalanceDelta.Add(s.arbExtraData.unexpectedBalanceDelta, amount)
}

func (s *StateDB) SetNonce(addr common.Address, nonce uint64) {
	stateObject := s.getOrNewStateObject(addr)
	if stateObject != nil {
		stateObject.SetNonce(nonce)
	}
}

func (s *StateDB) SetCode(addr common.Address, code []byte) {
	stateObject := s.getOrNewStateObject(addr)
	if stateObject != nil {
		stateObject.SetCode(crypto.Keccak256Hash(code), code)
	}
}

func (s *StateDB) SetState(addr common.Address, key, value common.Hash) {
	stateObject := s.getOrNewStateObject(addr)
	if stateObject != nil {
		stateObject.SetState(key, value)
	}
}

// SetStorage replaces the entire storage for the specified account with given
// storage. This function should only be used for debugging and the mutations
// must be discarded afterwards.
func (s *StateDB) SetStorage(addr common.Address, storage map[common.Hash]common.Hash) {
	// SetStorage needs to wipe existing storage. We achieve this by pretending
	// that the account self-destructed earlier in this block, by flagging
	// it in stateObjectsDestruct. The effect of doing so is that storage lookups
	// will not hit disk, since it is assumed that the disk-data is belonging
	// to a previous incarnation of the object.
	//
	// TODO(rjl493456442) this function should only be supported by 'unwritable'
	// state and all mutations made should all be discarded afterwards.
	if _, ok := s.stateObjectsDestruct[addr]; !ok {
		s.stateObjectsDestruct[addr] = nil
	}
	stateObject := s.getOrNewStateObject(addr)
	for k, v := range storage {
		stateObject.SetState(k, v)
	}
}

// SelfDestruct marks the given account as selfdestructed.
// This clears the account balance.
//
// The account's state object is still available until the state is committed,
// getStateObject will return a non-nil account after SelfDestruct.
func (s *StateDB) SelfDestruct(addr common.Address) {
	stateObject := s.getStateObject(addr)
	if stateObject == nil {
		return
	}
	var (
		prev = new(uint256.Int).Set(stateObject.Balance())
		n    = new(uint256.Int)
	)
	s.journal.append(selfDestructChange{
		account:     &addr,
		prev:        stateObject.selfDestructed,
		prevbalance: prev,
	})

	if s.logger != nil && s.logger.OnBalanceChange != nil && prev.Sign() > 0 {
		s.logger.OnBalanceChange(addr, prev.ToBig(), n.ToBig(), tracing.BalanceDecreaseSelfdestruct)
	}
	stateObject.markSelfdestructed()
	s.arbExtraData.unexpectedBalanceDelta.Sub(s.arbExtraData.unexpectedBalanceDelta, stateObject.data.Balance.ToBig())
	stateObject.data.Balance = n
}

func (s *StateDB) Selfdestruct6780(addr common.Address) {
	stateObject := s.getStateObject(addr)
	if stateObject == nil {
		return
	}
	if stateObject.newContract {
		s.SelfDestruct(addr)
	}
}

// SetTransientState sets transient storage for a given account. It
// adds the change to the journal so that it can be rolled back
// to its previous value if there is a revert.
func (s *StateDB) SetTransientState(addr common.Address, key, value common.Hash) {
	prev := s.GetTransientState(addr, key)
	if prev == value {
		return
	}
	s.journal.append(transientStorageChange{
		account:  &addr,
		key:      key,
		prevalue: prev,
	})
	s.setTransientState(addr, key, value)
}

// setTransientState is a lower level setter for transient storage. It
// is called during a revert to prevent modifications to the journal.
func (s *StateDB) setTransientState(addr common.Address, key, value common.Hash) {
	s.transientStorage.Set(addr, key, value)
}

// GetTransientState gets transient storage for a given account.
func (s *StateDB) GetTransientState(addr common.Address, key common.Hash) common.Hash {
	return s.transientStorage.Get(addr, key)
}

//
// Setting, updating & deleting state object methods.
//

// updateStateObject writes the given object to the trie.
func (s *StateDB) updateStateObject(obj *stateObject) {
	// Encode the account and update the account trie
	addr := obj.Address()
	if err := s.trie.UpdateAccount(addr, &obj.data); err != nil {
		s.setError(fmt.Errorf("updateStateObject (%x) error: %v", addr[:], err))
	}
	if obj.dirtyCode {
		s.trie.UpdateContractCode(obj.Address(), common.BytesToHash(obj.CodeHash()), obj.code)
	}
	// Cache the data until commit. Note, this update mechanism is not symmetric
	// to the deletion, because whereas it is enough to track account updates
	// at commit time, deletions need tracking at transaction boundary level to
	// ensure we capture state clearing.
	s.accounts[obj.addrHash] = types.SlimAccountRLP(obj.data)

	// Track the original value of mutated account, nil means it was not present.
	// Skip if it has been tracked (because updateStateObject may be called
	// multiple times in a block).
	if _, ok := s.accountsOrigin[obj.address]; !ok {
		if obj.origin == nil {
			s.accountsOrigin[obj.address] = nil
		} else {
			s.accountsOrigin[obj.address] = types.SlimAccountRLP(*obj.origin)
		}
	}
}

// deleteStateObject removes the given object from the state trie.
func (s *StateDB) deleteStateObject(addr common.Address) {
	if err := s.trie.DeleteAccount(addr); err != nil {
		s.setError(fmt.Errorf("deleteStateObject (%x) error: %v", addr[:], err))
	}
}

// getStateObject retrieves a state object given by the address, returning nil if
// the object is not found or was deleted in this execution context.
func (s *StateDB) getStateObject(addr common.Address) *stateObject {
	// Prefer live objects if any is available
	if obj := s.stateObjects[addr]; obj != nil {
		return obj
	}
	// Short circuit if the account is already destructed in this block.
	if _, ok := s.stateObjectsDestruct[addr]; ok {
		return nil
	}
	// If no live objects are available, attempt to use snapshots
	var data *types.StateAccount
	if s.snap != nil {
		start := time.Now()
		acc, err := s.snap.Account(crypto.HashData(s.hasher, addr.Bytes()))
		s.SnapshotAccountReads += time.Since(start)

		if err == nil {
			if acc == nil {
				return nil
			}
			data = &types.StateAccount{
				Nonce:    acc.Nonce,
				Balance:  acc.Balance,
				CodeHash: acc.CodeHash,
				Root:     common.BytesToHash(acc.Root),
			}
			if len(data.CodeHash) == 0 {
				data.CodeHash = types.EmptyCodeHash.Bytes()
			}
			if data.Root == (common.Hash{}) {
				data.Root = types.EmptyRootHash
			}
		}
	}
	// If snapshot unavailable or reading from it failed, load from the database
	if data == nil {
		start := time.Now()
		var err error
		data, err = s.trie.GetAccount(addr)
		s.AccountReads += time.Since(start)

		if err != nil {
			s.setError(fmt.Errorf("getDeleteStateObject (%x) error: %w", addr.Bytes(), err))
			return nil
		}
		if data == nil {
			return nil
		}
	}
	// Insert into the live set
	obj := newObject(s, addr, data)
	s.setStateObject(obj)
	return obj
}

func (s *StateDB) setStateObject(object *stateObject) {
	s.stateObjects[object.Address()] = object
}

// getOrNewStateObject retrieves a state object or create a new state object if nil.
func (s *StateDB) getOrNewStateObject(addr common.Address) *stateObject {
	obj := s.getStateObject(addr)
	if obj == nil {
		obj = s.createObject(addr)
	}
	return obj
}

// createObject creates a new state object. The assumption is held there is no
// existing account with the given address, otherwise it will be silently overwritten.
func (s *StateDB) createObject(addr common.Address) *stateObject {
	obj := newObject(s, addr, nil)
	s.journal.append(createObjectChange{account: &addr})
	s.setStateObject(obj)
	return obj
}

// createObject creates a new state object. The assumption is held there is no
// existing account with the given address, otherwise it will be silently overwritten.
func (s *StateDB) createZombie(addr common.Address) *stateObject {
	obj := newObject(s, addr, nil)
	s.journal.append(createZombieChange{account: &addr})
	s.setStateObject(obj)
	return obj
}

// CreateAccount explicitly creates a new state object, assuming that the
// account did not previously exist in the state. If the account already
// exists, this function will silently overwrite it which might lead to a
// consensus bug eventually.
func (s *StateDB) CreateAccount(addr common.Address) {
	s.createObject(addr)
}

// CreateContract is used whenever a contract is created. This may be preceded
// by CreateAccount, but that is not required if it already existed in the
// state due to funds sent beforehand.
// This operation sets the 'newContract'-flag, which is required in order to
// correctly handle EIP-6780 'delete-in-same-transaction' logic.
func (s *StateDB) CreateContract(addr common.Address) {
	obj := s.getStateObject(addr)
	if !obj.newContract {
		obj.newContract = true
		s.journal.append(createContractChange{account: addr})
	}
}

// Copy creates a deep, independent copy of the state.
// Snapshots of the copied state cannot be applied to the copy.
func (s *StateDB) Copy() *StateDB {
	// Copy all the basic fields, initialize the memory ones
	state := &StateDB{
		arbExtraData: &ArbitrumExtraData{
			unexpectedBalanceDelta: new(big.Int).Set(s.arbExtraData.unexpectedBalanceDelta),
			activatedWasms:         make(map[common.Hash]ActivatedWasm, len(s.arbExtraData.activatedWasms)),
			recentWasms:            s.arbExtraData.recentWasms.Copy(),
			openWasmPages:          s.arbExtraData.openWasmPages,
			everWasmPages:          s.arbExtraData.everWasmPages,
		},

		db:                   s.db,
		trie:                 s.db.CopyTrie(s.trie),
		hasher:               crypto.NewKeccakState(),
		originalRoot:         s.originalRoot,
		accounts:             copySet(s.accounts),
		storages:             copy2DSet(s.storages),
		accountsOrigin:       copySet(s.accountsOrigin),
		storagesOrigin:       copy2DSet(s.storagesOrigin),
		stateObjects:         make(map[common.Address]*stateObject, len(s.stateObjects)),
		stateObjectsDestruct: maps.Clone(s.stateObjectsDestruct),
		mutations:            make(map[common.Address]*mutation, len(s.mutations)),
		dbErr:                s.dbErr,
		refund:               s.refund,
		thash:                s.thash,
		txIndex:              s.txIndex,
		logs:                 make(map[common.Hash][]*types.Log, len(s.logs)),
		logSize:              s.logSize,
		preimages:            maps.Clone(s.preimages),
		journal:              s.journal.copy(),
		validRevisions:       slices.Clone(s.validRevisions),
		nextRevisionId:       s.nextRevisionId,

		// In order for the block producer to be able to use and make additions
		// to the snapshot tree, we need to copy that as well. Otherwise, any
		// block mined by ourselves will cause gaps in the tree, and force the
		// miner to operate trie-backed only.
		snaps: s.snaps,
		snap:  s.snap,
	}
	// Deep copy cached state objects.
	for addr, obj := range s.stateObjects {
		state.stateObjects[addr] = obj.deepCopy(state)
	}
	// Deep copy the object state markers.
	for addr, op := range s.mutations {
		state.mutations[addr] = op.copy()
	}
	// Deep copy the logs occurred in the scope of block
	for hash, logs := range s.logs {
		cpy := make([]*types.Log, len(logs))
		for i, l := range logs {
			cpy[i] = new(types.Log)
			*cpy[i] = *l
		}
		state.logs[hash] = cpy
	}

	// Do we need to copy the access list and transient storage?
	// In practice: No. At the start of a transaction, these two lists are empty.
	// In practice, we only ever copy state _between_ transactions/blocks, never
	// in the middle of a transaction. However, it doesn't cost us much to copy
	// empty lists, so we do it anyway to not blow up if we ever decide copy them
	// in the middle of a transaction.
	state.accessList = s.accessList.Copy()
	state.transientStorage = s.transientStorage.Copy()
<<<<<<< HEAD

	// Arbitrum: copy wasm calls and activated WASMs
	if s.arbExtraData.userWasms != nil {
		state.arbExtraData.userWasms = make(UserWasms, len(s.arbExtraData.userWasms))
		for call, wasm := range s.arbExtraData.userWasms {
			state.arbExtraData.userWasms[call] = wasm
		}
	}
	for moduleHash, asmMap := range s.arbExtraData.activatedWasms {
		// It's fine to skip a deep copy since activations are immutable.
		state.arbExtraData.activatedWasms[moduleHash] = asmMap
	}

	// If there's a prefetcher running, make an inactive copy of it that can
	// only access data but does not actively preload (since the user will not
	// know that they need to explicitly terminate an active copy).
	if s.prefetcher != nil {
		state.prefetcher = s.prefetcher.copy()
	}
=======
>>>>>>> 2ac83e19
	return state
}

// Snapshot returns an identifier for the current revision of the state.
func (s *StateDB) Snapshot() int {
	id := s.nextRevisionId
	s.nextRevisionId++
	s.validRevisions = append(s.validRevisions, revision{id, s.journal.length(), new(big.Int).Set(s.arbExtraData.unexpectedBalanceDelta)})
	return id
}

// RevertToSnapshot reverts all state changes made since the given revision.
func (s *StateDB) RevertToSnapshot(revid int) {
	// Find the snapshot in the stack of valid snapshots.
	idx := sort.Search(len(s.validRevisions), func(i int) bool {
		return s.validRevisions[i].id >= revid
	})
	if idx == len(s.validRevisions) || s.validRevisions[idx].id != revid {
		panic(fmt.Errorf("revision id %v cannot be reverted", revid))
	}
	revision := s.validRevisions[idx]
	snapshot := revision.journalIndex
	s.arbExtraData.unexpectedBalanceDelta = new(big.Int).Set(revision.unexpectedBalanceDelta)

	// Replay the journal to undo changes and remove invalidated snapshots
	s.journal.revert(s, snapshot)
	s.validRevisions = s.validRevisions[:idx]
}

// GetRefund returns the current value of the refund counter.
func (s *StateDB) GetRefund() uint64 {
	return s.refund
}

// Finalise finalises the state by removing the destructed objects and clears
// the journal as well as the refunds. Finalise, however, will not push any updates
// into the tries just yet. Only IntermediateRoot or Commit will do that.
func (s *StateDB) Finalise(deleteEmptyObjects bool) {
	addressesToPrefetch := make([][]byte, 0, len(s.journal.dirties))
	for addr, dirtyCount := range s.journal.dirties {
		isZombie := s.journal.zombieEntries[addr] == dirtyCount
		obj, exist := s.stateObjects[addr]
		if !exist {
			// ripeMD is 'touched' at block 1714175, in tx 0x1237f737031e40bcde4a8b7e717b2d15e3ecadfe49bb1bbc71ee9deb09c6fcf2
			// That tx goes out of gas, and although the notion of 'touched' does not exist there, the
			// touch-event will still be recorded in the journal. Since ripeMD is a special snowflake,
			// it will persist in the journal even though the journal is reverted. In this special circumstance,
			// it may exist in `s.journal.dirties` but not in `s.stateObjects`.
			// Thus, we can safely ignore it here
			continue
		}
		if obj.selfDestructed || (deleteEmptyObjects && obj.empty() && !isZombie) {
			delete(s.stateObjects, obj.address)
			s.markDelete(addr)

			// If ether was sent to account post-selfdestruct it is burnt.
			if bal := obj.Balance(); s.logger != nil && s.logger.OnBalanceChange != nil && obj.selfDestructed && bal.Sign() != 0 {
				s.logger.OnBalanceChange(obj.address, bal.ToBig(), new(big.Int), tracing.BalanceDecreaseSelfdestructBurn)
			}
			// We need to maintain account deletions explicitly (will remain
			// set indefinitely). Note only the first occurred self-destruct
			// event is tracked.
			if _, ok := s.stateObjectsDestruct[obj.address]; !ok {
				s.stateObjectsDestruct[obj.address] = obj.origin
			}
			// Note, we can't do this only at the end of a block because multiple
			// transactions within the same block might self destruct and then
			// resurrect an account; but the snapshotter needs both events.
			delete(s.accounts, obj.addrHash)      // Clear out any previously updated account data (may be recreated via a resurrect)
			delete(s.storages, obj.addrHash)      // Clear out any previously updated storage data (may be recreated via a resurrect)
			delete(s.accountsOrigin, obj.address) // Clear out any previously updated account data (may be recreated via a resurrect)
			delete(s.storagesOrigin, obj.address) // Clear out any previously updated storage data (may be recreated via a resurrect)
		} else {
			obj.finalise()
			s.markUpdate(addr)
		}
		// At this point, also ship the address off to the precacher. The precacher
		// will start loading tries, and when the change is eventually committed,
		// the commit-phase will be a lot faster
		addressesToPrefetch = append(addressesToPrefetch, common.CopyBytes(addr[:])) // Copy needed for closure
	}
	if s.prefetcher != nil && len(addressesToPrefetch) > 0 {
		if err := s.prefetcher.prefetch(common.Hash{}, s.originalRoot, common.Address{}, addressesToPrefetch); err != nil {
			log.Error("Failed to prefetch addresses", "addresses", len(addressesToPrefetch), "err", err)
		}
	}
	// Invalidate journal because reverting across transactions is not allowed.
	s.clearJournalAndRefund()
}

// IntermediateRoot computes the current root hash of the state trie.
// It is called in between transactions to get the root hash that
// goes into transaction receipts.
func (s *StateDB) IntermediateRoot(deleteEmptyObjects bool) common.Hash {
	// Finalise all the dirty storage states and write them into the tries
	s.Finalise(deleteEmptyObjects)

	// If there was a trie prefetcher operating, terminate it async so that the
	// individual storage tries can be updated as soon as the disk load finishes.
	if s.prefetcher != nil {
		s.prefetcher.terminate(true)
		defer func() {
			s.prefetcher.report()
			s.prefetcher = nil // Pre-byzantium, unset any used up prefetcher
		}()
	}
<<<<<<< HEAD
	// Although naively it makes sense to retrieve the account trie and then do
	// the contract storage and account updates sequentially, that short circuits
	// the account prefetcher. Instead, let's process all the storage updates
	// first, giving the account prefetches just a few more milliseconds of time
	// to pull useful data from disk.
	start := time.Now()
	if s.deterministic {
		addressesToUpdate := make([]common.Address, 0, len(s.mutations))
		for addr := range s.mutations {
			addressesToUpdate = append(addressesToUpdate, addr)
		}
		sort.Slice(addressesToUpdate, func(i, j int) bool { return bytes.Compare(addressesToUpdate[i][:], addressesToUpdate[j][:]) < 0 })
		for _, addr := range addressesToUpdate {
			if obj := s.mutations[addr]; !obj.applied && !obj.isDelete() {
				s.stateObjects[addr].updateRoot()
			}
		}
	} else {
		for addr, op := range s.mutations {
			if op.applied {
				continue
			}
			if op.isDelete() {
				continue
			}
			s.stateObjects[addr].updateRoot()
		}
=======
	// Process all storage updates concurrently. The state object update root
	// method will internally call a blocking trie fetch from the prefetcher,
	// so there's no need to explicitly wait for the prefetchers to finish.
	var (
		start   = time.Now()
		workers errgroup.Group
	)
	if s.db.TrieDB().IsVerkle() {
		// Whilst MPT storage tries are independent, Verkle has one single trie
		// for all the accounts and all the storage slots merged together. The
		// former can thus be simply parallelized, but updating the latter will
		// need concurrency support within the trie itself. That's a TODO for a
		// later time.
		workers.SetLimit(1)
	}
	for addr, op := range s.mutations {
		if op.applied || op.isDelete() {
			continue
		}
		obj := s.stateObjects[addr] // closure for the task runner below
		workers.Go(func() error {
			obj.updateRoot()
			return nil
		})
>>>>>>> 2ac83e19
	}
	workers.Wait()
	s.StorageUpdates += time.Since(start)

	// Now we're about to start to write changes to the trie. The trie is so far
	// _untouched_. We can check with the prefetcher, if it can give us a trie
	// which has the same root, but also has some content loaded into it.
	start = time.Now()

	if s.prefetcher != nil {
		if trie, err := s.prefetcher.trie(common.Hash{}, s.originalRoot); err != nil {
			log.Error("Failed to retrieve account pre-fetcher trie", "err", err)
		} else if trie != nil {
			s.trie = trie
		}
	}
	// Perform updates before deletions.  This prevents resolution of unnecessary trie nodes
	// in circumstances similar to the following:
	//
	// Consider nodes `A` and `B` who share the same full node parent `P` and have no other siblings.
	// During the execution of a block:
	// - `A` self-destructs,
	// - `C` is created, and also shares the parent `P`.
	// If the self-destruct is handled first, then `P` would be left with only one child, thus collapsed
	// into a shortnode. This requires `B` to be resolved from disk.
	// Whereas if the created node is handled first, then the collapse is avoided, and `B` is not resolved.
	var (
		usedAddrs    [][]byte
		deletedAddrs []common.Address
	)
	for addr, op := range s.mutations {
		if op.applied {
			continue
		}
		op.applied = true

		if op.isDelete() {
			deletedAddrs = append(deletedAddrs, addr)
		} else {
			s.updateStateObject(s.stateObjects[addr])
			s.AccountUpdated += 1
		}
		usedAddrs = append(usedAddrs, common.CopyBytes(addr[:])) // Copy needed for closure
	}
	for _, deletedAddr := range deletedAddrs {
		s.deleteStateObject(deletedAddr)
		s.AccountDeleted += 1
	}
	s.AccountUpdates += time.Since(start)

	if s.prefetcher != nil {
		s.prefetcher.used(common.Hash{}, s.originalRoot, usedAddrs)
	}
	// Track the amount of time wasted on hashing the account trie
	defer func(start time.Time) { s.AccountHashes += time.Since(start) }(time.Now())

	return s.trie.Hash()
}

// SetTxContext sets the current transaction hash and index which are
// used when the EVM emits new state logs. It should be invoked before
// transaction execution.
func (s *StateDB) SetTxContext(thash common.Hash, ti int) {
	s.thash = thash
	s.txIndex = ti

	// Arbitrum: clear memory charging state for new tx
	s.arbExtraData.openWasmPages = 0
	s.arbExtraData.everWasmPages = 0
}

func (s *StateDB) clearJournalAndRefund() {
	if len(s.journal.entries) > 0 {
		s.journal = newJournal()
		s.refund = 0
	}
	s.validRevisions = s.validRevisions[:0] // Snapshots can be created without journal entries
}

// fastDeleteStorage is the function that efficiently deletes the storage trie
// of a specific account. It leverages the associated state snapshot for fast
// storage iteration and constructs trie node deletion markers by creating
// stack trie with iterated slots.
func (s *StateDB) fastDeleteStorage(addrHash common.Hash, root common.Hash) (common.StorageSize, map[common.Hash][]byte, *trienode.NodeSet, error) {
	iter, err := s.snaps.StorageIterator(s.originalRoot, addrHash, common.Hash{})
	if err != nil {
		return 0, nil, nil, err
	}
	defer iter.Release()

	var (
		size  common.StorageSize
		nodes = trienode.NewNodeSet(addrHash)
		slots = make(map[common.Hash][]byte)
	)
	stack := trie.NewStackTrie(func(path []byte, hash common.Hash, blob []byte) {
		nodes.AddNode(path, trienode.NewDeleted())
		size += common.StorageSize(len(path))
	})
	for iter.Next() {
		slot := common.CopyBytes(iter.Slot())
		if err := iter.Error(); err != nil { // error might occur after Slot function
			return 0, nil, nil, err
		}
		size += common.StorageSize(common.HashLength + len(slot))
		slots[iter.Hash()] = slot

		if err := stack.Update(iter.Hash().Bytes(), slot); err != nil {
			return 0, nil, nil, err
		}
	}
	if err := iter.Error(); err != nil { // error might occur during iteration
		return 0, nil, nil, err
	}
	if stack.Hash() != root {
		return 0, nil, nil, fmt.Errorf("snapshot is not matched, exp %x, got %x", root, stack.Hash())
	}
	return size, slots, nodes, nil
}

// slowDeleteStorage serves as a less-efficient alternative to "fastDeleteStorage,"
// employed when the associated state snapshot is not available. It iterates the
// storage slots along with all internal trie nodes via trie directly.
func (s *StateDB) slowDeleteStorage(addr common.Address, addrHash common.Hash, root common.Hash) (common.StorageSize, map[common.Hash][]byte, *trienode.NodeSet, error) {
	tr, err := s.db.OpenStorageTrie(s.originalRoot, addr, root, s.trie)
	if err != nil {
		return 0, nil, nil, fmt.Errorf("failed to open storage trie, err: %w", err)
	}
	it, err := tr.NodeIterator(nil)
	if err != nil {
		return 0, nil, nil, fmt.Errorf("failed to open storage iterator, err: %w", err)
	}
	var (
		size  common.StorageSize
		nodes = trienode.NewNodeSet(addrHash)
		slots = make(map[common.Hash][]byte)
	)
	for it.Next(true) {
		if it.Leaf() {
			slots[common.BytesToHash(it.LeafKey())] = common.CopyBytes(it.LeafBlob())
			size += common.StorageSize(common.HashLength + len(it.LeafBlob()))
			continue
		}
		if it.Hash() == (common.Hash{}) {
			continue
		}
		size += common.StorageSize(len(it.Path()))
		nodes.AddNode(it.Path(), trienode.NewDeleted())
	}
	if err := it.Error(); err != nil {
		return 0, nil, nil, err
	}
	return size, slots, nodes, nil
}

// deleteStorage is designed to delete the storage trie of a designated account.
// It could potentially be terminated if the storage size is excessively large,
// potentially leading to an out-of-memory panic. The function will make an attempt
// to utilize an efficient strategy if the associated state snapshot is reachable;
// otherwise, it will resort to a less-efficient approach.
func (s *StateDB) deleteStorage(addr common.Address, addrHash common.Hash, root common.Hash) (map[common.Hash][]byte, *trienode.NodeSet, error) {
	var (
		start = time.Now()
		err   error
		size  common.StorageSize
		slots map[common.Hash][]byte
		nodes *trienode.NodeSet
	)
	// The fast approach can be failed if the snapshot is not fully
	// generated, or it's internally corrupted. Fallback to the slow
	// one just in case.
	if s.snap != nil {
		size, slots, nodes, err = s.fastDeleteStorage(addrHash, root)
	}
	if s.snap == nil || err != nil {
		size, slots, nodes, err = s.slowDeleteStorage(addr, addrHash, root)
	}
	if err != nil {
		return nil, nil, err
	}
	// Report the metrics
	n := int64(len(slots))

	slotDeletionMaxCount.UpdateIfGt(int64(len(slots)))
	slotDeletionMaxSize.UpdateIfGt(int64(size))

	slotDeletionTimer.UpdateSince(start)
	slotDeletionCount.Mark(n)
	slotDeletionSize.Mark(int64(size))

	return slots, nodes, nil
}

// handleDestruction processes all destruction markers and deletes the account
// and associated storage slots if necessary. There are four possible situations
// here:
//
//   - the account was not existent and be marked as destructed
//
//   - the account was not existent and be marked as destructed,
//     however, it's resurrected later in the same block.
//
//   - the account was existent and be marked as destructed
//
//   - the account was existent and be marked as destructed,
//     however it's resurrected later in the same block.
//
// In case (a), nothing needs be deleted, nil to nil transition can be ignored.
//
// In case (b), nothing needs be deleted, nil is used as the original value for
// newly created account and storages
//
// In case (c), **original** account along with its storages should be deleted,
// with their values be tracked as original value.
//
// In case (d), **original** account along with its storages should be deleted,
// with their values be tracked as original value.
func (s *StateDB) handleDestruction(nodes *trienode.MergedNodeSet) error {
	// Short circuit if geth is running with hash mode. This procedure can consume
	// considerable time and storage deletion isn't supported in hash mode, thus
	// preemptively avoiding unnecessary expenses.
	if s.db.TrieDB().Scheme() == rawdb.HashScheme {
		return nil
	}
	for addr, prev := range s.stateObjectsDestruct {
		// The original account was non-existing, and it's marked as destructed
		// in the scope of block. It can be case (a) or (b).
		// - for (a), skip it without doing anything.
		// - for (b), track account's original value as nil. It may overwrite
		//   the data cached in s.accountsOrigin set by 'updateStateObject'.
		addrHash := crypto.Keccak256Hash(addr[:])
		if prev == nil {
			if _, ok := s.accounts[addrHash]; ok {
				s.accountsOrigin[addr] = nil // case (b)
			}
			continue
		}
		// It can overwrite the data in s.accountsOrigin set by 'updateStateObject'.
		s.accountsOrigin[addr] = types.SlimAccountRLP(*prev) // case (c) or (d)

		// Short circuit if the storage was empty.
		if prev.Root == types.EmptyRootHash {
			continue
		}
		// Remove storage slots belong to the account.
		slots, set, err := s.deleteStorage(addr, addrHash, prev.Root)
		if err != nil {
			return fmt.Errorf("failed to delete storage, err: %w", err)
		}
		if s.storagesOrigin[addr] == nil {
			s.storagesOrigin[addr] = slots
		} else {
			// It can overwrite the data in s.storagesOrigin[addrHash] set by
			// 'object.updateTrie'.
			for key, val := range slots {
				s.storagesOrigin[addr][key] = val
			}
		}
		if err := nodes.Merge(set); err != nil {
			return err
		}
	}
	return nil
}

// GetTrie returns the account trie.
func (s *StateDB) GetTrie() Trie {
	return s.trie
}

// Commit writes the state to the underlying in-memory trie database.
// Once the state is committed, tries cached in stateDB (including account
// trie, storage tries) will no longer be functional. A new state instance
// must be created with new root and updated database for accessing post-
// commit states.
//
// The associated block number of the state transition is also provided
// for more chain context.
func (s *StateDB) Commit(block uint64, deleteEmptyObjects bool) (common.Hash, error) {
	// Short circuit in case any database failure occurred earlier.
	if s.dbErr != nil {
		return common.Hash{}, fmt.Errorf("commit aborted due to earlier error: %v", s.dbErr)
	}
	// Finalize any pending changes and merge everything into the tries
	s.IntermediateRoot(deleteEmptyObjects)

	// Commit objects to the trie, measuring the elapsed time
	var (
		accountTrieNodesUpdated int
		accountTrieNodesDeleted int
		storageTrieNodesUpdated int
		storageTrieNodesDeleted int
		nodes                   = trienode.NewMergedNodeSet()
		wasmCodeWriter          = s.db.WasmStore().NewBatch()
	)
	// Handle all state deletions first
	if err := s.handleDestruction(nodes); err != nil {
		return common.Hash{}, err
	}
	// Handle all state updates afterwards, concurrently to one another to shave
	// off some milliseconds from the commit operation. Also accumulate the code
	// writes to run in parallel with the computations.
	start := time.Now()
	var (
		code    = s.db.DiskDB().NewBatch()
		lock    sync.Mutex
		root    common.Hash
		workers errgroup.Group
	)
	// Schedule the account trie first since that will be the biggest, so give
	// it the most time to crunch.
	//
	// TODO(karalabe): This account trie commit is *very* heavy. 5-6ms at chain
	// heads, which seems excessive given that it doesn't do hashing, it just
	// shuffles some data. For comparison, the *hashing* at chain head is 2-3ms.
	// We need to investigate what's happening as it seems something's wonky.
	// Obviously it's not an end of the world issue, just something the original
	// code didn't anticipate for.
	workers.Go(func() error {
		// Write the account trie changes, measuring the amount of wasted time
		newroot, set, err := s.trie.Commit(true)
		if err != nil {
			return err
		}
		root = newroot

		// Merge the dirty nodes of account trie into global set
		lock.Lock()
		defer lock.Unlock()

		if set != nil {
			if err = nodes.Merge(set); err != nil {
				return err
			}
			accountTrieNodesUpdated, accountTrieNodesDeleted = set.Size()
		}
		s.AccountCommits = time.Since(start)
		return nil
	})
	// Schedule each of the storage tries that need to be updated, so they can
	// run concurrently to one another.
	//
	// TODO(karalabe): Experimentally, the account commit takes approximately the
	// same time as all the storage commits combined, so we could maybe only have
	// 2 threads in total. But that kind of depends on the account commit being
	// more expensive than it should be, so let's fix that and revisit this todo.
	for addr, op := range s.mutations {
		if op.isDelete() {
			continue
		}
		// Write any contract code associated with the state object
		obj := s.stateObjects[addr]
		if obj.code != nil && obj.dirtyCode {
			rawdb.WriteCode(code, common.BytesToHash(obj.CodeHash()), obj.code)
			obj.dirtyCode = false
		}
		// Run the storage updates concurrently to one another
		workers.Go(func() error {
			// Write any storage changes in the state object to its storage trie
			set, err := obj.commit()
			if err != nil {
				return err
			}
			// Merge the dirty nodes of storage trie into global set. It is possible
			// that the account was destructed and then resurrected in the same block.
			// In this case, the node set is shared by both accounts.
			lock.Lock()
			defer lock.Unlock()

			if set != nil {
				if err = nodes.Merge(set); err != nil {
					return err
				}
				updates, deleted := set.Size()
				storageTrieNodesUpdated += updates
				storageTrieNodesDeleted += deleted
			}
			s.StorageCommits = time.Since(start) // overwrite with the longest storage commit runtime
			return nil
		})
	}
	// Schedule the code commits to run concurrently too. This shouldn't really
	// take much since we don't often commit code, but since it's disk access,
	// it's always yolo.
	workers.Go(func() error {
		if code.ValueSize() > 0 {
			if err := code.Write(); err != nil {
				log.Crit("Failed to commit dirty codes", "error", err)
			}
		}
		return nil
	})

	// Arbitrum: write Stylus programs to disk
	for moduleHash, asmMap := range s.arbExtraData.activatedWasms {
		rawdb.WriteActivation(wasmCodeWriter, moduleHash, asmMap)
	}
	if len(s.arbExtraData.activatedWasms) > 0 {
		s.arbExtraData.activatedWasms = make(map[common.Hash]ActivatedWasm)
	}

	workers.Go(func() error {
		if wasmCodeWriter.ValueSize() > 0 {
			if err := wasmCodeWriter.Write(); err != nil {
				log.Crit("Failed to commit dirty stylus codes", "error", err)
			}
		}
		return nil
	})
	// Wait for everything to finish and update the metrics
	if err := workers.Wait(); err != nil {
		return common.Hash{}, err
	}
	accountUpdatedMeter.Mark(int64(s.AccountUpdated))
	storageUpdatedMeter.Mark(s.StorageUpdated.Load())
	accountDeletedMeter.Mark(int64(s.AccountDeleted))
	storageDeletedMeter.Mark(s.StorageDeleted.Load())
	accountTrieUpdatedMeter.Mark(int64(accountTrieNodesUpdated))
	accountTrieDeletedMeter.Mark(int64(accountTrieNodesDeleted))
	storageTriesUpdatedMeter.Mark(int64(storageTrieNodesUpdated))
	storageTriesDeletedMeter.Mark(int64(storageTrieNodesDeleted))
	s.AccountUpdated, s.AccountDeleted = 0, 0
	s.StorageUpdated.Store(0)
	s.StorageDeleted.Store(0)

	// If snapshotting is enabled, update the snapshot tree with this new version
	if s.snap != nil {
		start = time.Now()
		// Only update if there's a state transition (skip empty Clique blocks)
		if parent := s.snap.Root(); parent != root {
			if err := s.snaps.Update(root, parent, s.convertAccountSet(s.stateObjectsDestruct), s.accounts, s.storages); err != nil {
				log.Warn("Failed to update snapshot tree", "from", parent, "to", root, "err", err)
			}
			// Keep TriesInMemory diff layers in the memory, persistent layer is 129th.
			// - head layer is paired with HEAD state
			// - head-1 layer is paired with HEAD-1 state
			// - head-127 layer(bottom-most diff layer) is paired with HEAD-127 state
			if err := s.snaps.Cap(root, DefaultTriesInMemory); err != nil {
				log.Warn("Failed to cap snapshot tree", "root", root, "layers", DefaultTriesInMemory, "err", err)
			}
		}
		s.SnapshotCommits += time.Since(start)
		s.snap = nil
	}

	s.arbExtraData.unexpectedBalanceDelta.Set(new(big.Int))

	if root == (common.Hash{}) {
		root = types.EmptyRootHash
	}
	origin := s.originalRoot
	if origin == (common.Hash{}) {
		origin = types.EmptyRootHash
	}
	if root != origin {
		start = time.Now()
		set := triestate.New(s.accountsOrigin, s.storagesOrigin)
		if err := s.db.TrieDB().Update(root, origin, block, nodes, set); err != nil {
			return common.Hash{}, err
		}
		s.originalRoot = root
		s.TrieDBCommits += time.Since(start)

		if s.onCommit != nil {
			s.onCommit(set)
		}
	}
	// Clear all internal flags at the end of commit operation.
	s.accounts = make(map[common.Hash][]byte)
	s.storages = make(map[common.Hash]map[common.Hash][]byte)
	s.accountsOrigin = make(map[common.Address][]byte)
	s.storagesOrigin = make(map[common.Address]map[common.Hash][]byte)
	s.mutations = make(map[common.Address]*mutation)
	s.stateObjectsDestruct = make(map[common.Address]*types.StateAccount)
	return root, nil
}

// Prepare handles the preparatory steps for executing a state transition with.
// This method must be invoked before state transition.
//
// Berlin fork:
// - Add sender to access list (2929)
// - Add destination to access list (2929)
// - Add precompiles to access list (2929)
// - Add the contents of the optional tx access list (2930)
//
// Potential EIPs:
// - Reset access list (Berlin)
// - Add coinbase to access list (EIP-3651)
// - Reset transient storage (EIP-1153)
func (s *StateDB) Prepare(rules params.Rules, sender, coinbase common.Address, dst *common.Address, precompiles []common.Address, list types.AccessList) {
	if rules.IsEIP2929 && rules.IsEIP4762 {
		panic("eip2929 and eip4762 are both activated")
	}
	if rules.IsEIP2929 {
		// Clear out any leftover from previous executions
		al := newAccessList()
		s.accessList = al

		al.AddAddress(sender)
		if dst != nil {
			al.AddAddress(*dst)
			// If it's a create-tx, the destination will be added inside evm.create
		}
		for _, addr := range precompiles {
			al.AddAddress(addr)
		}
		for _, el := range list {
			al.AddAddress(el.Address)
			for _, key := range el.StorageKeys {
				al.AddSlot(el.Address, key)
			}
		}
		if rules.IsShanghai { // EIP-3651: warm coinbase
			al.AddAddress(coinbase)
		}
	}
	// Reset transient storage at the beginning of transaction execution
	s.transientStorage = newTransientStorage()
}

// AddAddressToAccessList adds the given address to the access list
func (s *StateDB) AddAddressToAccessList(addr common.Address) {
	if s.accessList.AddAddress(addr) {
		s.journal.append(accessListAddAccountChange{&addr})
	}
}

// AddSlotToAccessList adds the given (address, slot)-tuple to the access list
func (s *StateDB) AddSlotToAccessList(addr common.Address, slot common.Hash) {
	addrMod, slotMod := s.accessList.AddSlot(addr, slot)
	if addrMod {
		// In practice, this should not happen, since there is no way to enter the
		// scope of 'address' without having the 'address' become already added
		// to the access list (via call-variant, create, etc).
		// Better safe than sorry, though
		s.journal.append(accessListAddAccountChange{&addr})
	}
	if slotMod {
		s.journal.append(accessListAddSlotChange{
			address: &addr,
			slot:    &slot,
		})
	}
}

// AddressInAccessList returns true if the given address is in the access list.
func (s *StateDB) AddressInAccessList(addr common.Address) bool {
	return s.accessList.ContainsAddress(addr)
}

// SlotInAccessList returns true if the given (address, slot)-tuple is in the access list.
func (s *StateDB) SlotInAccessList(addr common.Address, slot common.Hash) (addressPresent bool, slotPresent bool) {
	return s.accessList.Contains(addr, slot)
}

// convertAccountSet converts a provided account set from address keyed to hash keyed.
func (s *StateDB) convertAccountSet(set map[common.Address]*types.StateAccount) map[common.Hash]struct{} {
	ret := make(map[common.Hash]struct{}, len(set))
	for addr := range set {
		obj, exist := s.stateObjects[addr]
		if !exist {
			ret[crypto.Keccak256Hash(addr[:])] = struct{}{}
		} else {
			ret[obj.addrHash] = struct{}{}
		}
	}
	return ret
}

// copySet returns a deep-copied set.
func copySet[k comparable](set map[k][]byte) map[k][]byte {
	copied := make(map[k][]byte, len(set))
	for key, val := range set {
		copied[key] = common.CopyBytes(val)
	}
	return copied
}

// copy2DSet returns a two-dimensional deep-copied set.
func copy2DSet[k comparable](set map[k]map[common.Hash][]byte) map[k]map[common.Hash][]byte {
	copied := make(map[k]map[common.Hash][]byte, len(set))
	for addr, subset := range set {
		copied[addr] = make(map[common.Hash][]byte, len(subset))
		for key, val := range subset {
			copied[addr][key] = common.CopyBytes(val)
		}
	}
	return copied
}

func (s *StateDB) markDelete(addr common.Address) {
	if _, ok := s.mutations[addr]; !ok {
		s.mutations[addr] = &mutation{}
	}
	s.mutations[addr].applied = false
	s.mutations[addr].typ = deletion
}

func (s *StateDB) markUpdate(addr common.Address) {
	if _, ok := s.mutations[addr]; !ok {
		s.mutations[addr] = &mutation{}
	}
	s.mutations[addr].applied = false
	s.mutations[addr].typ = update
}

func (s *StateDB) PointCache() *utils.PointCache {
	return s.db.PointCache()
}<|MERGE_RESOLUTION|>--- conflicted
+++ resolved
@@ -792,7 +792,6 @@
 	// in the middle of a transaction.
 	state.accessList = s.accessList.Copy()
 	state.transientStorage = s.transientStorage.Copy()
-<<<<<<< HEAD
 
 	// Arbitrum: copy wasm calls and activated WASMs
 	if s.arbExtraData.userWasms != nil {
@@ -806,14 +805,6 @@
 		state.arbExtraData.activatedWasms[moduleHash] = asmMap
 	}
 
-	// If there's a prefetcher running, make an inactive copy of it that can
-	// only access data but does not actively preload (since the user will not
-	// know that they need to explicitly terminate an active copy).
-	if s.prefetcher != nil {
-		state.prefetcher = s.prefetcher.copy()
-	}
-=======
->>>>>>> 2ac83e19
 	return state
 }
 
@@ -920,35 +911,6 @@
 			s.prefetcher = nil // Pre-byzantium, unset any used up prefetcher
 		}()
 	}
-<<<<<<< HEAD
-	// Although naively it makes sense to retrieve the account trie and then do
-	// the contract storage and account updates sequentially, that short circuits
-	// the account prefetcher. Instead, let's process all the storage updates
-	// first, giving the account prefetches just a few more milliseconds of time
-	// to pull useful data from disk.
-	start := time.Now()
-	if s.deterministic {
-		addressesToUpdate := make([]common.Address, 0, len(s.mutations))
-		for addr := range s.mutations {
-			addressesToUpdate = append(addressesToUpdate, addr)
-		}
-		sort.Slice(addressesToUpdate, func(i, j int) bool { return bytes.Compare(addressesToUpdate[i][:], addressesToUpdate[j][:]) < 0 })
-		for _, addr := range addressesToUpdate {
-			if obj := s.mutations[addr]; !obj.applied && !obj.isDelete() {
-				s.stateObjects[addr].updateRoot()
-			}
-		}
-	} else {
-		for addr, op := range s.mutations {
-			if op.applied {
-				continue
-			}
-			if op.isDelete() {
-				continue
-			}
-			s.stateObjects[addr].updateRoot()
-		}
-=======
 	// Process all storage updates concurrently. The state object update root
 	// method will internally call a blocking trie fetch from the prefetcher,
 	// so there's no need to explicitly wait for the prefetchers to finish.
@@ -964,16 +926,32 @@
 		// later time.
 		workers.SetLimit(1)
 	}
-	for addr, op := range s.mutations {
-		if op.applied || op.isDelete() {
-			continue
-		}
-		obj := s.stateObjects[addr] // closure for the task runner below
-		workers.Go(func() error {
-			obj.updateRoot()
-			return nil
-		})
->>>>>>> 2ac83e19
+	if s.deterministic {
+		addressesToUpdate := make([]common.Address, 0, len(s.mutations))
+		for addr := range s.mutations {
+			addressesToUpdate = append(addressesToUpdate, addr)
+		}
+		sort.Slice(addressesToUpdate, func(i, j int) bool { return bytes.Compare(addressesToUpdate[i][:], addressesToUpdate[j][:]) < 0 })
+		for _, addr := range addressesToUpdate {
+			if obj := s.mutations[addr]; !obj.applied && !obj.isDelete() {
+				obj := s.stateObjects[addr] // closure for the task runner below
+				workers.Go(func() error {
+					obj.updateRoot()
+					return nil
+				})
+			}
+		}
+	} else {
+		for addr, op := range s.mutations {
+			if op.applied || op.isDelete() {
+				continue
+			}
+			obj := s.stateObjects[addr] // closure for the task runner below
+			workers.Go(func() error {
+				obj.updateRoot()
+				return nil
+			})
+		}
 	}
 	workers.Wait()
 	s.StorageUpdates += time.Since(start)
