// Copyright 2014 The go-ethereum Authors
// This file is part of the go-ethereum library.
//
// The go-ethereum library is free software: you can redistribute it and/or modify
// it under the terms of the GNU Lesser General Public License as published by
// the Free Software Foundation, either version 3 of the License, or
// (at your option) any later version.
//
// The go-ethereum library is distributed in the hope that it will be useful,
// but WITHOUT ANY WARRANTY; without even the implied warranty of
// MERCHANTABILITY or FITNESS FOR A PARTICULAR PURPOSE. See the
// GNU Lesser General Public License for more details.
//
// You should have received a copy of the GNU Lesser General Public License
// along with the go-ethereum library. If not, see <http://www.gnu.org/licenses/>.

// Package state provides a caching layer atop the Ethereum state trie.
package state

import (
	"errors"
	"fmt"
	"math/big"
	"sort"
	"time"

	"github.com/ethereum/go-ethereum/common"
	"github.com/ethereum/go-ethereum/core/rawdb"
	"github.com/ethereum/go-ethereum/core/state/snapshot"
	"github.com/ethereum/go-ethereum/core/types"
	"github.com/ethereum/go-ethereum/crypto"
	"github.com/ethereum/go-ethereum/log"
	"github.com/ethereum/go-ethereum/metrics"
	"github.com/ethereum/go-ethereum/rlp"
	"github.com/ethereum/go-ethereum/trie"
)

type revision struct {
	id           int
	journalIndex int
	// Arbitrum: track the total balance change across all accounts
	unexpectedBalanceDelta *big.Int
}

var (
	// emptyRoot is the known root hash of an empty trie.
	emptyRoot = common.HexToHash("56e81f171bcc55a6ff8345e692c0f86e5b48e01b996cadc001622fb5e363b421")
)

type proofList [][]byte

func (n *proofList) Put(key []byte, value []byte) error {
	*n = append(*n, value)
	return nil
}

func (n *proofList) Delete(key []byte) error {
	panic("not supported")
}

// StateDB structs within the ethereum protocol are used to store anything
// within the merkle trie. StateDBs take care of caching and storing
// nested states. It's the general query interface to retrieve:
// * Contracts
// * Accounts
type StateDB struct {
<<<<<<< HEAD
	// Arbitrum: track the total balance change across all accounts
	unexpectedBalanceDelta *big.Int

	db           Database
	prefetcher   *triePrefetcher
	originalRoot common.Hash // The pre-state root, before any changes were made
	trie         Trie
	hasher       crypto.KeccakState
=======
	db         Database
	prefetcher *triePrefetcher
	trie       Trie
	hasher     crypto.KeccakState

	// originalRoot is the pre-state root, before any changes were made.
	// It will be updated when the Commit is called.
	originalRoot common.Hash
>>>>>>> 23bee162

	snaps         *snapshot.Tree
	snap          snapshot.Snapshot
	snapDestructs map[common.Hash]struct{}
	snapAccounts  map[common.Hash][]byte
	snapStorage   map[common.Hash]map[common.Hash][]byte

	// This map holds 'live' objects, which will get modified while processing a state transition.
	stateObjects        map[common.Address]*stateObject
	stateObjectsPending map[common.Address]struct{} // State objects finalized but not yet written to the trie
	stateObjectsDirty   map[common.Address]struct{} // State objects modified in the current execution

	// DB error.
	// State objects are used by the consensus core and VM which are
	// unable to deal with database-level errors. Any error that occurs
	// during a database read is memoized here and will eventually be returned
	// by StateDB.Commit.
	dbErr error

	// The refund counter, also used by state transitioning.
	refund uint64

	thash   common.Hash
	txIndex int
	logs    map[common.Hash][]*types.Log
	logSize uint

	preimages map[common.Hash][]byte

	// Per-transaction access list
	accessList *accessList

	// Journal of state modifications. This is the backbone of
	// Snapshot and RevertToSnapshot.
	journal        *journal
	validRevisions []revision
	nextRevisionId int

	// Measurements gathered during execution for debugging purposes
	AccountReads         time.Duration
	AccountHashes        time.Duration
	AccountUpdates       time.Duration
	AccountCommits       time.Duration
	StorageReads         time.Duration
	StorageHashes        time.Duration
	StorageUpdates       time.Duration
	StorageCommits       time.Duration
	SnapshotAccountReads time.Duration
	SnapshotStorageReads time.Duration
	SnapshotCommits      time.Duration

	AccountUpdated int
	StorageUpdated int
	AccountDeleted int
	StorageDeleted int
}

// New creates a new state from a given trie.
func New(root common.Hash, db Database, snaps *snapshot.Tree) (*StateDB, error) {
	tr, err := db.OpenTrie(root)
	if err != nil {
		return nil, err
	}
	sdb := &StateDB{
		unexpectedBalanceDelta: new(big.Int),

		db:                  db,
		trie:                tr,
		originalRoot:        root,
		snaps:               snaps,
		stateObjects:        make(map[common.Address]*stateObject),
		stateObjectsPending: make(map[common.Address]struct{}),
		stateObjectsDirty:   make(map[common.Address]struct{}),
		logs:                make(map[common.Hash][]*types.Log),
		preimages:           make(map[common.Hash][]byte),
		journal:             newJournal(),
		accessList:          newAccessList(),
		hasher:              crypto.NewKeccakState(),
	}
	if sdb.snaps != nil {
		if sdb.snap = sdb.snaps.Snapshot(root); sdb.snap != nil {
			sdb.snapDestructs = make(map[common.Hash]struct{})
			sdb.snapAccounts = make(map[common.Hash][]byte)
			sdb.snapStorage = make(map[common.Hash]map[common.Hash][]byte)
		}
	}
	return sdb, nil
}

// StartPrefetcher initializes a new trie prefetcher to pull in nodes from the
// state trie concurrently while the state is mutated so that when we reach the
// commit phase, most of the needed data is already hot.
func (s *StateDB) StartPrefetcher(namespace string) {
	if s.prefetcher != nil {
		s.prefetcher.close()
		s.prefetcher = nil
	}
	if s.snap != nil {
		s.prefetcher = newTriePrefetcher(s.db, s.originalRoot, namespace)
	}
}

// StopPrefetcher terminates a running prefetcher and reports any leftover stats
// from the gathered metrics.
func (s *StateDB) StopPrefetcher() {
	if s.prefetcher != nil {
		s.prefetcher.close()
		s.prefetcher = nil
	}
}

// setError remembers the first non-nil error it is called with.
func (s *StateDB) setError(err error) {
	if s.dbErr == nil {
		s.dbErr = err
	}
}

func (s *StateDB) Error() error {
	return s.dbErr
}

func (s *StateDB) AddLog(log *types.Log) {
	s.journal.append(addLogChange{txhash: s.thash})

	log.TxHash = s.thash
	log.TxIndex = uint(s.txIndex)
	log.Index = s.logSize
	s.logs[s.thash] = append(s.logs[s.thash], log)
	s.logSize++
}

func (s *StateDB) GetLogs(hash common.Hash, blockHash common.Hash) []*types.Log {
	logs := s.logs[hash]
	for _, l := range logs {
		l.BlockHash = blockHash
	}
	return logs
}

func (s *StateDB) Logs() []*types.Log {
	var logs []*types.Log
	for _, lgs := range s.logs {
		logs = append(logs, lgs...)
	}
	return logs
}

// AddPreimage records a SHA3 preimage seen by the VM.
func (s *StateDB) AddPreimage(hash common.Hash, preimage []byte) {
	if _, ok := s.preimages[hash]; !ok {
		s.journal.append(addPreimageChange{hash: hash})
		pi := make([]byte, len(preimage))
		copy(pi, preimage)
		s.preimages[hash] = pi
	}
}

// Preimages returns a list of SHA3 preimages that have been submitted.
func (s *StateDB) Preimages() map[common.Hash][]byte {
	return s.preimages
}

// AddRefund adds gas to the refund counter
func (s *StateDB) AddRefund(gas uint64) {
	s.journal.append(refundChange{prev: s.refund})
	s.refund += gas
}

// SubRefund removes gas from the refund counter.
// This method will panic if the refund counter goes below zero
func (s *StateDB) SubRefund(gas uint64) {
	s.journal.append(refundChange{prev: s.refund})
	if gas > s.refund {
		panic(fmt.Sprintf("Refund counter below zero (gas: %d > refund: %d)", gas, s.refund))
	}
	s.refund -= gas
}

// Exist reports whether the given account address exists in the state.
// Notably this also returns true for suicided accounts.
func (s *StateDB) Exist(addr common.Address) bool {
	return s.getStateObject(addr) != nil
}

// Empty returns whether the state object is either non-existent
// or empty according to the EIP161 specification (balance = nonce = code = 0)
func (s *StateDB) Empty(addr common.Address) bool {
	so := s.getStateObject(addr)
	return so == nil || so.empty()
}

// GetBalance retrieves the balance from the given address or 0 if object not found
func (s *StateDB) GetBalance(addr common.Address) *big.Int {
	stateObject := s.getStateObject(addr)
	if stateObject != nil {
		return stateObject.Balance()
	}
	return common.Big0
}

func (s *StateDB) GetNonce(addr common.Address) uint64 {
	stateObject := s.getStateObject(addr)
	if stateObject != nil {
		return stateObject.Nonce()
	}

	return 0
}

// TxIndex returns the current transaction index set by Prepare.
func (s *StateDB) TxIndex() int {
	return s.txIndex
}

func (s *StateDB) GetCode(addr common.Address) []byte {
	stateObject := s.getStateObject(addr)
	if stateObject != nil {
		return stateObject.Code(s.db)
	}
	return nil
}

func (s *StateDB) GetCodeSize(addr common.Address) int {
	stateObject := s.getStateObject(addr)
	if stateObject != nil {
		return stateObject.CodeSize(s.db)
	}
	return 0
}

func (s *StateDB) GetCodeHash(addr common.Address) common.Hash {
	stateObject := s.getStateObject(addr)
	if stateObject == nil {
		return common.Hash{}
	}
	return common.BytesToHash(stateObject.CodeHash())
}

// GetState retrieves a value from the given account's storage trie.
func (s *StateDB) GetState(addr common.Address, hash common.Hash) common.Hash {
	stateObject := s.getStateObject(addr)
	if stateObject != nil {
		return stateObject.GetState(s.db, hash)
	}
	return common.Hash{}
}

// GetProof returns the Merkle proof for a given account.
func (s *StateDB) GetProof(addr common.Address) ([][]byte, error) {
	return s.GetProofByHash(crypto.Keccak256Hash(addr.Bytes()))
}

// GetProofByHash returns the Merkle proof for a given account.
func (s *StateDB) GetProofByHash(addrHash common.Hash) ([][]byte, error) {
	var proof proofList
	err := s.trie.Prove(addrHash[:], 0, &proof)
	return proof, err
}

// GetStorageProof returns the Merkle proof for given storage slot.
func (s *StateDB) GetStorageProof(a common.Address, key common.Hash) ([][]byte, error) {
	var proof proofList
	trie := s.StorageTrie(a)
	if trie == nil {
		return proof, errors.New("storage trie for requested address does not exist")
	}
	err := trie.Prove(crypto.Keccak256(key.Bytes()), 0, &proof)
	return proof, err
}

// GetCommittedState retrieves a value from the given account's committed storage trie.
func (s *StateDB) GetCommittedState(addr common.Address, hash common.Hash) common.Hash {
	stateObject := s.getStateObject(addr)
	if stateObject != nil {
		return stateObject.GetCommittedState(s.db, hash)
	}
	return common.Hash{}
}

// Database retrieves the low level database supporting the lower level trie ops.
func (s *StateDB) Database() Database {
	return s.db
}

// StorageTrie returns the storage trie of an account.
// The return value is a copy and is nil for non-existent accounts.
func (s *StateDB) StorageTrie(addr common.Address) Trie {
	stateObject := s.getStateObject(addr)
	if stateObject == nil {
		return nil
	}
	cpy := stateObject.deepCopy(s)
	cpy.updateTrie(s.db)
	return cpy.getTrie(s.db)
}

func (s *StateDB) HasSuicided(addr common.Address) bool {
	stateObject := s.getStateObject(addr)
	if stateObject != nil {
		return stateObject.suicided
	}
	return false
}

/*
 * SETTERS
 */

// AddBalance adds amount to the account associated with addr.
func (s *StateDB) AddBalance(addr common.Address, amount *big.Int) {
	stateObject := s.GetOrNewStateObject(addr)
	if stateObject != nil {
		s.unexpectedBalanceDelta.Add(s.unexpectedBalanceDelta, amount)
		stateObject.AddBalance(amount)
	}
}

// SubBalance subtracts amount from the account associated with addr.
func (s *StateDB) SubBalance(addr common.Address, amount *big.Int) {
	stateObject := s.GetOrNewStateObject(addr)
	if stateObject != nil {
		s.unexpectedBalanceDelta.Sub(s.unexpectedBalanceDelta, amount)
		stateObject.SubBalance(amount)
	}
}

func (s *StateDB) SetBalance(addr common.Address, amount *big.Int) {
	stateObject := s.GetOrNewStateObject(addr)
	if stateObject != nil {
		prevBalance := stateObject.Balance()
		s.unexpectedBalanceDelta.Add(s.unexpectedBalanceDelta, amount)
		s.unexpectedBalanceDelta.Sub(s.unexpectedBalanceDelta, prevBalance)

		stateObject.SetBalance(amount)
	}
}

func (s *StateDB) ExpectBalanceBurn(amount *big.Int) {
	if amount.Sign() < 0 {
		panic(fmt.Sprintf("ExpectBalanceBurn called with negative amount %v", amount))
	}
	s.unexpectedBalanceDelta.Add(s.unexpectedBalanceDelta, amount)
}

func (s *StateDB) SetNonce(addr common.Address, nonce uint64) {
	stateObject := s.GetOrNewStateObject(addr)
	if stateObject != nil {
		stateObject.SetNonce(nonce)
	}
}

func (s *StateDB) SetCode(addr common.Address, code []byte) {
	stateObject := s.GetOrNewStateObject(addr)
	if stateObject != nil {
		stateObject.SetCode(crypto.Keccak256Hash(code), code)
	}
}

func (s *StateDB) SetState(addr common.Address, key, value common.Hash) {
	stateObject := s.GetOrNewStateObject(addr)
	if stateObject != nil {
		stateObject.SetState(s.db, key, value)
	}
}

// SetStorage replaces the entire storage for the specified account with given
// storage. This function should only be used for debugging.
func (s *StateDB) SetStorage(addr common.Address, storage map[common.Hash]common.Hash) {
	stateObject := s.GetOrNewStateObject(addr)
	if stateObject != nil {
		stateObject.SetStorage(storage)
	}
}

// Suicide marks the given account as suicided.
// This clears the account balance.
//
// The account's state object is still available until the state is committed,
// getStateObject will return a non-nil account after Suicide.
func (s *StateDB) Suicide(addr common.Address) bool {
	stateObject := s.getStateObject(addr)
	if stateObject == nil {
		return false
	}
	s.journal.append(suicideChange{
		account:     &addr,
		prev:        stateObject.suicided,
		prevbalance: new(big.Int).Set(stateObject.Balance()),
	})
	stateObject.markSuicided()
	s.unexpectedBalanceDelta.Sub(s.unexpectedBalanceDelta, stateObject.data.Balance)
	stateObject.data.Balance = new(big.Int)

	return true
}

//
// Setting, updating & deleting state object methods.
//

// updateStateObject writes the given object to the trie.
func (s *StateDB) updateStateObject(obj *stateObject) {
	// Track the amount of time wasted on updating the account from the trie
	if metrics.EnabledExpensive {
		defer func(start time.Time) { s.AccountUpdates += time.Since(start) }(time.Now())
	}
	// Encode the account and update the account trie
	addr := obj.Address()
	if err := s.trie.TryUpdateAccount(addr[:], &obj.data); err != nil {
		s.setError(fmt.Errorf("updateStateObject (%x) error: %v", addr[:], err))
	}

	// If state snapshotting is active, cache the data til commit. Note, this
	// update mechanism is not symmetric to the deletion, because whereas it is
	// enough to track account updates at commit time, deletions need tracking
	// at transaction boundary level to ensure we capture state clearing.
	if s.snap != nil {
		s.snapAccounts[obj.addrHash] = snapshot.SlimAccountRLP(obj.data.Nonce, obj.data.Balance, obj.data.Root, obj.data.CodeHash)
	}
}

// deleteStateObject removes the given object from the state trie.
func (s *StateDB) deleteStateObject(obj *stateObject) {
	// Track the amount of time wasted on deleting the account from the trie
	if metrics.EnabledExpensive {
		defer func(start time.Time) { s.AccountUpdates += time.Since(start) }(time.Now())
	}
	// Delete the account from the trie
	addr := obj.Address()
	if err := s.trie.TryDelete(addr[:]); err != nil {
		s.setError(fmt.Errorf("deleteStateObject (%x) error: %v", addr[:], err))
	}
}

// getStateObject retrieves a state object given by the address, returning nil if
// the object is not found or was deleted in this execution context. If you need
// to differentiate between non-existent/just-deleted, use getDeletedStateObject.
func (s *StateDB) getStateObject(addr common.Address) *stateObject {
	if obj := s.getDeletedStateObject(addr); obj != nil && !obj.deleted {
		return obj
	}
	return nil
}

// getDeletedStateObject is similar to getStateObject, but instead of returning
// nil for a deleted state object, it returns the actual object with the deleted
// flag set. This is needed by the state journal to revert to the correct s-
// destructed object instead of wiping all knowledge about the state object.
func (s *StateDB) getDeletedStateObject(addr common.Address) *stateObject {
	// Prefer live objects if any is available
	if obj := s.stateObjects[addr]; obj != nil {
		return obj
	}
	// If no live objects are available, attempt to use snapshots
	var data *types.StateAccount
	if s.snap != nil {
		start := time.Now()
		acc, err := s.snap.Account(crypto.HashData(s.hasher, addr.Bytes()))
		if metrics.EnabledExpensive {
			s.SnapshotAccountReads += time.Since(start)
		}
		if err == nil {
			if acc == nil {
				return nil
			}
			data = &types.StateAccount{
				Nonce:    acc.Nonce,
				Balance:  acc.Balance,
				CodeHash: acc.CodeHash,
				Root:     common.BytesToHash(acc.Root),
			}
			if len(data.CodeHash) == 0 {
				data.CodeHash = emptyCodeHash
			}
			if data.Root == (common.Hash{}) {
				data.Root = emptyRoot
			}
		}
	}
	// If snapshot unavailable or reading from it failed, load from the database
	if data == nil {
		start := time.Now()
		enc, err := s.trie.TryGet(addr.Bytes())
		if metrics.EnabledExpensive {
			s.AccountReads += time.Since(start)
		}
		if err != nil {
			s.setError(fmt.Errorf("getDeleteStateObject (%x) error: %v", addr.Bytes(), err))
			return nil
		}
		if len(enc) == 0 {
			return nil
		}
		data = new(types.StateAccount)
		if err := rlp.DecodeBytes(enc, data); err != nil {
			log.Error("Failed to decode state object", "addr", addr, "err", err)
			return nil
		}
	}
	// Insert into the live set
	obj := newObject(s, addr, *data)
	s.setStateObject(obj)
	return obj
}

func (s *StateDB) setStateObject(object *stateObject) {
	s.stateObjects[object.Address()] = object
}

// GetOrNewStateObject retrieves a state object or create a new state object if nil.
func (s *StateDB) GetOrNewStateObject(addr common.Address) *stateObject {
	stateObject := s.getStateObject(addr)
	if stateObject == nil {
		stateObject, _ = s.createObject(addr)
	}
	return stateObject
}

// createObject creates a new state object. If there is an existing account with
// the given address, it is overwritten and returned as the second return value.
func (s *StateDB) createObject(addr common.Address) (newobj, prev *stateObject) {
	prev = s.getDeletedStateObject(addr) // Note, prev might have been deleted, we need that!

	var prevdestruct bool
	if s.snap != nil && prev != nil {
		_, prevdestruct = s.snapDestructs[prev.addrHash]
		if !prevdestruct {
			s.snapDestructs[prev.addrHash] = struct{}{}
		}
	}
	newobj = newObject(s, addr, types.StateAccount{})
	if prev == nil {
		s.journal.append(createObjectChange{account: &addr})
	} else {
		s.journal.append(resetObjectChange{prev: prev, prevdestruct: prevdestruct})
	}
	s.setStateObject(newobj)
	if prev != nil && !prev.deleted {
		return newobj, prev
	}
	return newobj, nil
}

// CreateAccount explicitly creates a state object. If a state object with the address
// already exists the balance is carried over to the new account.
//
// CreateAccount is called during the EVM CREATE operation. The situation might arise that
// a contract does the following:
//
//   1. sends funds to sha(account ++ (nonce + 1))
//   2. tx_create(sha(account ++ nonce)) (note that this gets the address of 1)
//
// Carrying over the balance ensures that Ether doesn't disappear.
func (s *StateDB) CreateAccount(addr common.Address) {
	newObj, prev := s.createObject(addr)
	if prev != nil {
		newObj.setBalance(prev.data.Balance)
	}
}

func (db *StateDB) ForEachStorage(addr common.Address, cb func(key, value common.Hash) bool) error {
	so := db.getStateObject(addr)
	if so == nil {
		return nil
	}
	it := trie.NewIterator(so.getTrie(db.db).NodeIterator(nil))

	for it.Next() {
		key := common.BytesToHash(db.trie.GetKey(it.Key))
		if value, dirty := so.dirtyStorage[key]; dirty {
			if !cb(key, value) {
				return nil
			}
			continue
		}

		if len(it.Value) > 0 {
			_, content, _, err := rlp.Split(it.Value)
			if err != nil {
				return err
			}
			if !cb(key, common.BytesToHash(content)) {
				return nil
			}
		}
	}
	return nil
}

// Copy creates a deep, independent copy of the state.
// Snapshots of the copied state cannot be applied to the copy.
func (s *StateDB) Copy() *StateDB {
	// Copy all the basic fields, initialize the memory ones
	state := &StateDB{
		unexpectedBalanceDelta: new(big.Int).Set(s.unexpectedBalanceDelta),

		db:                  s.db,
		trie:                s.db.CopyTrie(s.trie),
		originalRoot:        s.originalRoot,
		stateObjects:        make(map[common.Address]*stateObject, len(s.journal.dirties)),
		stateObjectsPending: make(map[common.Address]struct{}, len(s.stateObjectsPending)),
		stateObjectsDirty:   make(map[common.Address]struct{}, len(s.journal.dirties)),
		refund:              s.refund,
		logs:                make(map[common.Hash][]*types.Log, len(s.logs)),
		logSize:             s.logSize,
		preimages:           make(map[common.Hash][]byte, len(s.preimages)),
		journal:             newJournal(),
		hasher:              crypto.NewKeccakState(),
	}
	// Copy the dirty states, logs, and preimages
	for addr := range s.journal.dirties {
		// As documented [here](https://github.com/ethereum/go-ethereum/pull/16485#issuecomment-380438527),
		// and in the Finalise-method, there is a case where an object is in the journal but not
		// in the stateObjects: OOG after touch on ripeMD prior to Byzantium. Thus, we need to check for
		// nil
		if object, exist := s.stateObjects[addr]; exist {
			// Even though the original object is dirty, we are not copying the journal,
			// so we need to make sure that anyside effect the journal would have caused
			// during a commit (or similar op) is already applied to the copy.
			state.stateObjects[addr] = object.deepCopy(state)

			state.stateObjectsDirty[addr] = struct{}{}   // Mark the copy dirty to force internal (code/state) commits
			state.stateObjectsPending[addr] = struct{}{} // Mark the copy pending to force external (account) commits
		}
	}
	// Above, we don't copy the actual journal. This means that if the copy is copied, the
	// loop above will be a no-op, since the copy's journal is empty.
	// Thus, here we iterate over stateObjects, to enable copies of copies
	for addr := range s.stateObjectsPending {
		if _, exist := state.stateObjects[addr]; !exist {
			state.stateObjects[addr] = s.stateObjects[addr].deepCopy(state)
		}
		state.stateObjectsPending[addr] = struct{}{}
	}
	for addr := range s.stateObjectsDirty {
		if _, exist := state.stateObjects[addr]; !exist {
			state.stateObjects[addr] = s.stateObjects[addr].deepCopy(state)
		}
		state.stateObjectsDirty[addr] = struct{}{}
	}
	for hash, logs := range s.logs {
		cpy := make([]*types.Log, len(logs))
		for i, l := range logs {
			cpy[i] = new(types.Log)
			*cpy[i] = *l
		}
		state.logs[hash] = cpy
	}
	for hash, preimage := range s.preimages {
		state.preimages[hash] = preimage
	}
	// Do we need to copy the access list? In practice: No. At the start of a
	// transaction, the access list is empty. In practice, we only ever copy state
	// _between_ transactions/blocks, never in the middle of a transaction.
	// However, it doesn't cost us much to copy an empty list, so we do it anyway
	// to not blow up if we ever decide copy it in the middle of a transaction
	state.accessList = s.accessList.Copy()

	// If there's a prefetcher running, make an inactive copy of it that can
	// only access data but does not actively preload (since the user will not
	// know that they need to explicitly terminate an active copy).
	if s.prefetcher != nil {
		state.prefetcher = s.prefetcher.copy()
	}
	if s.snaps != nil {
		// In order for the miner to be able to use and make additions
		// to the snapshot tree, we need to copy that aswell.
		// Otherwise, any block mined by ourselves will cause gaps in the tree,
		// and force the miner to operate trie-backed only
		state.snaps = s.snaps
		state.snap = s.snap
		// deep copy needed
		state.snapDestructs = make(map[common.Hash]struct{})
		for k, v := range s.snapDestructs {
			state.snapDestructs[k] = v
		}
		state.snapAccounts = make(map[common.Hash][]byte)
		for k, v := range s.snapAccounts {
			state.snapAccounts[k] = v
		}
		state.snapStorage = make(map[common.Hash]map[common.Hash][]byte)
		for k, v := range s.snapStorage {
			temp := make(map[common.Hash][]byte)
			for kk, vv := range v {
				temp[kk] = vv
			}
			state.snapStorage[k] = temp
		}
	}
	return state
}

// Snapshot returns an identifier for the current revision of the state.
func (s *StateDB) Snapshot() int {
	id := s.nextRevisionId
	s.nextRevisionId++
	s.validRevisions = append(s.validRevisions, revision{id, s.journal.length(), new(big.Int).Set(s.unexpectedBalanceDelta)})
	return id
}

// RevertToSnapshot reverts all state changes made since the given revision.
func (s *StateDB) RevertToSnapshot(revid int) {
	// Find the snapshot in the stack of valid snapshots.
	idx := sort.Search(len(s.validRevisions), func(i int) bool {
		return s.validRevisions[i].id >= revid
	})
	if idx == len(s.validRevisions) || s.validRevisions[idx].id != revid {
		panic(fmt.Errorf("revision id %v cannot be reverted", revid))
	}
	revision := s.validRevisions[idx]
	snapshot := revision.journalIndex
	s.unexpectedBalanceDelta = new(big.Int).Set(revision.unexpectedBalanceDelta)

	// Replay the journal to undo changes and remove invalidated snapshots
	s.journal.revert(s, snapshot)
	s.validRevisions = s.validRevisions[:idx]
}

// GetRefund returns the current value of the refund counter.
func (s *StateDB) GetRefund() uint64 {
	return s.refund
}

// GetUnexpectedBalanceDelta returns the total unexpected change in balances since the last commit to the database.
func (s *StateDB) GetUnexpectedBalanceDelta() *big.Int {
	return new(big.Int).Set(s.unexpectedBalanceDelta)
}

func (s *StateDB) GetSuicides() []common.Address {
	suicides := []common.Address{}
	for addr := range s.journal.dirties {
		obj, exist := s.stateObjects[addr]
		if !exist {
			continue
		}
		if obj.suicided {
			suicides = append(suicides, addr)
		}
	}
	return suicides
}

// Finalise finalises the state by removing the s destructed objects and clears
// the journal as well as the refunds. Finalise, however, will not push any updates
// into the tries just yet. Only IntermediateRoot or Commit will do that.
func (s *StateDB) Finalise(deleteEmptyObjects bool) {
	addressesToPrefetch := make([][]byte, 0, len(s.journal.dirties))
	for addr := range s.journal.dirties {
		obj, exist := s.stateObjects[addr]
		if !exist {
			// ripeMD is 'touched' at block 1714175, in tx 0x1237f737031e40bcde4a8b7e717b2d15e3ecadfe49bb1bbc71ee9deb09c6fcf2
			// That tx goes out of gas, and although the notion of 'touched' does not exist there, the
			// touch-event will still be recorded in the journal. Since ripeMD is a special snowflake,
			// it will persist in the journal even though the journal is reverted. In this special circumstance,
			// it may exist in `s.journal.dirties` but not in `s.stateObjects`.
			// Thus, we can safely ignore it here
			continue
		}
		if obj.suicided || (deleteEmptyObjects && obj.empty()) {
			obj.deleted = true

			// If state snapshotting is active, also mark the destruction there.
			// Note, we can't do this only at the end of a block because multiple
			// transactions within the same block might self destruct and then
			// ressurrect an account; but the snapshotter needs both events.
			if s.snap != nil {
				s.snapDestructs[obj.addrHash] = struct{}{} // We need to maintain account deletions explicitly (will remain set indefinitely)
				delete(s.snapAccounts, obj.addrHash)       // Clear out any previously updated account data (may be recreated via a ressurrect)
				delete(s.snapStorage, obj.addrHash)        // Clear out any previously updated storage data (may be recreated via a ressurrect)
			}
		} else {
			obj.finalise(true) // Prefetch slots in the background
		}
		s.stateObjectsPending[addr] = struct{}{}
		s.stateObjectsDirty[addr] = struct{}{}

		// At this point, also ship the address off to the precacher. The precacher
		// will start loading tries, and when the change is eventually committed,
		// the commit-phase will be a lot faster
		addressesToPrefetch = append(addressesToPrefetch, common.CopyBytes(addr[:])) // Copy needed for closure
	}
	if s.prefetcher != nil && len(addressesToPrefetch) > 0 {
		s.prefetcher.prefetch(common.Hash{}, s.originalRoot, addressesToPrefetch)
	}
	// Invalidate journal because reverting across transactions is not allowed.
	s.clearJournalAndRefund()
}

// IntermediateRoot computes the current root hash of the state trie.
// It is called in between transactions to get the root hash that
// goes into transaction receipts.
func (s *StateDB) IntermediateRoot(deleteEmptyObjects bool) common.Hash {
	// Finalise all the dirty storage states and write them into the tries
	s.Finalise(deleteEmptyObjects)

	// If there was a trie prefetcher operating, it gets aborted and irrevocably
	// modified after we start retrieving tries. Remove it from the statedb after
	// this round of use.
	//
	// This is weird pre-byzantium since the first tx runs with a prefetcher and
	// the remainder without, but pre-byzantium even the initial prefetcher is
	// useless, so no sleep lost.
	prefetcher := s.prefetcher
	if s.prefetcher != nil {
		defer func() {
			s.prefetcher.close()
			s.prefetcher = nil
		}()
	}
	// Although naively it makes sense to retrieve the account trie and then do
	// the contract storage and account updates sequentially, that short circuits
	// the account prefetcher. Instead, let's process all the storage updates
	// first, giving the account prefeches just a few more milliseconds of time
	// to pull useful data from disk.
	for addr := range s.stateObjectsPending {
		if obj := s.stateObjects[addr]; !obj.deleted {
			obj.updateRoot(s.db)
		}
	}
	// Now we're about to start to write changes to the trie. The trie is so far
	// _untouched_. We can check with the prefetcher, if it can give us a trie
	// which has the same root, but also has some content loaded into it.
	if prefetcher != nil {
		if trie := prefetcher.trie(common.Hash{}, s.originalRoot); trie != nil {
			s.trie = trie
		}
	}
	usedAddrs := make([][]byte, 0, len(s.stateObjectsPending))
	for addr := range s.stateObjectsPending {
		if obj := s.stateObjects[addr]; obj.deleted {
			s.deleteStateObject(obj)
			s.AccountDeleted += 1
		} else {
			s.updateStateObject(obj)
			s.AccountUpdated += 1
		}
		usedAddrs = append(usedAddrs, common.CopyBytes(addr[:])) // Copy needed for closure
	}
	if prefetcher != nil {
		prefetcher.used(common.Hash{}, s.originalRoot, usedAddrs)
	}
	if len(s.stateObjectsPending) > 0 {
		s.stateObjectsPending = make(map[common.Address]struct{})
	}
	// Track the amount of time wasted on hashing the account trie
	if metrics.EnabledExpensive {
		defer func(start time.Time) { s.AccountHashes += time.Since(start) }(time.Now())
	}
	return s.trie.Hash()
}

// Prepare sets the current transaction hash and index which are
// used when the EVM emits new state logs.
func (s *StateDB) Prepare(thash common.Hash, ti int) {
	s.thash = thash
	s.txIndex = ti
}

func (s *StateDB) clearJournalAndRefund() {
	if len(s.journal.entries) > 0 {
		s.journal = newJournal()
		s.refund = 0
	}
	s.validRevisions = s.validRevisions[:0] // Snapshots can be created without journal entires
}

// Commit writes the state to the underlying in-memory trie database.
func (s *StateDB) Commit(deleteEmptyObjects bool) (common.Hash, error) {
	if s.dbErr != nil {
		return common.Hash{}, fmt.Errorf("commit aborted due to earlier error: %v", s.dbErr)
	}
	// Finalize any pending changes and merge everything into the tries
	s.IntermediateRoot(deleteEmptyObjects)

	// Commit objects to the trie, measuring the elapsed time
	var storageCommitted int
	codeWriter := s.db.TrieDB().DiskDB().NewBatch()
	for addr := range s.stateObjectsDirty {
		if obj := s.stateObjects[addr]; !obj.deleted {
			// Write any contract code associated with the state object
			if obj.code != nil && obj.dirtyCode {
				rawdb.WriteCode(codeWriter, common.BytesToHash(obj.CodeHash()), obj.code)
				obj.dirtyCode = false
			}
			// Write any storage changes in the state object to its storage trie
			committed, err := obj.CommitTrie(s.db)
			if err != nil {
				return common.Hash{}, err
			}
			storageCommitted += committed
		}
	}
	if len(s.stateObjectsDirty) > 0 {
		s.stateObjectsDirty = make(map[common.Address]struct{})
	}
	if codeWriter.ValueSize() > 0 {
		if err := codeWriter.Write(); err != nil {
			log.Crit("Failed to commit dirty codes", "error", err)
		}
	}
	// Write the account trie changes, measuing the amount of wasted time
	var start time.Time
	if metrics.EnabledExpensive {
		start = time.Now()
	}
	// The onleaf func is called _serially_, so we can reuse the same account
	// for unmarshalling every time.
	var account types.StateAccount
	root, accountCommitted, err := s.trie.Commit(func(_ [][]byte, _ []byte, leaf []byte, parent common.Hash) error {
		if err := rlp.DecodeBytes(leaf, &account); err != nil {
			return nil
		}
		if account.Root != emptyRoot {
			s.db.TrieDB().Reference(account.Root, parent)
		}
		return nil
	})
	if err != nil {
		return common.Hash{}, err
	}
	if metrics.EnabledExpensive {
		s.AccountCommits += time.Since(start)

		accountUpdatedMeter.Mark(int64(s.AccountUpdated))
		storageUpdatedMeter.Mark(int64(s.StorageUpdated))
		accountDeletedMeter.Mark(int64(s.AccountDeleted))
		storageDeletedMeter.Mark(int64(s.StorageDeleted))
		accountCommittedMeter.Mark(int64(accountCommitted))
		storageCommittedMeter.Mark(int64(storageCommitted))
		s.AccountUpdated, s.AccountDeleted = 0, 0
		s.StorageUpdated, s.StorageDeleted = 0, 0
	}
	// If snapshotting is enabled, update the snapshot tree with this new version
	if s.snap != nil {
		if metrics.EnabledExpensive {
			defer func(start time.Time) { s.SnapshotCommits += time.Since(start) }(time.Now())
		}
		// Only update if there's a state transition (skip empty Clique blocks)
		if parent := s.snap.Root(); parent != root {
			if err := s.snaps.Update(root, parent, s.snapDestructs, s.snapAccounts, s.snapStorage); err != nil {
				log.Warn("Failed to update snapshot tree", "from", parent, "to", root, "err", err)
			}
			// Keep 128 diff layers in the memory, persistent layer is 129th.
			// - head layer is paired with HEAD state
			// - head-1 layer is paired with HEAD-1 state
			// - head-127 layer(bottom-most diff layer) is paired with HEAD-127 state
			if err := s.snaps.Cap(root, 128); err != nil {
				log.Warn("Failed to cap snapshot tree", "root", root, "layers", 128, "err", err)
			}
		}
		s.snap, s.snapDestructs, s.snapAccounts, s.snapStorage = nil, nil, nil, nil
	}
<<<<<<< HEAD
	if err == nil {
		s.unexpectedBalanceDelta.Set(new(big.Int))
	}
=======
	s.originalRoot = root
>>>>>>> 23bee162
	return root, err
}

// PrepareAccessList handles the preparatory steps for executing a state transition with
// regards to both EIP-2929 and EIP-2930:
//
// - Add sender to access list (2929)
// - Add destination to access list (2929)
// - Add precompiles to access list (2929)
// - Add the contents of the optional tx access list (2930)
//
// This method should only be called if Berlin/2929+2930 is applicable at the current number.
func (s *StateDB) PrepareAccessList(sender common.Address, dst *common.Address, precompiles []common.Address, list types.AccessList) {
	// Clear out any leftover from previous executions
	s.accessList = newAccessList()

	s.AddAddressToAccessList(sender)
	if dst != nil {
		s.AddAddressToAccessList(*dst)
		// If it's a create-tx, the destination will be added inside evm.create
	}
	for _, addr := range precompiles {
		s.AddAddressToAccessList(addr)
	}
	for _, el := range list {
		s.AddAddressToAccessList(el.Address)
		for _, key := range el.StorageKeys {
			s.AddSlotToAccessList(el.Address, key)
		}
	}
}

// AddAddressToAccessList adds the given address to the access list
func (s *StateDB) AddAddressToAccessList(addr common.Address) {
	if s.accessList.AddAddress(addr) {
		s.journal.append(accessListAddAccountChange{&addr})
	}
}

// AddSlotToAccessList adds the given (address, slot)-tuple to the access list
func (s *StateDB) AddSlotToAccessList(addr common.Address, slot common.Hash) {
	addrMod, slotMod := s.accessList.AddSlot(addr, slot)
	if addrMod {
		// In practice, this should not happen, since there is no way to enter the
		// scope of 'address' without having the 'address' become already added
		// to the access list (via call-variant, create, etc).
		// Better safe than sorry, though
		s.journal.append(accessListAddAccountChange{&addr})
	}
	if slotMod {
		s.journal.append(accessListAddSlotChange{
			address: &addr,
			slot:    &slot,
		})
	}
}

// AddressInAccessList returns true if the given address is in the access list.
func (s *StateDB) AddressInAccessList(addr common.Address) bool {
	return s.accessList.ContainsAddress(addr)
}

// SlotInAccessList returns true if the given (address, slot)-tuple is in the access list.
func (s *StateDB) SlotInAccessList(addr common.Address, slot common.Hash) (addressPresent bool, slotPresent bool) {
	return s.accessList.Contains(addr, slot)
}<|MERGE_RESOLUTION|>--- conflicted
+++ resolved
@@ -64,16 +64,9 @@
 // * Contracts
 // * Accounts
 type StateDB struct {
-<<<<<<< HEAD
 	// Arbitrum: track the total balance change across all accounts
 	unexpectedBalanceDelta *big.Int
 
-	db           Database
-	prefetcher   *triePrefetcher
-	originalRoot common.Hash // The pre-state root, before any changes were made
-	trie         Trie
-	hasher       crypto.KeccakState
-=======
 	db         Database
 	prefetcher *triePrefetcher
 	trie       Trie
@@ -82,7 +75,6 @@
 	// originalRoot is the pre-state root, before any changes were made.
 	// It will be updated when the Commit is called.
 	originalRoot common.Hash
->>>>>>> 23bee162
 
 	snaps         *snapshot.Tree
 	snap          snapshot.Snapshot
@@ -1036,13 +1028,10 @@
 		}
 		s.snap, s.snapDestructs, s.snapAccounts, s.snapStorage = nil, nil, nil, nil
 	}
-<<<<<<< HEAD
 	if err == nil {
 		s.unexpectedBalanceDelta.Set(new(big.Int))
 	}
-=======
 	s.originalRoot = root
->>>>>>> 23bee162
 	return root, err
 }
 
