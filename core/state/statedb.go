// Copyright 2014 The go-ethereum Authors
// This file is part of the go-ethereum library.
//
// The go-ethereum library is free software: you can redistribute it and/or modify
// it under the terms of the GNU Lesser General Public License as published by
// the Free Software Foundation, either version 3 of the License, or
// (at your option) any later version.
//
// The go-ethereum library is distributed in the hope that it will be useful,
// but WITHOUT ANY WARRANTY; without even the implied warranty of
// MERCHANTABILITY or FITNESS FOR A PARTICULAR PURPOSE. See the
// GNU Lesser General Public License for more details.
//
// You should have received a copy of the GNU Lesser General Public License
// along with the go-ethereum library. If not, see <http://www.gnu.org/licenses/>.

// Package state provides a caching layer atop the Ethereum state trie.
package state

import (
	"bytes"
	"fmt"
	"maps"
	"math/big"
	"slices"
	"sort"
	"sync"
	"time"

	"github.com/ethereum/go-ethereum/common"
	"github.com/ethereum/go-ethereum/core/rawdb"
	"github.com/ethereum/go-ethereum/core/state/snapshot"
	"github.com/ethereum/go-ethereum/core/tracing"
	"github.com/ethereum/go-ethereum/core/types"
	"github.com/ethereum/go-ethereum/crypto"
	"github.com/ethereum/go-ethereum/log"
	"github.com/ethereum/go-ethereum/params"
	"github.com/ethereum/go-ethereum/trie"
	"github.com/ethereum/go-ethereum/trie/trienode"
	"github.com/ethereum/go-ethereum/trie/triestate"
	"github.com/holiman/uint256"
	"golang.org/x/sync/errgroup"
)

<<<<<<< HEAD
=======
// TriesInMemory represents the number of layers that are kept in RAM.
const TriesInMemory = 128

>>>>>>> 35b2d07f
type revision struct {
	id           int
	journalIndex int

	// Arbitrum: track the total balance change across all accounts
	unexpectedBalanceDelta *big.Int
}

type mutationType int

const (
	update mutationType = iota
	deletion
)

type mutation struct {
	typ     mutationType
	applied bool
}

func (m *mutation) copy() *mutation {
	return &mutation{typ: m.typ, applied: m.applied}
}

func (m *mutation) isDelete() bool {
	return m.typ == deletion
}

// StateDB structs within the ethereum protocol are used to store anything
// within the merkle trie. StateDBs take care of caching and storing
// nested states. It's the general query interface to retrieve:
//
// * Contracts
// * Accounts
//
// Once the state is committed, tries cached in stateDB (including account
// trie, storage tries) will no longer be functional. A new state instance
// must be created with new root and updated database for accessing post-
// commit states.
type StateDB struct {
	arbExtraData *ArbitrumExtraData // must be a pointer - can't be a part of StateDB allocation, otherwise its finalizer might not get called

	db         Database
	prefetcher *triePrefetcher
	trie       Trie
	hasher     crypto.KeccakState
	logger     *tracing.Hooks
	snaps      *snapshot.Tree    // Nil if snapshot is not available
	snap       snapshot.Snapshot // Nil if snapshot is not available

	// originalRoot is the pre-state root, before any changes were made.
	// It will be updated when the Commit is called.
	originalRoot common.Hash

	// These maps hold the state changes (including the corresponding
	// original value) that occurred in this **block**.
	accounts       map[common.Hash][]byte                    // The mutated accounts in 'slim RLP' encoding
	storages       map[common.Hash]map[common.Hash][]byte    // The mutated slots in prefix-zero trimmed rlp format
	accountsOrigin map[common.Address][]byte                 // The original value of mutated accounts in 'slim RLP' encoding
	storagesOrigin map[common.Address]map[common.Hash][]byte // The original value of mutated slots in prefix-zero trimmed rlp format

	// This map holds 'live' objects, which will get modified while
	// processing a state transition.
	stateObjects map[common.Address]*stateObject

	// This map holds 'deleted' objects. An object with the same address
	// might also occur in the 'stateObjects' map due to account
	// resurrection. The account value is tracked as the original value
	// before the transition. This map is populated at the transaction
	// boundaries.
	stateObjectsDestruct map[common.Address]*types.StateAccount

	// This map tracks the account mutations that occurred during the
	// transition. Uncommitted mutations belonging to the same account
	// can be merged into a single one which is equivalent from database's
	// perspective. This map is populated at the transaction boundaries.
	mutations map[common.Address]*mutation

	// DB error.
	// State objects are used by the consensus core and VM which are
	// unable to deal with database-level errors. Any error that occurs
	// during a database read is memoized here and will eventually be
	// returned by StateDB.Commit. Notably, this error is also shared
	// by all cached state objects in case the database failure occurs
	// when accessing state of accounts.
	dbErr error

	// The refund counter, also used by state transitioning.
	refund uint64

	// The tx context and all occurred logs in the scope of transaction.
	thash   common.Hash
	txIndex int
	logs    map[common.Hash][]*types.Log
	logSize uint

	// Preimages occurred seen by VM in the scope of block.
	preimages map[common.Hash][]byte

	// Per-transaction access list
	accessList *accessList

	// Transient storage
	transientStorage transientStorage

	// Journal of state modifications. This is the backbone of
	// Snapshot and RevertToSnapshot.
	journal        *journal
	validRevisions []revision
	nextRevisionId int

	// Measurements gathered during execution for debugging purposes
	AccountReads         time.Duration
	AccountHashes        time.Duration
	AccountUpdates       time.Duration
	AccountCommits       time.Duration
	StorageReads         time.Duration
	StorageUpdates       time.Duration
	StorageCommits       time.Duration
	SnapshotAccountReads time.Duration
	SnapshotStorageReads time.Duration
	SnapshotCommits      time.Duration
	TrieDBCommits        time.Duration

	AccountUpdated int
	StorageUpdated int
	AccountDeleted int
	StorageDeleted int

	// Testing hooks
	onCommit func(states *triestate.Set) // Hook invoked when commit is performed

	deterministic bool
}

// New creates a new state from a given trie.
func New(root common.Hash, db Database, snaps *snapshot.Tree) (*StateDB, error) {
	tr, err := db.OpenTrie(root)
	if err != nil {
		return nil, err
	}
	sdb := &StateDB{
		arbExtraData: &ArbitrumExtraData{
			unexpectedBalanceDelta: new(big.Int),
			openWasmPages:          0,
			everWasmPages:          0,
			activatedWasms:         make(map[common.Hash]*ActivatedWasm),
			recentWasms:            NewRecentWasms(),
		},

		db:                   db,
		trie:                 tr,
		originalRoot:         root,
		snaps:                snaps,
		accounts:             make(map[common.Hash][]byte),
		storages:             make(map[common.Hash]map[common.Hash][]byte),
		accountsOrigin:       make(map[common.Address][]byte),
		storagesOrigin:       make(map[common.Address]map[common.Hash][]byte),
		stateObjects:         make(map[common.Address]*stateObject),
		stateObjectsDestruct: make(map[common.Address]*types.StateAccount),
		mutations:            make(map[common.Address]*mutation),
		logs:                 make(map[common.Hash][]*types.Log),
		preimages:            make(map[common.Hash][]byte),
		journal:              newJournal(),
		accessList:           newAccessList(),
		transientStorage:     newTransientStorage(),
		hasher:               crypto.NewKeccakState(),
	}
	if sdb.snaps != nil {
		sdb.snap = sdb.snaps.Snapshot(root)
	}
	return sdb, nil
}

// SetLogger sets the logger for account update hooks.
func (s *StateDB) SetLogger(l *tracing.Hooks) {
	s.logger = l
}

// StartPrefetcher initializes a new trie prefetcher to pull in nodes from the
// state trie concurrently while the state is mutated so that when we reach the
// commit phase, most of the needed data is already hot.
func (s *StateDB) StartPrefetcher(namespace string) {
	if s.prefetcher != nil {
		s.prefetcher.close()
		s.prefetcher = nil
	}
	if s.snap != nil {
		s.prefetcher = newTriePrefetcher(s.db, s.originalRoot, namespace)
	}
}

// StopPrefetcher terminates a running prefetcher and reports any leftover stats
// from the gathered metrics.
func (s *StateDB) StopPrefetcher() {
	if s.prefetcher != nil {
		s.prefetcher.close()
		s.prefetcher = nil
	}
}

// setError remembers the first non-nil error it is called with.
func (s *StateDB) setError(err error) {
	if s.dbErr == nil {
		s.dbErr = err
	}
}

// Error returns the memorized database failure occurred earlier.
func (s *StateDB) Error() error {
	return s.dbErr
}

func (s *StateDB) AddLog(log *types.Log) {
	s.journal.append(addLogChange{txhash: s.thash})

	log.TxHash = s.thash
	log.TxIndex = uint(s.txIndex)
	log.Index = s.logSize
	if s.logger != nil && s.logger.OnLog != nil {
		s.logger.OnLog(log)
	}
	s.logs[s.thash] = append(s.logs[s.thash], log)
	s.logSize++
}

// GetLogs returns the logs matching the specified transaction hash, and annotates
// them with the given blockNumber and blockHash.
func (s *StateDB) GetLogs(hash common.Hash, blockNumber uint64, blockHash common.Hash) []*types.Log {
	logs := s.logs[hash]
	for _, l := range logs {
		l.BlockNumber = blockNumber
		l.BlockHash = blockHash
	}
	return logs
}

func (s *StateDB) Logs() []*types.Log {
	var logs []*types.Log
	for _, lgs := range s.logs {
		logs = append(logs, lgs...)
	}
	return logs
}

// AddPreimage records a SHA3 preimage seen by the VM.
func (s *StateDB) AddPreimage(hash common.Hash, preimage []byte) {
	if _, ok := s.preimages[hash]; !ok {
		s.journal.append(addPreimageChange{hash: hash})
		s.preimages[hash] = slices.Clone(preimage)
	}
}

// Preimages returns a list of SHA3 preimages that have been submitted.
func (s *StateDB) Preimages() map[common.Hash][]byte {
	return s.preimages
}

// AddRefund adds gas to the refund counter
func (s *StateDB) AddRefund(gas uint64) {
	s.journal.append(refundChange{prev: s.refund})
	s.refund += gas
}

// SubRefund removes gas from the refund counter.
// This method will panic if the refund counter goes below zero
func (s *StateDB) SubRefund(gas uint64) {
	s.journal.append(refundChange{prev: s.refund})
	if gas > s.refund {
		panic(fmt.Sprintf("Refund counter below zero (gas: %d > refund: %d)", gas, s.refund))
	}
	s.refund -= gas
}

// Exist reports whether the given account address exists in the state.
// Notably this also returns true for self-destructed accounts.
func (s *StateDB) Exist(addr common.Address) bool {
	return s.getStateObject(addr) != nil
}

// Empty returns whether the state object is either non-existent
// or empty according to the EIP161 specification (balance = nonce = code = 0)
func (s *StateDB) Empty(addr common.Address) bool {
	so := s.getStateObject(addr)
	return so == nil || so.empty()
}

// GetBalance retrieves the balance from the given address or 0 if object not found
func (s *StateDB) GetBalance(addr common.Address) *uint256.Int {
	stateObject := s.getStateObject(addr)
	if stateObject != nil {
		return stateObject.Balance()
	}
	return common.U2560
}

// GetNonce retrieves the nonce from the given address or 0 if object not found
func (s *StateDB) GetNonce(addr common.Address) uint64 {
	stateObject := s.getStateObject(addr)
	if stateObject != nil {
		return stateObject.Nonce()
	}

	return 0
}

// GetStorageRoot retrieves the storage root from the given address or empty
// if object not found.
func (s *StateDB) GetStorageRoot(addr common.Address) common.Hash {
	stateObject := s.getStateObject(addr)
	if stateObject != nil {
		return stateObject.Root()
	}
	return common.Hash{}
}

// TxIndex returns the current transaction index set by Prepare.
func (s *StateDB) TxIndex() int {
	return s.txIndex
}

func (s *StateDB) GetCode(addr common.Address) []byte {
	stateObject := s.getStateObject(addr)
	if stateObject != nil {
		return stateObject.Code()
	}
	return nil
}

func (s *StateDB) GetCodeSize(addr common.Address) int {
	stateObject := s.getStateObject(addr)
	if stateObject != nil {
		return stateObject.CodeSize()
	}
	return 0
}

func (s *StateDB) GetCodeHash(addr common.Address) common.Hash {
	stateObject := s.getStateObject(addr)
	if stateObject != nil {
		return common.BytesToHash(stateObject.CodeHash())
	}
	return common.Hash{}
}

// GetState retrieves a value from the given account's storage trie.
func (s *StateDB) GetState(addr common.Address, hash common.Hash) common.Hash {
	stateObject := s.getStateObject(addr)
	if stateObject != nil {
		return stateObject.GetState(hash)
	}
	return common.Hash{}
}

// GetCommittedState retrieves a value from the given account's committed storage trie.
func (s *StateDB) GetCommittedState(addr common.Address, hash common.Hash) common.Hash {
	stateObject := s.getStateObject(addr)
	if stateObject != nil {
		return stateObject.GetCommittedState(hash)
	}
	return common.Hash{}
}

// Database retrieves the low level database supporting the lower level trie ops.
func (s *StateDB) Database() Database {
	return s.db
}

func (s *StateDB) HasSelfDestructed(addr common.Address) bool {
	stateObject := s.getStateObject(addr)
	if stateObject != nil {
		return stateObject.selfDestructed
	}
	return false
}

/*
 * SETTERS
 */

// AddBalance adds amount to the account associated with addr.
func (s *StateDB) AddBalance(addr common.Address, amount *uint256.Int, reason tracing.BalanceChangeReason) {
	stateObject := s.getOrNewStateObject(addr)
	if stateObject != nil {
<<<<<<< HEAD
		s.arbExtraData.unexpectedBalanceDelta.Add(s.arbExtraData.unexpectedBalanceDelta, amount.ToBig())
=======
>>>>>>> 35b2d07f
		stateObject.AddBalance(amount, reason)
	}
}

// SubBalance subtracts amount from the account associated with addr.
func (s *StateDB) SubBalance(addr common.Address, amount *uint256.Int, reason tracing.BalanceChangeReason) {
	stateObject := s.getOrNewStateObject(addr)
	if stateObject != nil {
<<<<<<< HEAD
		s.arbExtraData.unexpectedBalanceDelta.Sub(s.arbExtraData.unexpectedBalanceDelta, amount.ToBig())
=======
>>>>>>> 35b2d07f
		stateObject.SubBalance(amount, reason)
	}
}

func (s *StateDB) SetBalance(addr common.Address, amount *uint256.Int, reason tracing.BalanceChangeReason) {
	stateObject := s.getOrNewStateObject(addr)
	if stateObject != nil {
<<<<<<< HEAD
		if amount == nil {
			amount = uint256.NewInt(0)
		}
		prevBalance := stateObject.Balance()
		s.arbExtraData.unexpectedBalanceDelta.Add(s.arbExtraData.unexpectedBalanceDelta, amount.ToBig())
		s.arbExtraData.unexpectedBalanceDelta.Sub(s.arbExtraData.unexpectedBalanceDelta, prevBalance.ToBig())
		stateObject.SetBalance(amount, reason)
	}
}

func (s *StateDB) ExpectBalanceBurn(amount *big.Int) {
	if amount.Sign() < 0 {
		panic(fmt.Sprintf("ExpectBalanceBurn called with negative amount %v", amount))
=======
		stateObject.SetBalance(amount, reason)
>>>>>>> 35b2d07f
	}
	s.arbExtraData.unexpectedBalanceDelta.Add(s.arbExtraData.unexpectedBalanceDelta, amount)
}

func (s *StateDB) SetNonce(addr common.Address, nonce uint64) {
	stateObject := s.getOrNewStateObject(addr)
	if stateObject != nil {
		stateObject.SetNonce(nonce)
	}
}

func (s *StateDB) SetCode(addr common.Address, code []byte) {
	stateObject := s.getOrNewStateObject(addr)
	if stateObject != nil {
		stateObject.SetCode(crypto.Keccak256Hash(code), code)
	}
}

func (s *StateDB) SetState(addr common.Address, key, value common.Hash) {
	stateObject := s.getOrNewStateObject(addr)
	if stateObject != nil {
		stateObject.SetState(key, value)
	}
}

// SetStorage replaces the entire storage for the specified account with given
// storage. This function should only be used for debugging and the mutations
// must be discarded afterwards.
func (s *StateDB) SetStorage(addr common.Address, storage map[common.Hash]common.Hash) {
	// SetStorage needs to wipe existing storage. We achieve this by pretending
	// that the account self-destructed earlier in this block, by flagging
	// it in stateObjectsDestruct. The effect of doing so is that storage lookups
	// will not hit disk, since it is assumed that the disk-data is belonging
	// to a previous incarnation of the object.
	//
	// TODO(rjl493456442) this function should only be supported by 'unwritable'
	// state and all mutations made should all be discarded afterwards.
	if _, ok := s.stateObjectsDestruct[addr]; !ok {
		s.stateObjectsDestruct[addr] = nil
	}
	stateObject := s.getOrNewStateObject(addr)
	for k, v := range storage {
		stateObject.SetState(k, v)
	}
}

// SelfDestruct marks the given account as selfdestructed.
// This clears the account balance.
//
// The account's state object is still available until the state is committed,
// getStateObject will return a non-nil account after SelfDestruct.
func (s *StateDB) SelfDestruct(addr common.Address) {
	stateObject := s.getStateObject(addr)
	if stateObject == nil {
		return
	}
	var (
		prev = new(uint256.Int).Set(stateObject.Balance())
		n    = new(uint256.Int)
	)
	s.journal.append(selfDestructChange{
		account:     &addr,
		prev:        stateObject.selfDestructed,
		prevbalance: prev,
	})
<<<<<<< HEAD

=======
>>>>>>> 35b2d07f
	if s.logger != nil && s.logger.OnBalanceChange != nil && prev.Sign() > 0 {
		s.logger.OnBalanceChange(addr, prev.ToBig(), n.ToBig(), tracing.BalanceDecreaseSelfdestruct)
	}
	stateObject.markSelfdestructed()
<<<<<<< HEAD
	s.arbExtraData.unexpectedBalanceDelta.Sub(s.arbExtraData.unexpectedBalanceDelta, stateObject.data.Balance.ToBig())
=======
>>>>>>> 35b2d07f
	stateObject.data.Balance = n
}

func (s *StateDB) Selfdestruct6780(addr common.Address) {
	stateObject := s.getStateObject(addr)
	if stateObject == nil {
		return
	}
	if stateObject.newContract {
		s.SelfDestruct(addr)
	}
}

// SetTransientState sets transient storage for a given account. It
// adds the change to the journal so that it can be rolled back
// to its previous value if there is a revert.
func (s *StateDB) SetTransientState(addr common.Address, key, value common.Hash) {
	prev := s.GetTransientState(addr, key)
	if prev == value {
		return
	}
	s.journal.append(transientStorageChange{
		account:  &addr,
		key:      key,
		prevalue: prev,
	})
	s.setTransientState(addr, key, value)
}

// setTransientState is a lower level setter for transient storage. It
// is called during a revert to prevent modifications to the journal.
func (s *StateDB) setTransientState(addr common.Address, key, value common.Hash) {
	s.transientStorage.Set(addr, key, value)
}

// GetTransientState gets transient storage for a given account.
func (s *StateDB) GetTransientState(addr common.Address, key common.Hash) common.Hash {
	return s.transientStorage.Get(addr, key)
}

//
// Setting, updating & deleting state object methods.
//

// updateStateObject writes the given object to the trie.
func (s *StateDB) updateStateObject(obj *stateObject) {
	// Track the amount of time wasted on updating the account from the trie
	defer func(start time.Time) { s.AccountUpdates += time.Since(start) }(time.Now())

	// Encode the account and update the account trie
	addr := obj.Address()
	if err := s.trie.UpdateAccount(addr, &obj.data); err != nil {
		s.setError(fmt.Errorf("updateStateObject (%x) error: %v", addr[:], err))
	}
	if obj.dirtyCode {
		s.trie.UpdateContractCode(obj.Address(), common.BytesToHash(obj.CodeHash()), obj.code)
	}
	// Cache the data until commit. Note, this update mechanism is not symmetric
	// to the deletion, because whereas it is enough to track account updates
	// at commit time, deletions need tracking at transaction boundary level to
	// ensure we capture state clearing.
	s.accounts[obj.addrHash] = types.SlimAccountRLP(obj.data)

	// Track the original value of mutated account, nil means it was not present.
	// Skip if it has been tracked (because updateStateObject may be called
	// multiple times in a block).
	if _, ok := s.accountsOrigin[obj.address]; !ok {
		if obj.origin == nil {
			s.accountsOrigin[obj.address] = nil
		} else {
			s.accountsOrigin[obj.address] = types.SlimAccountRLP(*obj.origin)
		}
	}
}

// deleteStateObject removes the given object from the state trie.
func (s *StateDB) deleteStateObject(addr common.Address) {
	// Track the amount of time wasted on deleting the account from the trie
	defer func(start time.Time) { s.AccountUpdates += time.Since(start) }(time.Now())

	// Delete the account from the trie
	if err := s.trie.DeleteAccount(addr); err != nil {
		s.setError(fmt.Errorf("deleteStateObject (%x) error: %v", addr[:], err))
	}
}

// getStateObject retrieves a state object given by the address, returning nil if
// the object is not found or was deleted in this execution context.
func (s *StateDB) getStateObject(addr common.Address) *stateObject {
	// Prefer live objects if any is available
	if obj := s.stateObjects[addr]; obj != nil {
		return obj
	}
	// Short circuit if the account is already destructed in this block.
	if _, ok := s.stateObjectsDestruct[addr]; ok {
		return nil
	}
	// If no live objects are available, attempt to use snapshots
	var data *types.StateAccount
	if s.snap != nil {
		start := time.Now()
		acc, err := s.snap.Account(crypto.HashData(s.hasher, addr.Bytes()))
		s.SnapshotAccountReads += time.Since(start)

		if err == nil {
			if acc == nil {
				return nil
			}
			data = &types.StateAccount{
				Nonce:    acc.Nonce,
				Balance:  acc.Balance,
				CodeHash: acc.CodeHash,
				Root:     common.BytesToHash(acc.Root),
			}
			if len(data.CodeHash) == 0 {
				data.CodeHash = types.EmptyCodeHash.Bytes()
			}
			if data.Root == (common.Hash{}) {
				data.Root = types.EmptyRootHash
			}
		}
	}
	// If snapshot unavailable or reading from it failed, load from the database
	if data == nil {
		start := time.Now()
		var err error
		data, err = s.trie.GetAccount(addr)
		s.AccountReads += time.Since(start)

		if err != nil {
			s.setError(fmt.Errorf("getDeleteStateObject (%x) error: %w", addr.Bytes(), err))
			return nil
		}
		if data == nil {
			return nil
		}
	}
	// Insert into the live set
	obj := newObject(s, addr, data)
	s.setStateObject(obj)
	return obj
}

func (s *StateDB) setStateObject(object *stateObject) {
	s.stateObjects[object.Address()] = object
}

// getOrNewStateObject retrieves a state object or create a new state object if nil.
func (s *StateDB) getOrNewStateObject(addr common.Address) *stateObject {
<<<<<<< HEAD
	stateObject := s.getStateObject(addr)
	if stateObject == nil {
		stateObject, _ = s.createObject(addr)
	}
	return stateObject
}

// createObject creates a new state object. If there is an existing account with
// the given address, it is overwritten and returned as the second return value.
func (s *StateDB) createObject(addr common.Address) (newobj, prev *stateObject) {
	prev = s.getDeletedStateObject(addr) // Note, prev might have been deleted, we need that!
	newobj = newObject(s, addr, nil)
	if prev == nil {
		s.journal.append(createObjectChange{account: &addr})
	} else {
		// The original account should be marked as destructed and all cached
		// account and storage data should be cleared as well. Note, it must
		// be done here, otherwise the destruction event of "original account"
		// will be lost.
		_, prevdestruct := s.stateObjectsDestruct[prev.address]
		if !prevdestruct {
			s.stateObjectsDestruct[prev.address] = prev.origin
		}
		// There may be some cached account/storage data already since IntermediateRoot
		// will be called for each transaction before byzantium fork which will always
		// cache the latest account/storage data.
		prevAccount, ok := s.accountsOrigin[prev.address]
		s.journal.append(resetObjectChange{
			prev:                   prev,
			prevdestruct:           prevdestruct,
			prevAccount:            s.accounts[prev.addrHash],
			prevStorage:            s.storages[prev.addrHash],
			prevAccountOriginExist: ok,
			prevAccountOrigin:      prevAccount,
			prevStorageOrigin:      s.storagesOrigin[prev.address],
		})
		delete(s.accounts, prev.addrHash)
		delete(s.storages, prev.addrHash)
		delete(s.accountsOrigin, prev.address)
		delete(s.storagesOrigin, prev.address)
	}
	s.setStateObject(newobj)
	if prev != nil && !prev.deleted {
		return newobj, prev
=======
	obj := s.getStateObject(addr)
	if obj == nil {
		obj = s.createObject(addr)
>>>>>>> 35b2d07f
	}
	return obj
}

// createObject creates a new state object. The assumption is held there is no
// existing account with the given address, otherwise it will be silently overwritten.
func (s *StateDB) createObject(addr common.Address) *stateObject {
	obj := newObject(s, addr, nil)
	s.journal.append(createObjectChange{account: &addr})
	s.setStateObject(obj)
	return obj
}

// CreateAccount explicitly creates a new state object, assuming that the
// account did not previously exist in the state. If the account already
// exists, this function will silently overwrite it which might lead to a
// consensus bug eventually.
func (s *StateDB) CreateAccount(addr common.Address) {
	s.createObject(addr)
}

// CreateContract is used whenever a contract is created. This may be preceded
// by CreateAccount, but that is not required if it already existed in the
// state due to funds sent beforehand.
// This operation sets the 'newContract'-flag, which is required in order to
// correctly handle EIP-6780 'delete-in-same-transaction' logic.
func (s *StateDB) CreateContract(addr common.Address) {
	obj := s.getStateObject(addr)
	if !obj.newContract {
		obj.newContract = true
		s.journal.append(createContractChange{account: addr})
	}
}

// Copy creates a deep, independent copy of the state.
// Snapshots of the copied state cannot be applied to the copy.
func (s *StateDB) Copy() *StateDB {
	// Copy all the basic fields, initialize the memory ones
	state := &StateDB{
		arbExtraData: &ArbitrumExtraData{
			unexpectedBalanceDelta: new(big.Int).Set(s.arbExtraData.unexpectedBalanceDelta),
			activatedWasms:         make(map[common.Hash]*ActivatedWasm, len(s.arbExtraData.activatedWasms)),
			recentWasms:            s.arbExtraData.recentWasms.Copy(),
			openWasmPages:          s.arbExtraData.openWasmPages,
			everWasmPages:          s.arbExtraData.everWasmPages,
		},

		db:                   s.db,
		trie:                 s.db.CopyTrie(s.trie),
		hasher:               crypto.NewKeccakState(),
		originalRoot:         s.originalRoot,
		accounts:             copySet(s.accounts),
		storages:             copy2DSet(s.storages),
		accountsOrigin:       copySet(s.accountsOrigin),
		storagesOrigin:       copy2DSet(s.storagesOrigin),
<<<<<<< HEAD
		stateObjects:         make(map[common.Address]*stateObject, len(s.journal.dirties)),
		stateObjectsPending:  make(map[common.Address]struct{}, len(s.stateObjectsPending)),
		stateObjectsDirty:    make(map[common.Address]struct{}, len(s.journal.dirties)),
		stateObjectsDestruct: maps.Clone(s.stateObjectsDestruct),
=======
		stateObjects:         make(map[common.Address]*stateObject, len(s.stateObjects)),
		stateObjectsDestruct: maps.Clone(s.stateObjectsDestruct),
		mutations:            make(map[common.Address]*mutation, len(s.mutations)),
		dbErr:                s.dbErr,
>>>>>>> 35b2d07f
		refund:               s.refund,
		thash:                s.thash,
		txIndex:              s.txIndex,
		logs:                 make(map[common.Hash][]*types.Log, len(s.logs)),
		logSize:              s.logSize,
		preimages:            maps.Clone(s.preimages),
<<<<<<< HEAD
		journal:              newJournal(),
		hasher:               crypto.NewKeccakState(),
=======
		journal:              s.journal.copy(),
		validRevisions:       slices.Clone(s.validRevisions),
		nextRevisionId:       s.nextRevisionId,
>>>>>>> 35b2d07f

		// In order for the block producer to be able to use and make additions
		// to the snapshot tree, we need to copy that as well. Otherwise, any
		// block mined by ourselves will cause gaps in the tree, and force the
		// miner to operate trie-backed only.
		snaps: s.snaps,
		snap:  s.snap,
	}
	// Deep copy cached state objects.
	for addr, obj := range s.stateObjects {
		state.stateObjects[addr] = obj.deepCopy(state)
	}
	// Deep copy the object state markers.
	for addr, op := range s.mutations {
		state.mutations[addr] = op.copy()
	}
<<<<<<< HEAD

=======
>>>>>>> 35b2d07f
	// Deep copy the logs occurred in the scope of block
	for hash, logs := range s.logs {
		cpy := make([]*types.Log, len(logs))
		for i, l := range logs {
			cpy[i] = new(types.Log)
			*cpy[i] = *l
		}
		state.logs[hash] = cpy
	}
<<<<<<< HEAD

=======
>>>>>>> 35b2d07f
	// Do we need to copy the access list and transient storage?
	// In practice: No. At the start of a transaction, these two lists are empty.
	// In practice, we only ever copy state _between_ transactions/blocks, never
	// in the middle of a transaction. However, it doesn't cost us much to copy
	// empty lists, so we do it anyway to not blow up if we ever decide copy them
	// in the middle of a transaction.
	state.accessList = s.accessList.Copy()
	state.transientStorage = s.transientStorage.Copy()

	// Arbitrum: copy wasm calls and activated WASMs
	if s.arbExtraData.userWasms != nil {
		state.arbExtraData.userWasms = make(UserWasms, len(s.arbExtraData.userWasms))
		for call, wasm := range s.arbExtraData.userWasms {
			state.arbExtraData.userWasms[call] = wasm
		}
	}
	for moduleHash, info := range s.arbExtraData.activatedWasms {
		// It's fine to skip a deep copy since activations are immutable.
		state.arbExtraData.activatedWasms[moduleHash] = info
	}

	// If there's a prefetcher running, make an inactive copy of it that can
	// only access data but does not actively preload (since the user will not
	// know that they need to explicitly terminate an active copy).
	if s.prefetcher != nil {
		state.prefetcher = s.prefetcher.copy()
	}
	return state
}

// Snapshot returns an identifier for the current revision of the state.
func (s *StateDB) Snapshot() int {
	id := s.nextRevisionId
	s.nextRevisionId++
	s.validRevisions = append(s.validRevisions, revision{id, s.journal.length(), new(big.Int).Set(s.arbExtraData.unexpectedBalanceDelta)})
	return id
}

// RevertToSnapshot reverts all state changes made since the given revision.
func (s *StateDB) RevertToSnapshot(revid int) {
	// Find the snapshot in the stack of valid snapshots.
	idx := sort.Search(len(s.validRevisions), func(i int) bool {
		return s.validRevisions[i].id >= revid
	})
	if idx == len(s.validRevisions) || s.validRevisions[idx].id != revid {
		panic(fmt.Errorf("revision id %v cannot be reverted", revid))
	}
	revision := s.validRevisions[idx]
	snapshot := revision.journalIndex
	s.arbExtraData.unexpectedBalanceDelta = new(big.Int).Set(revision.unexpectedBalanceDelta)

	// Replay the journal to undo changes and remove invalidated snapshots
	s.journal.revert(s, snapshot)
	s.validRevisions = s.validRevisions[:idx]
}

// GetRefund returns the current value of the refund counter.
func (s *StateDB) GetRefund() uint64 {
	return s.refund
}

// Finalise finalises the state by removing the destructed objects and clears
// the journal as well as the refunds. Finalise, however, will not push any updates
// into the tries just yet. Only IntermediateRoot or Commit will do that.
func (s *StateDB) Finalise(deleteEmptyObjects bool) {
	addressesToPrefetch := make([][]byte, 0, len(s.journal.dirties))
	for addr := range s.journal.dirties {
		obj, exist := s.stateObjects[addr]
		if !exist {
			// ripeMD is 'touched' at block 1714175, in tx 0x1237f737031e40bcde4a8b7e717b2d15e3ecadfe49bb1bbc71ee9deb09c6fcf2
			// That tx goes out of gas, and although the notion of 'touched' does not exist there, the
			// touch-event will still be recorded in the journal. Since ripeMD is a special snowflake,
			// it will persist in the journal even though the journal is reverted. In this special circumstance,
			// it may exist in `s.journal.dirties` but not in `s.stateObjects`.
			// Thus, we can safely ignore it here
			continue
		}
		if obj.selfDestructed || (deleteEmptyObjects && obj.empty()) {
			delete(s.stateObjects, obj.address)
			s.markDelete(addr)

			// If ether was sent to account post-selfdestruct it is burnt.
			if bal := obj.Balance(); s.logger != nil && s.logger.OnBalanceChange != nil && obj.selfDestructed && bal.Sign() != 0 {
				s.logger.OnBalanceChange(obj.address, bal.ToBig(), new(big.Int), tracing.BalanceDecreaseSelfdestructBurn)
			}
			// We need to maintain account deletions explicitly (will remain
			// set indefinitely). Note only the first occurred self-destruct
			// event is tracked.
			if _, ok := s.stateObjectsDestruct[obj.address]; !ok {
				s.stateObjectsDestruct[obj.address] = obj.origin
			}
			// Note, we can't do this only at the end of a block because multiple
			// transactions within the same block might self destruct and then
			// resurrect an account; but the snapshotter needs both events.
			delete(s.accounts, obj.addrHash)      // Clear out any previously updated account data (may be recreated via a resurrect)
			delete(s.storages, obj.addrHash)      // Clear out any previously updated storage data (may be recreated via a resurrect)
			delete(s.accountsOrigin, obj.address) // Clear out any previously updated account data (may be recreated via a resurrect)
			delete(s.storagesOrigin, obj.address) // Clear out any previously updated storage data (may be recreated via a resurrect)
		} else {
			obj.finalise(true) // Prefetch slots in the background
			s.markUpdate(addr)
		}
		// At this point, also ship the address off to the precacher. The precacher
		// will start loading tries, and when the change is eventually committed,
		// the commit-phase will be a lot faster
		addressesToPrefetch = append(addressesToPrefetch, common.CopyBytes(addr[:])) // Copy needed for closure
	}
	if s.prefetcher != nil && len(addressesToPrefetch) > 0 {
		s.prefetcher.prefetch(common.Hash{}, s.originalRoot, common.Address{}, addressesToPrefetch)
	}
	// Invalidate journal because reverting across transactions is not allowed.
	s.clearJournalAndRefund()
}

// IntermediateRoot computes the current root hash of the state trie.
// It is called in between transactions to get the root hash that
// goes into transaction receipts.
func (s *StateDB) IntermediateRoot(deleteEmptyObjects bool) common.Hash {
	// Finalise all the dirty storage states and write them into the tries
	s.Finalise(deleteEmptyObjects)

	// If there was a trie prefetcher operating, it gets aborted and irrevocably
	// modified after we start retrieving tries. Remove it from the statedb after
	// this round of use.
	//
	// This is weird pre-byzantium since the first tx runs with a prefetcher and
	// the remainder without, but pre-byzantium even the initial prefetcher is
	// useless, so no sleep lost.
	prefetcher := s.prefetcher
	if s.prefetcher != nil {
		defer func() {
			s.prefetcher.close()
			s.prefetcher = nil
		}()
	}
	// Although naively it makes sense to retrieve the account trie and then do
	// the contract storage and account updates sequentially, that short circuits
	// the account prefetcher. Instead, let's process all the storage updates
	// first, giving the account prefetches just a few more milliseconds of time
	// to pull useful data from disk.
<<<<<<< HEAD
	if s.deterministic {
		addressesToUpdate := make([]common.Address, 0, len(s.stateObjectsPending))
		for addr := range s.stateObjectsPending {
			addressesToUpdate = append(addressesToUpdate, addr)
		}
		sort.Slice(addressesToUpdate, func(i, j int) bool { return bytes.Compare(addressesToUpdate[i][:], addressesToUpdate[j][:]) < 0 })
		for _, addr := range addressesToUpdate {
			if obj := s.stateObjects[addr]; !obj.deleted {
				obj.updateRoot()
			}
		}
	} else {
		for addr := range s.stateObjectsPending {
			if obj := s.stateObjects[addr]; !obj.deleted {
				obj.updateRoot()
			}
=======
	start := time.Now()
	for addr, op := range s.mutations {
		if op.applied {
			continue
		}
		if op.isDelete() {
			continue
>>>>>>> 35b2d07f
		}
		s.stateObjects[addr].updateRoot()
	}
	s.StorageUpdates += time.Since(start)

	// Now we're about to start to write changes to the trie. The trie is so far
	// _untouched_. We can check with the prefetcher, if it can give us a trie
	// which has the same root, but also has some content loaded into it.
	if prefetcher != nil {
		if trie := prefetcher.trie(common.Hash{}, s.originalRoot); trie != nil {
			s.trie = trie
		}
	}
<<<<<<< HEAD
	usedAddrs := make([][]byte, 0, len(s.stateObjectsPending))
=======
>>>>>>> 35b2d07f
	// Perform updates before deletions.  This prevents resolution of unnecessary trie nodes
	// in circumstances similar to the following:
	//
	// Consider nodes `A` and `B` who share the same full node parent `P` and have no other siblings.
	// During the execution of a block:
	// - `A` self-destructs,
	// - `C` is created, and also shares the parent `P`.
	// If the self-destruct is handled first, then `P` would be left with only one child, thus collapsed
	// into a shortnode. This requires `B` to be resolved from disk.
	// Whereas if the created node is handled first, then the collapse is avoided, and `B` is not resolved.
<<<<<<< HEAD
	var deletedAddrs []common.Address
	for addr := range s.stateObjectsPending {
		if obj := s.stateObjects[addr]; !obj.deleted {
			s.updateStateObject(obj)
=======
	var (
		usedAddrs    [][]byte
		deletedAddrs []common.Address
	)
	for addr, op := range s.mutations {
		if op.applied {
			continue
		}
		op.applied = true

		if op.isDelete() {
			deletedAddrs = append(deletedAddrs, addr)
		} else {
			s.updateStateObject(s.stateObjects[addr])
>>>>>>> 35b2d07f
			s.AccountUpdated += 1
		} else {
			deletedAddrs = append(deletedAddrs, obj.address)
		}
		usedAddrs = append(usedAddrs, common.CopyBytes(addr[:])) // Copy needed for closure
	}
	for _, deletedAddr := range deletedAddrs {
		s.deleteStateObject(deletedAddr)
		s.AccountDeleted += 1
	}
	if prefetcher != nil {
		prefetcher.used(common.Hash{}, s.originalRoot, usedAddrs)
	}
	// Track the amount of time wasted on hashing the account trie
	defer func(start time.Time) { s.AccountHashes += time.Since(start) }(time.Now())

	return s.trie.Hash()
}

// SetTxContext sets the current transaction hash and index which are
// used when the EVM emits new state logs. It should be invoked before
// transaction execution.
func (s *StateDB) SetTxContext(thash common.Hash, ti int) {
	s.thash = thash
	s.txIndex = ti

	// Arbitrum: clear memory charging state for new tx
	s.arbExtraData.openWasmPages = 0
	s.arbExtraData.everWasmPages = 0
}

func (s *StateDB) clearJournalAndRefund() {
	if len(s.journal.entries) > 0 {
		s.journal = newJournal()
		s.refund = 0
	}
	s.validRevisions = s.validRevisions[:0] // Snapshots can be created without journal entries
}

// fastDeleteStorage is the function that efficiently deletes the storage trie
// of a specific account. It leverages the associated state snapshot for fast
// storage iteration and constructs trie node deletion markers by creating
// stack trie with iterated slots.
func (s *StateDB) fastDeleteStorage(addrHash common.Hash, root common.Hash) (common.StorageSize, map[common.Hash][]byte, *trienode.NodeSet, error) {
	iter, err := s.snaps.StorageIterator(s.originalRoot, addrHash, common.Hash{})
	if err != nil {
		return 0, nil, nil, err
	}
	defer iter.Release()

	var (
		size  common.StorageSize
		nodes = trienode.NewNodeSet(addrHash)
		slots = make(map[common.Hash][]byte)
	)
	stack := trie.NewStackTrie(func(path []byte, hash common.Hash, blob []byte) {
		nodes.AddNode(path, trienode.NewDeleted())
		size += common.StorageSize(len(path))
	})
	for iter.Next() {
		slot := common.CopyBytes(iter.Slot())
		if err := iter.Error(); err != nil { // error might occur after Slot function
			return 0, nil, nil, err
		}
		size += common.StorageSize(common.HashLength + len(slot))
		slots[iter.Hash()] = slot

		if err := stack.Update(iter.Hash().Bytes(), slot); err != nil {
			return 0, nil, nil, err
		}
	}
	if err := iter.Error(); err != nil { // error might occur during iteration
		return 0, nil, nil, err
	}
	if stack.Hash() != root {
		return 0, nil, nil, fmt.Errorf("snapshot is not matched, exp %x, got %x", root, stack.Hash())
	}
	return size, slots, nodes, nil
}

// slowDeleteStorage serves as a less-efficient alternative to "fastDeleteStorage,"
// employed when the associated state snapshot is not available. It iterates the
// storage slots along with all internal trie nodes via trie directly.
func (s *StateDB) slowDeleteStorage(addr common.Address, addrHash common.Hash, root common.Hash) (common.StorageSize, map[common.Hash][]byte, *trienode.NodeSet, error) {
	tr, err := s.db.OpenStorageTrie(s.originalRoot, addr, root, s.trie)
	if err != nil {
		return 0, nil, nil, fmt.Errorf("failed to open storage trie, err: %w", err)
	}
	it, err := tr.NodeIterator(nil)
	if err != nil {
		return 0, nil, nil, fmt.Errorf("failed to open storage iterator, err: %w", err)
	}
	var (
		size  common.StorageSize
		nodes = trienode.NewNodeSet(addrHash)
		slots = make(map[common.Hash][]byte)
	)
	for it.Next(true) {
		if it.Leaf() {
			slots[common.BytesToHash(it.LeafKey())] = common.CopyBytes(it.LeafBlob())
			size += common.StorageSize(common.HashLength + len(it.LeafBlob()))
			continue
		}
		if it.Hash() == (common.Hash{}) {
			continue
		}
		size += common.StorageSize(len(it.Path()))
		nodes.AddNode(it.Path(), trienode.NewDeleted())
	}
	if err := it.Error(); err != nil {
		return 0, nil, nil, err
	}
	return size, slots, nodes, nil
}

// deleteStorage is designed to delete the storage trie of a designated account.
// It could potentially be terminated if the storage size is excessively large,
// potentially leading to an out-of-memory panic. The function will make an attempt
// to utilize an efficient strategy if the associated state snapshot is reachable;
// otherwise, it will resort to a less-efficient approach.
func (s *StateDB) deleteStorage(addr common.Address, addrHash common.Hash, root common.Hash) (map[common.Hash][]byte, *trienode.NodeSet, error) {
	var (
		start = time.Now()
		err   error
		size  common.StorageSize
		slots map[common.Hash][]byte
		nodes *trienode.NodeSet
	)
	// The fast approach can be failed if the snapshot is not fully
	// generated, or it's internally corrupted. Fallback to the slow
	// one just in case.
	if s.snap != nil {
		size, slots, nodes, err = s.fastDeleteStorage(addrHash, root)
	}
	if s.snap == nil || err != nil {
		size, slots, nodes, err = s.slowDeleteStorage(addr, addrHash, root)
	}
	if err != nil {
		return nil, nil, err
	}
	// Report the metrics
	n := int64(len(slots))

	slotDeletionMaxCount.UpdateIfGt(int64(len(slots)))
	slotDeletionMaxSize.UpdateIfGt(int64(size))

	slotDeletionTimer.UpdateSince(start)
	slotDeletionCount.Mark(n)
	slotDeletionSize.Mark(int64(size))

	return slots, nodes, nil
}

// handleDestruction processes all destruction markers and deletes the account
// and associated storage slots if necessary. There are four possible situations
// here:
//
//   - the account was not existent and be marked as destructed
//
//   - the account was not existent and be marked as destructed,
//     however, it's resurrected later in the same block.
//
//   - the account was existent and be marked as destructed
//
//   - the account was existent and be marked as destructed,
//     however it's resurrected later in the same block.
//
// In case (a), nothing needs be deleted, nil to nil transition can be ignored.
//
// In case (b), nothing needs be deleted, nil is used as the original value for
// newly created account and storages
//
// In case (c), **original** account along with its storages should be deleted,
// with their values be tracked as original value.
//
// In case (d), **original** account along with its storages should be deleted,
// with their values be tracked as original value.
func (s *StateDB) handleDestruction(nodes *trienode.MergedNodeSet) error {
	// Short circuit if geth is running with hash mode. This procedure can consume
	// considerable time and storage deletion isn't supported in hash mode, thus
	// preemptively avoiding unnecessary expenses.
	if s.db.TrieDB().Scheme() == rawdb.HashScheme {
		return nil
	}
	for addr, prev := range s.stateObjectsDestruct {
		// The original account was non-existing, and it's marked as destructed
		// in the scope of block. It can be case (a) or (b).
		// - for (a), skip it without doing anything.
		// - for (b), track account's original value as nil. It may overwrite
		//   the data cached in s.accountsOrigin set by 'updateStateObject'.
		addrHash := crypto.Keccak256Hash(addr[:])
		if prev == nil {
			if _, ok := s.accounts[addrHash]; ok {
				s.accountsOrigin[addr] = nil // case (b)
			}
			continue
		}
		// It can overwrite the data in s.accountsOrigin set by 'updateStateObject'.
		s.accountsOrigin[addr] = types.SlimAccountRLP(*prev) // case (c) or (d)

		// Short circuit if the storage was empty.
		if prev.Root == types.EmptyRootHash {
			continue
		}
		// Remove storage slots belong to the account.
		slots, set, err := s.deleteStorage(addr, addrHash, prev.Root)
		if err != nil {
			return fmt.Errorf("failed to delete storage, err: %w", err)
		}
		if s.storagesOrigin[addr] == nil {
			s.storagesOrigin[addr] = slots
		} else {
			// It can overwrite the data in s.storagesOrigin[addrHash] set by
			// 'object.updateTrie'.
			for key, val := range slots {
				s.storagesOrigin[addr][key] = val
			}
		}
		if err := nodes.Merge(set); err != nil {
			return err
		}
	}
	return nil
}

// GetTrie returns the account trie.
func (s *StateDB) GetTrie() Trie {
	return s.trie
}

// Commit writes the state to the underlying in-memory trie database.
// Once the state is committed, tries cached in stateDB (including account
// trie, storage tries) will no longer be functional. A new state instance
// must be created with new root and updated database for accessing post-
// commit states.
//
// The associated block number of the state transition is also provided
// for more chain context.
func (s *StateDB) Commit(block uint64, deleteEmptyObjects bool) (common.Hash, error) {
	// Short circuit in case any database failure occurred earlier.
	if s.dbErr != nil {
		return common.Hash{}, fmt.Errorf("commit aborted due to earlier error: %v", s.dbErr)
	}
	// Finalize any pending changes and merge everything into the tries
	s.IntermediateRoot(deleteEmptyObjects)

	// Commit objects to the trie, measuring the elapsed time
	var (
		accountTrieNodesUpdated int
		accountTrieNodesDeleted int
		storageTrieNodesUpdated int
		storageTrieNodesDeleted int
		nodes                   = trienode.NewMergedNodeSet()
<<<<<<< HEAD
		codeWriter              = s.db.DiskDB().NewBatch()
		wasmCodeWriter          = s.db.WasmStore().NewBatch()
=======
>>>>>>> 35b2d07f
	)
	// Handle all state deletions first
	if err := s.handleDestruction(nodes); err != nil {
		return common.Hash{}, err
	}
	// Handle all state updates afterwards, concurrently to one another to shave
	// off some milliseconds from the commit operation. Also accumulate the code
	// writes to run in parallel with the computations.
	start := time.Now()
	var (
		code    = s.db.DiskDB().NewBatch()
		lock    sync.Mutex
		root    common.Hash
		workers errgroup.Group
	)
	// Schedule the account trie first since that will be the biggest, so give
	// it the most time to crunch.
	//
	// TODO(karalabe): This account trie commit is *very* heavy. 5-6ms at chain
	// heads, which seems excessive given that it doesn't do hashing, it just
	// shuffles some data. For comparison, the *hashing* at chain head is 2-3ms.
	// We need to investigate what's happening as it seems something's wonky.
	// Obviously it's not an end of the world issue, just something the original
	// code didn't anticipate for.
	workers.Go(func() error {
		// Write the account trie changes, measuring the amount of wasted time
		newroot, set, err := s.trie.Commit(true)
		if err != nil {
			return err
		}
		root = newroot

		// Merge the dirty nodes of account trie into global set
		lock.Lock()
		defer lock.Unlock()

		if set != nil {
			if err = nodes.Merge(set); err != nil {
				return err
			}
			accountTrieNodesUpdated, accountTrieNodesDeleted = set.Size()
		}
		s.AccountCommits = time.Since(start)
		return nil
	})
	// Schedule each of the storage tries that need to be updated, so they can
	// run concurrently to one another.
	//
	// TODO(karalabe): Experimentally, the account commit takes approximately the
	// same time as all the storage commits combined, so we could maybe only have
	// 2 threads in total. But that kind of depends on the account commit being
	// more expensive than it should be, so let's fix that and revisit this todo.
	for addr, op := range s.mutations {
		if op.isDelete() {
			continue
		}
		// Write any contract code associated with the state object
		obj := s.stateObjects[addr]
		if obj.code != nil && obj.dirtyCode {
			rawdb.WriteCode(code, common.BytesToHash(obj.CodeHash()), obj.code)
			obj.dirtyCode = false
		}
		// Run the storage updates concurrently to one another
		workers.Go(func() error {
			// Write any storage changes in the state object to its storage trie
			set, err := obj.commit()
			if err != nil {
				return err
			}
			// Merge the dirty nodes of storage trie into global set. It is possible
			// that the account was destructed and then resurrected in the same block.
			// In this case, the node set is shared by both accounts.
			lock.Lock()
			defer lock.Unlock()

			if set != nil {
				if err = nodes.Merge(set); err != nil {
					return err
				}
				updates, deleted := set.Size()
				storageTrieNodesUpdated += updates
				storageTrieNodesDeleted += deleted
			}
			s.StorageCommits = time.Since(start) // overwrite with the longest storage commit runtime
			return nil
		})
	}
<<<<<<< HEAD

	// Arbitrum: write Stylus programs to disk
	for moduleHash, info := range s.arbExtraData.activatedWasms {
		rawdb.WriteActivation(wasmCodeWriter, moduleHash, info.Asm, info.Module)
	}
	if len(s.arbExtraData.activatedWasms) > 0 {
		s.arbExtraData.activatedWasms = make(map[common.Hash]*ActivatedWasm)
	}

	if codeWriter.ValueSize() > 0 {
		if err := codeWriter.Write(); err != nil {
			log.Crit("Failed to commit dirty codes", "error", err)
		}
	}
	if wasmCodeWriter.ValueSize() > 0 {
		if err := wasmCodeWriter.Write(); err != nil {
			log.Crit("Failed to commit dirty stylus codes", "error", err)
		}
	}
	// Write the account trie changes, measuring the amount of wasted time
	start := time.Now()

	root, set, err := s.trie.Commit(true)
	if err != nil {
		return common.Hash{}, err
	}
	// Merge the dirty nodes of account trie into global set
	if set != nil {
		if err := nodes.Merge(set); err != nil {
			return common.Hash{}, err
		}
		accountTrieNodesUpdated, accountTrieNodesDeleted = set.Size()
	}
	// Report the commit metrics
	s.AccountCommits += time.Since(start)

=======
	// Schedule the code commits to run concurrently too. This shouldn't really
	// take much since we don't often commit code, but since it's disk access,
	// it's always yolo.
	workers.Go(func() error {
		if code.ValueSize() > 0 {
			if err := code.Write(); err != nil {
				log.Crit("Failed to commit dirty codes", "error", err)
			}
		}
		return nil
	})
	// Wait for everything to finish and update the metrics
	if err := workers.Wait(); err != nil {
		return common.Hash{}, err
	}
>>>>>>> 35b2d07f
	accountUpdatedMeter.Mark(int64(s.AccountUpdated))
	storageUpdatedMeter.Mark(int64(s.StorageUpdated))
	accountDeletedMeter.Mark(int64(s.AccountDeleted))
	storageDeletedMeter.Mark(int64(s.StorageDeleted))
	accountTrieUpdatedMeter.Mark(int64(accountTrieNodesUpdated))
	accountTrieDeletedMeter.Mark(int64(accountTrieNodesDeleted))
	storageTriesUpdatedMeter.Mark(int64(storageTrieNodesUpdated))
	storageTriesDeletedMeter.Mark(int64(storageTrieNodesDeleted))
	s.AccountUpdated, s.AccountDeleted = 0, 0
	s.StorageUpdated, s.StorageDeleted = 0, 0

	// If snapshotting is enabled, update the snapshot tree with this new version
	if s.snap != nil {
		start = time.Now()
		// Only update if there's a state transition (skip empty Clique blocks)
		if parent := s.snap.Root(); parent != root {
			if err := s.snaps.Update(root, parent, s.convertAccountSet(s.stateObjectsDestruct), s.accounts, s.storages); err != nil {
				log.Warn("Failed to update snapshot tree", "from", parent, "to", root, "err", err)
			}
			// Keep TriesInMemory diff layers in the memory, persistent layer is 129th.
			// - head layer is paired with HEAD state
			// - head-1 layer is paired with HEAD-1 state
			// - head-127 layer(bottom-most diff layer) is paired with HEAD-127 state
			if err := s.snaps.Cap(root, TriesInMemory); err != nil {
				log.Warn("Failed to cap snapshot tree", "root", root, "layers", TriesInMemory, "err", err)
			}
		}
		s.SnapshotCommits += time.Since(start)
		s.snap = nil
	}

	s.arbExtraData.unexpectedBalanceDelta.Set(new(big.Int))

	if root == (common.Hash{}) {
		root = types.EmptyRootHash
	}
	origin := s.originalRoot
	if origin == (common.Hash{}) {
		origin = types.EmptyRootHash
	}
	if root != origin {
		start = time.Now()
		set := triestate.New(s.accountsOrigin, s.storagesOrigin)
		if err := s.db.TrieDB().Update(root, origin, block, nodes, set); err != nil {
			return common.Hash{}, err
		}
		s.originalRoot = root
		s.TrieDBCommits += time.Since(start)

		if s.onCommit != nil {
			s.onCommit(set)
		}
	}
	// Clear all internal flags at the end of commit operation.
	s.accounts = make(map[common.Hash][]byte)
	s.storages = make(map[common.Hash]map[common.Hash][]byte)
	s.accountsOrigin = make(map[common.Address][]byte)
	s.storagesOrigin = make(map[common.Address]map[common.Hash][]byte)
	s.mutations = make(map[common.Address]*mutation)
	s.stateObjectsDestruct = make(map[common.Address]*types.StateAccount)
	return root, nil
}

// Prepare handles the preparatory steps for executing a state transition with.
// This method must be invoked before state transition.
//
// Berlin fork:
// - Add sender to access list (2929)
// - Add destination to access list (2929)
// - Add precompiles to access list (2929)
// - Add the contents of the optional tx access list (2930)
//
// Potential EIPs:
// - Reset access list (Berlin)
// - Add coinbase to access list (EIP-3651)
// - Reset transient storage (EIP-1153)
func (s *StateDB) Prepare(rules params.Rules, sender, coinbase common.Address, dst *common.Address, precompiles []common.Address, list types.AccessList) {
	if rules.IsBerlin {
		// Clear out any leftover from previous executions
		al := newAccessList()
		s.accessList = al

		al.AddAddress(sender)
		if dst != nil {
			al.AddAddress(*dst)
			// If it's a create-tx, the destination will be added inside evm.create
		}
		for _, addr := range precompiles {
			al.AddAddress(addr)
		}
		for _, el := range list {
			al.AddAddress(el.Address)
			for _, key := range el.StorageKeys {
				al.AddSlot(el.Address, key)
			}
		}
		if rules.IsShanghai { // EIP-3651: warm coinbase
			al.AddAddress(coinbase)
		}
	}
	// Reset transient storage at the beginning of transaction execution
	s.transientStorage = newTransientStorage()
}

// AddAddressToAccessList adds the given address to the access list
func (s *StateDB) AddAddressToAccessList(addr common.Address) {
	if s.accessList.AddAddress(addr) {
		s.journal.append(accessListAddAccountChange{&addr})
	}
}

// AddSlotToAccessList adds the given (address, slot)-tuple to the access list
func (s *StateDB) AddSlotToAccessList(addr common.Address, slot common.Hash) {
	addrMod, slotMod := s.accessList.AddSlot(addr, slot)
	if addrMod {
		// In practice, this should not happen, since there is no way to enter the
		// scope of 'address' without having the 'address' become already added
		// to the access list (via call-variant, create, etc).
		// Better safe than sorry, though
		s.journal.append(accessListAddAccountChange{&addr})
	}
	if slotMod {
		s.journal.append(accessListAddSlotChange{
			address: &addr,
			slot:    &slot,
		})
	}
}

// AddressInAccessList returns true if the given address is in the access list.
func (s *StateDB) AddressInAccessList(addr common.Address) bool {
	return s.accessList.ContainsAddress(addr)
}

// SlotInAccessList returns true if the given (address, slot)-tuple is in the access list.
func (s *StateDB) SlotInAccessList(addr common.Address, slot common.Hash) (addressPresent bool, slotPresent bool) {
	return s.accessList.Contains(addr, slot)
}

// convertAccountSet converts a provided account set from address keyed to hash keyed.
func (s *StateDB) convertAccountSet(set map[common.Address]*types.StateAccount) map[common.Hash]struct{} {
	ret := make(map[common.Hash]struct{}, len(set))
	for addr := range set {
		obj, exist := s.stateObjects[addr]
		if !exist {
			ret[crypto.Keccak256Hash(addr[:])] = struct{}{}
		} else {
			ret[obj.addrHash] = struct{}{}
		}
	}
	return ret
}

// copySet returns a deep-copied set.
func copySet[k comparable](set map[k][]byte) map[k][]byte {
	copied := make(map[k][]byte, len(set))
	for key, val := range set {
		copied[key] = common.CopyBytes(val)
	}
	return copied
}

// copy2DSet returns a two-dimensional deep-copied set.
func copy2DSet[k comparable](set map[k]map[common.Hash][]byte) map[k]map[common.Hash][]byte {
	copied := make(map[k]map[common.Hash][]byte, len(set))
	for addr, subset := range set {
		copied[addr] = make(map[common.Hash][]byte, len(subset))
		for key, val := range subset {
			copied[addr][key] = common.CopyBytes(val)
		}
	}
	return copied
}

func (s *StateDB) markDelete(addr common.Address) {
	if _, ok := s.mutations[addr]; !ok {
		s.mutations[addr] = &mutation{}
	}
	s.mutations[addr].applied = false
	s.mutations[addr].typ = deletion
}

func (s *StateDB) markUpdate(addr common.Address) {
	if _, ok := s.mutations[addr]; !ok {
		s.mutations[addr] = &mutation{}
	}
	s.mutations[addr].applied = false
	s.mutations[addr].typ = update
}<|MERGE_RESOLUTION|>--- conflicted
+++ resolved
@@ -42,12 +42,9 @@
 	"golang.org/x/sync/errgroup"
 )
 
-<<<<<<< HEAD
-=======
 // TriesInMemory represents the number of layers that are kept in RAM.
 const TriesInMemory = 128
 
->>>>>>> 35b2d07f
 type revision struct {
 	id           int
 	journalIndex int
@@ -432,10 +429,7 @@
 func (s *StateDB) AddBalance(addr common.Address, amount *uint256.Int, reason tracing.BalanceChangeReason) {
 	stateObject := s.getOrNewStateObject(addr)
 	if stateObject != nil {
-<<<<<<< HEAD
 		s.arbExtraData.unexpectedBalanceDelta.Add(s.arbExtraData.unexpectedBalanceDelta, amount.ToBig())
-=======
->>>>>>> 35b2d07f
 		stateObject.AddBalance(amount, reason)
 	}
 }
@@ -444,10 +438,7 @@
 func (s *StateDB) SubBalance(addr common.Address, amount *uint256.Int, reason tracing.BalanceChangeReason) {
 	stateObject := s.getOrNewStateObject(addr)
 	if stateObject != nil {
-<<<<<<< HEAD
 		s.arbExtraData.unexpectedBalanceDelta.Sub(s.arbExtraData.unexpectedBalanceDelta, amount.ToBig())
-=======
->>>>>>> 35b2d07f
 		stateObject.SubBalance(amount, reason)
 	}
 }
@@ -455,7 +446,6 @@
 func (s *StateDB) SetBalance(addr common.Address, amount *uint256.Int, reason tracing.BalanceChangeReason) {
 	stateObject := s.getOrNewStateObject(addr)
 	if stateObject != nil {
-<<<<<<< HEAD
 		if amount == nil {
 			amount = uint256.NewInt(0)
 		}
@@ -469,9 +459,6 @@
 func (s *StateDB) ExpectBalanceBurn(amount *big.Int) {
 	if amount.Sign() < 0 {
 		panic(fmt.Sprintf("ExpectBalanceBurn called with negative amount %v", amount))
-=======
-		stateObject.SetBalance(amount, reason)
->>>>>>> 35b2d07f
 	}
 	s.arbExtraData.unexpectedBalanceDelta.Add(s.arbExtraData.unexpectedBalanceDelta, amount)
 }
@@ -537,18 +524,12 @@
 		prev:        stateObject.selfDestructed,
 		prevbalance: prev,
 	})
-<<<<<<< HEAD
-
-=======
->>>>>>> 35b2d07f
+
 	if s.logger != nil && s.logger.OnBalanceChange != nil && prev.Sign() > 0 {
 		s.logger.OnBalanceChange(addr, prev.ToBig(), n.ToBig(), tracing.BalanceDecreaseSelfdestruct)
 	}
 	stateObject.markSelfdestructed()
-<<<<<<< HEAD
 	s.arbExtraData.unexpectedBalanceDelta.Sub(s.arbExtraData.unexpectedBalanceDelta, stateObject.data.Balance.ToBig())
-=======
->>>>>>> 35b2d07f
 	stateObject.data.Balance = n
 }
 
@@ -698,56 +679,9 @@
 
 // getOrNewStateObject retrieves a state object or create a new state object if nil.
 func (s *StateDB) getOrNewStateObject(addr common.Address) *stateObject {
-<<<<<<< HEAD
-	stateObject := s.getStateObject(addr)
-	if stateObject == nil {
-		stateObject, _ = s.createObject(addr)
-	}
-	return stateObject
-}
-
-// createObject creates a new state object. If there is an existing account with
-// the given address, it is overwritten and returned as the second return value.
-func (s *StateDB) createObject(addr common.Address) (newobj, prev *stateObject) {
-	prev = s.getDeletedStateObject(addr) // Note, prev might have been deleted, we need that!
-	newobj = newObject(s, addr, nil)
-	if prev == nil {
-		s.journal.append(createObjectChange{account: &addr})
-	} else {
-		// The original account should be marked as destructed and all cached
-		// account and storage data should be cleared as well. Note, it must
-		// be done here, otherwise the destruction event of "original account"
-		// will be lost.
-		_, prevdestruct := s.stateObjectsDestruct[prev.address]
-		if !prevdestruct {
-			s.stateObjectsDestruct[prev.address] = prev.origin
-		}
-		// There may be some cached account/storage data already since IntermediateRoot
-		// will be called for each transaction before byzantium fork which will always
-		// cache the latest account/storage data.
-		prevAccount, ok := s.accountsOrigin[prev.address]
-		s.journal.append(resetObjectChange{
-			prev:                   prev,
-			prevdestruct:           prevdestruct,
-			prevAccount:            s.accounts[prev.addrHash],
-			prevStorage:            s.storages[prev.addrHash],
-			prevAccountOriginExist: ok,
-			prevAccountOrigin:      prevAccount,
-			prevStorageOrigin:      s.storagesOrigin[prev.address],
-		})
-		delete(s.accounts, prev.addrHash)
-		delete(s.storages, prev.addrHash)
-		delete(s.accountsOrigin, prev.address)
-		delete(s.storagesOrigin, prev.address)
-	}
-	s.setStateObject(newobj)
-	if prev != nil && !prev.deleted {
-		return newobj, prev
-=======
 	obj := s.getStateObject(addr)
 	if obj == nil {
 		obj = s.createObject(addr)
->>>>>>> 35b2d07f
 	}
 	return obj
 }
@@ -803,31 +737,19 @@
 		storages:             copy2DSet(s.storages),
 		accountsOrigin:       copySet(s.accountsOrigin),
 		storagesOrigin:       copy2DSet(s.storagesOrigin),
-<<<<<<< HEAD
-		stateObjects:         make(map[common.Address]*stateObject, len(s.journal.dirties)),
-		stateObjectsPending:  make(map[common.Address]struct{}, len(s.stateObjectsPending)),
-		stateObjectsDirty:    make(map[common.Address]struct{}, len(s.journal.dirties)),
-		stateObjectsDestruct: maps.Clone(s.stateObjectsDestruct),
-=======
 		stateObjects:         make(map[common.Address]*stateObject, len(s.stateObjects)),
 		stateObjectsDestruct: maps.Clone(s.stateObjectsDestruct),
 		mutations:            make(map[common.Address]*mutation, len(s.mutations)),
 		dbErr:                s.dbErr,
->>>>>>> 35b2d07f
 		refund:               s.refund,
 		thash:                s.thash,
 		txIndex:              s.txIndex,
 		logs:                 make(map[common.Hash][]*types.Log, len(s.logs)),
 		logSize:              s.logSize,
 		preimages:            maps.Clone(s.preimages),
-<<<<<<< HEAD
-		journal:              newJournal(),
-		hasher:               crypto.NewKeccakState(),
-=======
 		journal:              s.journal.copy(),
 		validRevisions:       slices.Clone(s.validRevisions),
 		nextRevisionId:       s.nextRevisionId,
->>>>>>> 35b2d07f
 
 		// In order for the block producer to be able to use and make additions
 		// to the snapshot tree, we need to copy that as well. Otherwise, any
@@ -844,10 +766,6 @@
 	for addr, op := range s.mutations {
 		state.mutations[addr] = op.copy()
 	}
-<<<<<<< HEAD
-
-=======
->>>>>>> 35b2d07f
 	// Deep copy the logs occurred in the scope of block
 	for hash, logs := range s.logs {
 		cpy := make([]*types.Log, len(logs))
@@ -857,10 +775,7 @@
 		}
 		state.logs[hash] = cpy
 	}
-<<<<<<< HEAD
-
-=======
->>>>>>> 35b2d07f
+
 	// Do we need to copy the access list and transient storage?
 	// In practice: No. At the start of a transaction, these two lists are empty.
 	// In practice, we only ever copy state _between_ transactions/blocks, never
@@ -1001,34 +916,28 @@
 	// the account prefetcher. Instead, let's process all the storage updates
 	// first, giving the account prefetches just a few more milliseconds of time
 	// to pull useful data from disk.
-<<<<<<< HEAD
+	start := time.Now()
 	if s.deterministic {
-		addressesToUpdate := make([]common.Address, 0, len(s.stateObjectsPending))
-		for addr := range s.stateObjectsPending {
+		addressesToUpdate := make([]common.Address, 0, len(s.mutations))
+		for addr := range s.mutations {
 			addressesToUpdate = append(addressesToUpdate, addr)
 		}
 		sort.Slice(addressesToUpdate, func(i, j int) bool { return bytes.Compare(addressesToUpdate[i][:], addressesToUpdate[j][:]) < 0 })
 		for _, addr := range addressesToUpdate {
-			if obj := s.stateObjects[addr]; !obj.deleted {
-				obj.updateRoot()
+			if obj := s.mutations[addr]; !obj.applied && !obj.isDelete() {
+				s.stateObjects[addr].updateRoot()
 			}
 		}
 	} else {
-		for addr := range s.stateObjectsPending {
-			if obj := s.stateObjects[addr]; !obj.deleted {
-				obj.updateRoot()
-			}
-=======
-	start := time.Now()
-	for addr, op := range s.mutations {
-		if op.applied {
-			continue
-		}
-		if op.isDelete() {
-			continue
->>>>>>> 35b2d07f
-		}
-		s.stateObjects[addr].updateRoot()
+		for addr, op := range s.mutations {
+			if op.applied {
+				continue
+			}
+			if op.isDelete() {
+				continue
+			}
+			s.stateObjects[addr].updateRoot()
+		}
 	}
 	s.StorageUpdates += time.Since(start)
 
@@ -1040,10 +949,6 @@
 			s.trie = trie
 		}
 	}
-<<<<<<< HEAD
-	usedAddrs := make([][]byte, 0, len(s.stateObjectsPending))
-=======
->>>>>>> 35b2d07f
 	// Perform updates before deletions.  This prevents resolution of unnecessary trie nodes
 	// in circumstances similar to the following:
 	//
@@ -1054,12 +959,6 @@
 	// If the self-destruct is handled first, then `P` would be left with only one child, thus collapsed
 	// into a shortnode. This requires `B` to be resolved from disk.
 	// Whereas if the created node is handled first, then the collapse is avoided, and `B` is not resolved.
-<<<<<<< HEAD
-	var deletedAddrs []common.Address
-	for addr := range s.stateObjectsPending {
-		if obj := s.stateObjects[addr]; !obj.deleted {
-			s.updateStateObject(obj)
-=======
 	var (
 		usedAddrs    [][]byte
 		deletedAddrs []common.Address
@@ -1074,10 +973,7 @@
 			deletedAddrs = append(deletedAddrs, addr)
 		} else {
 			s.updateStateObject(s.stateObjects[addr])
->>>>>>> 35b2d07f
 			s.AccountUpdated += 1
-		} else {
-			deletedAddrs = append(deletedAddrs, obj.address)
 		}
 		usedAddrs = append(usedAddrs, common.CopyBytes(addr[:])) // Copy needed for closure
 	}
@@ -1328,11 +1224,7 @@
 		storageTrieNodesUpdated int
 		storageTrieNodesDeleted int
 		nodes                   = trienode.NewMergedNodeSet()
-<<<<<<< HEAD
-		codeWriter              = s.db.DiskDB().NewBatch()
 		wasmCodeWriter          = s.db.WasmStore().NewBatch()
-=======
->>>>>>> 35b2d07f
 	)
 	// Handle all state deletions first
 	if err := s.handleDestruction(nodes); err != nil {
@@ -1420,44 +1312,6 @@
 			return nil
 		})
 	}
-<<<<<<< HEAD
-
-	// Arbitrum: write Stylus programs to disk
-	for moduleHash, info := range s.arbExtraData.activatedWasms {
-		rawdb.WriteActivation(wasmCodeWriter, moduleHash, info.Asm, info.Module)
-	}
-	if len(s.arbExtraData.activatedWasms) > 0 {
-		s.arbExtraData.activatedWasms = make(map[common.Hash]*ActivatedWasm)
-	}
-
-	if codeWriter.ValueSize() > 0 {
-		if err := codeWriter.Write(); err != nil {
-			log.Crit("Failed to commit dirty codes", "error", err)
-		}
-	}
-	if wasmCodeWriter.ValueSize() > 0 {
-		if err := wasmCodeWriter.Write(); err != nil {
-			log.Crit("Failed to commit dirty stylus codes", "error", err)
-		}
-	}
-	// Write the account trie changes, measuring the amount of wasted time
-	start := time.Now()
-
-	root, set, err := s.trie.Commit(true)
-	if err != nil {
-		return common.Hash{}, err
-	}
-	// Merge the dirty nodes of account trie into global set
-	if set != nil {
-		if err := nodes.Merge(set); err != nil {
-			return common.Hash{}, err
-		}
-		accountTrieNodesUpdated, accountTrieNodesDeleted = set.Size()
-	}
-	// Report the commit metrics
-	s.AccountCommits += time.Since(start)
-
-=======
 	// Schedule the code commits to run concurrently too. This shouldn't really
 	// take much since we don't often commit code, but since it's disk access,
 	// it's always yolo.
@@ -1469,11 +1323,24 @@
 		}
 		return nil
 	})
+
+	// Arbitrum: write Stylus programs to disk
+	for moduleHash, info := range s.arbExtraData.activatedWasms {
+		rawdb.WriteActivation(wasmCodeWriter, moduleHash, info.Asm, info.Module)
+	}
+	if len(s.arbExtraData.activatedWasms) > 0 {
+		s.arbExtraData.activatedWasms = make(map[common.Hash]*ActivatedWasm)
+	}
+
+	if wasmCodeWriter.ValueSize() > 0 {
+		if err := wasmCodeWriter.Write(); err != nil {
+			log.Crit("Failed to commit dirty stylus codes", "error", err)
+		}
+	}
 	// Wait for everything to finish and update the metrics
 	if err := workers.Wait(); err != nil {
 		return common.Hash{}, err
 	}
->>>>>>> 35b2d07f
 	accountUpdatedMeter.Mark(int64(s.AccountUpdated))
 	storageUpdatedMeter.Mark(int64(s.StorageUpdated))
 	accountDeletedMeter.Mark(int64(s.AccountDeleted))
