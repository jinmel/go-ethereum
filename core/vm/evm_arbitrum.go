// Copyright 2014 The go-ethereum Authors
// This file is part of the go-ethereum library.
//
// The go-ethereum library is free software: you can redistribute it and/or modify
// it under the terms of the GNU Lesser General Public License as published by
// the Free Software Foundation, either version 3 of the License, or
// (at your option) any later version.
//
// The go-ethereum library is distributed in the hope that it will be useful,
// but WITHOUT ANY WARRANTY; without even the implied warranty of
// MERCHANTABILITY or FITNESS FOR A PARTICULAR PURPOSE. See the
// GNU Lesser General Public License for more details.
//
// You should have received a copy of the GNU Lesser General Public License
// along with the go-ethereum library. If not, see <http://www.gnu.org/licenses/>.

package vm

import (
	"github.com/ethereum/go-ethereum/common"
	"github.com/ethereum/go-ethereum/core/types"
)

// Depth returns the current depth
func (evm *EVM) Depth() int {
	return evm.depth
}

type TxProcessingHook interface {
	StartTxHook() (bool, uint64, error, []byte) // return 4-tuple rather than *struct to avoid an import cycle
	GasChargingHook(gasRemaining *uint64) error
	PushCaller(addr common.Address)
	PopCaller()
	ForceRefundGas() uint64
	NonrefundableGas() uint64
	EndTxHook(totalGasUsed uint64, evmSuccess bool)
	ScheduledTxes() types.Transactions
	L1BlockNumber(blockCtx BlockContext) (uint64, error)
	L1BlockHash(blockCtx BlockContext, l1BlocKNumber uint64) (common.Hash, error)
}

type DefaultTxProcessor struct{}

func (p DefaultTxProcessor) StartTxHook() (bool, uint64, error, []byte) {
	return false, 0, nil, nil
}

func (p DefaultTxProcessor) GasChargingHook(gasRemaining *uint64) error {
	return nil
}

<<<<<<< HEAD
func (p DefaultTxProcessor) EndTxHook(totalGasUsed uint64, transitionSuccess bool, evmSuccess bool) {
=======
func (p DefaultTxProcessor) PushCaller(addr common.Address) {
	return
}

func (p DefaultTxProcessor) PopCaller() {
	return
>>>>>>> bf2301d7
}

func (p DefaultTxProcessor) ForceRefundGas() uint64 {
	return 0
}

func (p DefaultTxProcessor) NonrefundableGas() uint64 {
	return 0
}

<<<<<<< HEAD
func (p DefaultTxProcessor) PushCaller(addr common.Address) {
}

func (p DefaultTxProcessor) PopCaller() {
=======
func (p DefaultTxProcessor) EndTxHook(totalGasUsed uint64, evmSuccess bool) {
	return
}

func (p DefaultTxProcessor) ScheduledTxes() types.Transactions {
	return types.Transactions{}
>>>>>>> bf2301d7
}

func (p DefaultTxProcessor) L1BlockNumber(blockCtx BlockContext) (uint64, error) {
	return blockCtx.BlockNumber.Uint64(), nil
}

func (p DefaultTxProcessor) L1BlockHash(blockCtx BlockContext, l1BlocKNumber uint64) (common.Hash, error) {
	return blockCtx.GetHash(l1BlocKNumber), nil
}<|MERGE_RESOLUTION|>--- conflicted
+++ resolved
@@ -49,16 +49,10 @@
 	return nil
 }
 
-<<<<<<< HEAD
-func (p DefaultTxProcessor) EndTxHook(totalGasUsed uint64, transitionSuccess bool, evmSuccess bool) {
-=======
 func (p DefaultTxProcessor) PushCaller(addr common.Address) {
-	return
 }
 
 func (p DefaultTxProcessor) PopCaller() {
-	return
->>>>>>> bf2301d7
 }
 
 func (p DefaultTxProcessor) ForceRefundGas() uint64 {
@@ -69,19 +63,11 @@
 	return 0
 }
 
-<<<<<<< HEAD
-func (p DefaultTxProcessor) PushCaller(addr common.Address) {
-}
-
-func (p DefaultTxProcessor) PopCaller() {
-=======
 func (p DefaultTxProcessor) EndTxHook(totalGasUsed uint64, evmSuccess bool) {
-	return
 }
 
 func (p DefaultTxProcessor) ScheduledTxes() types.Transactions {
 	return types.Transactions{}
->>>>>>> bf2301d7
 }
 
 func (p DefaultTxProcessor) L1BlockNumber(blockCtx BlockContext) (uint64, error) {
