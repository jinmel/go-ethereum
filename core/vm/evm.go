// Copyright 2014 The go-ethereum Authors
// This file is part of the go-ethereum library.
//
// The go-ethereum library is free software: you can redistribute it and/or modify
// it under the terms of the GNU Lesser General Public License as published by
// the Free Software Foundation, either version 3 of the License, or
// (at your option) any later version.
//
// The go-ethereum library is distributed in the hope that it will be useful,
// but WITHOUT ANY WARRANTY; without even the implied warranty of
// MERCHANTABILITY or FITNESS FOR A PARTICULAR PURPOSE. See the
// GNU Lesser General Public License for more details.
//
// You should have received a copy of the GNU Lesser General Public License
// along with the go-ethereum library. If not, see <http://www.gnu.org/licenses/>.

package vm

import (
	"errors"
	"math/big"
	"sync/atomic"

	"github.com/holiman/uint256"

	"github.com/ethereum/go-ethereum/common"
	"github.com/ethereum/go-ethereum/core/state"
	"github.com/ethereum/go-ethereum/core/tracing"
	"github.com/ethereum/go-ethereum/core/types"
	"github.com/ethereum/go-ethereum/crypto"
	"github.com/ethereum/go-ethereum/params"
)

type (
	// CanTransferFunc is the signature of a transfer guard function
	CanTransferFunc func(StateDB, common.Address, *uint256.Int) bool
	// TransferFunc is the signature of a transfer function
	TransferFunc func(StateDB, common.Address, common.Address, *uint256.Int)
	// GetHashFunc returns the n'th block hash in the blockchain
	// and is used by the BLOCKHASH EVM op code.
	GetHashFunc func(uint64) common.Hash
)

func (evm *EVM) precompile(addr common.Address) (PrecompiledContract, bool) {
	p, ok := evm.precompiles[addr]
	return p, ok
}

// BlockContext provides the EVM with auxiliary information. Once provided
// it shouldn't be modified.
type BlockContext struct {
	// CanTransfer returns whether the account contains
	// sufficient ether to transfer the value
	CanTransfer CanTransferFunc
	// Transfer transfers ether from one account to the other
	Transfer TransferFunc
	// GetHash returns the hash corresponding to n
	GetHash GetHashFunc

	// Block information
	Coinbase    common.Address // Provides information for COINBASE
	GasLimit    uint64         // Provides information for GASLIMIT
	BlockNumber *big.Int       // Provides information for NUMBER
	Time        uint64         // Provides information for TIME
	Difficulty  *big.Int       // Provides information for DIFFICULTY
	BaseFee     *big.Int       // Provides information for BASEFEE (0 if vm runs with NoBaseFee flag and 0 gas price)
	BlobBaseFee *big.Int       // Provides information for BLOBBASEFEE (0 if vm runs with NoBaseFee flag and 0 blob gas price)
	Random      *common.Hash   // Provides information for PREVRANDAO

	// Arbitrum information
	ArbOSVersion   uint64
	BaseFeeInBlock *big.Int // Copy of BaseFee to be used in arbitrum's geth hooks and precompiles when BaseFee is lowered to 0 when vm runs with NoBaseFee flag and 0 gas price. Is nil when BaseFee isn't lowered to 0
}

// TxContext provides the EVM with information about a transaction.
// All fields can change between transactions.
type TxContext struct {
	// Message information
	Origin       common.Address      // Provides information for ORIGIN
	GasPrice     *big.Int            // Provides information for GASPRICE (and is used to zero the basefee if NoBaseFee is set)
	BlobHashes   []common.Hash       // Provides information for BLOBHASH
	BlobFeeCap   *big.Int            // Is used to zero the blobbasefee if NoBaseFee is set
	AccessEvents *state.AccessEvents // Capture all state accesses for this tx
}

// EVM is the Ethereum Virtual Machine base object and provides
// the necessary tools to run a contract on the given state with
// the provided context. It should be noted that any error
// generated through any of the calls should be considered a
// revert-state-and-consume-all-gas operation, no checks on
// specific errors should ever be performed. The interpreter makes
// sure that any errors generated are to be considered faulty code.
//
// The EVM should never be reused and is not thread safe.
type EVM struct {
	ProcessingHook TxProcessingHook

	// Context provides auxiliary blockchain related information
	Context BlockContext
	TxContext
	// StateDB gives access to the underlying state
	StateDB StateDB
	// Depth is the current call stack
	depth int

	// chainConfig contains information about the current chain
	chainConfig *params.ChainConfig
	// chain rules contains the chain rules for the current epoch
	chainRules params.Rules
	// virtual machine configuration options used to initialise the
	// evm.
	Config Config
	// global (to this context) ethereum virtual machine
	// used throughout the execution of the tx.
	interpreter *EVMInterpreter
	// abort is used to abort the EVM calling operations
	abort atomic.Bool
	// callGasTemp holds the gas available for the current call. This is needed because the
	// available gas is calculated in gasCall* according to the 63/64 rule and later
	// applied in opCall*.
	callGasTemp uint64
	// precompiles holds the precompiled contracts for the current epoch
	precompiles map[common.Address]PrecompiledContract
}

// NewEVM returns a new EVM. The returned EVM is not thread safe and should
// only ever be used *once*.
func NewEVM(blockCtx BlockContext, txCtx TxContext, statedb StateDB, chainConfig *params.ChainConfig, config Config) *EVM {
	evm := &EVM{
		Context:     blockCtx,
		TxContext:   txCtx,
		StateDB:     statedb,
		Config:      config,
		chainConfig: chainConfig,
		chainRules:  chainConfig.Rules(blockCtx.BlockNumber, blockCtx.Random != nil, blockCtx.Time, blockCtx.ArbOSVersion),
	}
	evm.ProcessingHook = DefaultTxProcessor{evm: evm}
	evm.precompiles = activePrecompiledContracts(evm.chainRules)
	evm.interpreter = NewEVMInterpreter(evm)
	return evm
}

// SetPrecompiles sets the precompiled contracts for the EVM.
// This method is only used through RPC calls.
// It is not thread-safe.
func (evm *EVM) SetPrecompiles(precompiles PrecompiledContracts) {
	evm.precompiles = precompiles
}

// Reset resets the EVM with a new transaction context.Reset
// This is not threadsafe and should only be done very cautiously.
func (evm *EVM) Reset(txCtx TxContext, statedb StateDB) {
	if evm.chainRules.IsEIP4762 {
		txCtx.AccessEvents = state.NewAccessEvents(statedb.PointCache())
	}
	evm.TxContext = txCtx
	evm.StateDB = statedb
}

// Cancel cancels any running EVM operation. This may be called concurrently and
// it's safe to be called multiple times.
func (evm *EVM) Cancel() {
	evm.abort.Store(true)
}

// Cancelled returns true if Cancel has been called
func (evm *EVM) Cancelled() bool {
	return evm.abort.Load()
}

// Interpreter returns the current interpreter
func (evm *EVM) Interpreter() *EVMInterpreter {
	return evm.interpreter
}

// Call executes the contract associated with the addr with the given input as
// parameters. It also handles any necessary value transfer required and takes
// the necessary steps to create accounts and reverses the state in case of an
// execution error or failed value transfer.
func (evm *EVM) Call(caller ContractRef, addr common.Address, input []byte, gas uint64, value *uint256.Int) (ret []byte, leftOverGas uint64, err error) {
	// Capture the tracer start/end events in debug mode
	if evm.Config.Tracer != nil {
		evm.captureBegin(evm.depth, CALL, caller.Address(), addr, input, gas, value.ToBig())
		defer func(startGas uint64) {
			evm.captureEnd(evm.depth, startGas, leftOverGas, ret, err)
		}(gas)
	}
	// Fail if we're trying to execute above the call depth limit
	if evm.depth > int(params.CallCreateDepth) {
		return nil, gas, ErrDepth
	}
	// Fail if we're trying to transfer more than the available balance
	if !value.IsZero() && !evm.Context.CanTransfer(evm.StateDB, caller.Address(), value) {
		return nil, gas, ErrInsufficientBalance
	}
	snapshot := evm.StateDB.Snapshot()
	p, isPrecompile := evm.precompile(addr)

	if !evm.StateDB.Exist(addr) {
		if !isPrecompile && evm.chainRules.IsEIP4762 {
			// add proof of absence to witness
			wgas := evm.AccessEvents.AddAccount(addr, false)
			if gas < wgas {
				evm.StateDB.RevertToSnapshot(snapshot)
				return nil, 0, ErrOutOfGas
			}
			gas -= wgas
		}

		if !isPrecompile && evm.chainRules.IsEIP158 && value.IsZero() {
			// Calling a non-existing account, don't do anything.
			return nil, gas, nil
		}
		evm.StateDB.CreateAccount(addr)
	}
	evm.Context.Transfer(evm.StateDB, caller.Address(), addr, value)

	if isPrecompile {
		info := &AdvancedPrecompileCall{
			PrecompileAddress: addr,
			ActingAsAddress:   addr,
			Caller:            caller.Address(),
			Value:             value.ToBig(),
			ReadOnly:          false,
			Evm:               evm,
		}
		ret, gas, err = RunPrecompiledContract(p, input, gas, evm.Config.Tracer, info)
	} else {
		// Initialise a new contract and set the code that is to be used by the EVM.
		// The contract is a scoped environment for this execution context only.
		code := evm.StateDB.GetCode(addr)
		if witness := evm.StateDB.Witness(); witness != nil {
			witness.AddCode(code)
		}
		if len(code) == 0 {
			ret, err = nil, nil // gas is unchanged
		} else {
			addrCopy := addr
			// If the account has no code, we can abort here
			// The depth-check is already done, and precompiles handled above
			contract := NewContract(caller, AccountRef(addrCopy), value, gas)
			contract.SetCallCode(&addrCopy, evm.StateDB.GetCodeHash(addrCopy), code)
			ret, err = evm.interpreter.Run(contract, input, false)
			gas = contract.Gas
		}
	}
	// When an error was returned by the EVM or when setting the creation code
	// above we revert to the snapshot and consume any gas remaining. Additionally,
	// when we're in homestead this also counts for code storage gas errors.
	if err != nil {
		evm.StateDB.RevertToSnapshot(snapshot)
		if err != ErrExecutionReverted {
			if evm.Config.Tracer != nil && evm.Config.Tracer.OnGasChange != nil {
				evm.Config.Tracer.OnGasChange(gas, 0, tracing.GasChangeCallFailedExecution)
			}

			gas = 0
		}
		// TODO: consider clearing up unused snapshots:
		//} else {
		//	evm.StateDB.DiscardSnapshot(snapshot)
	}
	return ret, gas, err
}

// CallCode executes the contract associated with the addr with the given input
// as parameters. It also handles any necessary value transfer required and takes
// the necessary steps to create accounts and reverses the state in case of an
// execution error or failed value transfer.
//
// CallCode differs from Call in the sense that it executes the given address'
// code with the caller as context.
func (evm *EVM) CallCode(caller ContractRef, addr common.Address, input []byte, gas uint64, value *uint256.Int) (ret []byte, leftOverGas uint64, err error) {
	// Invoke tracer hooks that signal entering/exiting a call frame
	if evm.Config.Tracer != nil {
		evm.captureBegin(evm.depth, CALLCODE, caller.Address(), addr, input, gas, value.ToBig())
		defer func(startGas uint64) {
			evm.captureEnd(evm.depth, startGas, leftOverGas, ret, err)
		}(gas)
	}
	// Fail if we're trying to execute above the call depth limit
	if evm.depth > int(params.CallCreateDepth) {
		return nil, gas, ErrDepth
	}
	// Fail if we're trying to transfer more than the available balance
	// Note although it's noop to transfer X ether to caller itself. But
	// if caller doesn't have enough balance, it would be an error to allow
	// over-charging itself. So the check here is necessary.
	if !evm.Context.CanTransfer(evm.StateDB, caller.Address(), value) {
		return nil, gas, ErrInsufficientBalance
	}
	var snapshot = evm.StateDB.Snapshot()

	// It is allowed to call precompiles, even via delegatecall
	if p, isPrecompile := evm.precompile(addr); isPrecompile {
		info := &AdvancedPrecompileCall{
			PrecompileAddress: addr,
			ActingAsAddress:   caller.Address(),
			Caller:            caller.Address(),
			Value:             value.ToBig(),
			ReadOnly:          false,
			Evm:               evm,
		}
		ret, gas, err = RunPrecompiledContract(p, input, gas, evm.Config.Tracer, info)
	} else {
		addrCopy := addr
		// Initialise a new contract and set the code that is to be used by the EVM.
		// The contract is a scoped environment for this execution context only.
		contract := NewContract(caller, AccountRef(caller.Address()), value, gas)
		if witness := evm.StateDB.Witness(); witness != nil {
			witness.AddCode(evm.StateDB.GetCode(addrCopy))
		}
		contract.SetCallCode(&addrCopy, evm.StateDB.GetCodeHash(addrCopy), evm.StateDB.GetCode(addrCopy))

		// Arbitrum: note the callcode
		contract.delegateOrCallcode = true

		ret, err = evm.interpreter.Run(contract, input, false)
		gas = contract.Gas
	}
	if err != nil {
		evm.StateDB.RevertToSnapshot(snapshot)
		if err != ErrExecutionReverted {
			if evm.Config.Tracer != nil && evm.Config.Tracer.OnGasChange != nil {
				evm.Config.Tracer.OnGasChange(gas, 0, tracing.GasChangeCallFailedExecution)
			}

			gas = 0
		}
	}
	return ret, gas, err
}

// DelegateCall executes the contract associated with the addr with the given input
// as parameters. It reverses the state in case of an execution error.
//
// DelegateCall differs from CallCode in the sense that it executes the given address'
// code with the caller as context and the caller is set to the caller of the caller.
func (evm *EVM) DelegateCall(caller ContractRef, addr common.Address, input []byte, gas uint64) (ret []byte, leftOverGas uint64, err error) {
	// Invoke tracer hooks that signal entering/exiting a call frame
	if evm.Config.Tracer != nil {
		// NOTE: caller must, at all times be a contract. It should never happen
		// that caller is something other than a Contract.
		parent := caller.(*Contract)
		// DELEGATECALL inherits value from parent call
		evm.captureBegin(evm.depth, DELEGATECALL, caller.Address(), addr, input, gas, parent.value.ToBig())
		defer func(startGas uint64) {
			evm.captureEnd(evm.depth, startGas, leftOverGas, ret, err)
		}(gas)
	}
	// Fail if we're trying to execute above the call depth limit
	if evm.depth > int(params.CallCreateDepth) {
		return nil, gas, ErrDepth
	}
	var snapshot = evm.StateDB.Snapshot()

	// It is allowed to call precompiles, even via delegatecall
	if p, isPrecompile := evm.precompile(addr); isPrecompile {
		caller := caller.(*Contract)
		info := &AdvancedPrecompileCall{
			PrecompileAddress: addr,
			ActingAsAddress:   caller.Address(),
			Caller:            caller.CallerAddress,
			Value:             caller.Value().ToBig(),
			ReadOnly:          false,
			Evm:               evm,
		}
		ret, gas, err = RunPrecompiledContract(p, input, gas, evm.Config.Tracer, info)
	} else {
		addrCopy := addr
		// Initialise a new contract and make initialise the delegate values
		contract := NewContract(caller, AccountRef(caller.Address()), nil, gas).AsDelegate()
		if witness := evm.StateDB.Witness(); witness != nil {
			witness.AddCode(evm.StateDB.GetCode(addrCopy))
		}
		contract.SetCallCode(&addrCopy, evm.StateDB.GetCodeHash(addrCopy), evm.StateDB.GetCode(addrCopy))

		// Arbitrum: note the delegate call
		contract.delegateOrCallcode = true

		ret, err = evm.interpreter.Run(contract, input, false)
		gas = contract.Gas
	}
	if err != nil {
		evm.StateDB.RevertToSnapshot(snapshot)
		if err != ErrExecutionReverted {
			if evm.Config.Tracer != nil && evm.Config.Tracer.OnGasChange != nil {
				evm.Config.Tracer.OnGasChange(gas, 0, tracing.GasChangeCallFailedExecution)
			}
			gas = 0
		}
	}
	return ret, gas, err
}

// StaticCall executes the contract associated with the addr with the given input
// as parameters while disallowing any modifications to the state during the call.
// Opcodes that attempt to perform such modifications will result in exceptions
// instead of performing the modifications.
func (evm *EVM) StaticCall(caller ContractRef, addr common.Address, input []byte, gas uint64) (ret []byte, leftOverGas uint64, err error) {
	// Invoke tracer hooks that signal entering/exiting a call frame
	if evm.Config.Tracer != nil {
		evm.captureBegin(evm.depth, STATICCALL, caller.Address(), addr, input, gas, nil)
		defer func(startGas uint64) {
			evm.captureEnd(evm.depth, startGas, leftOverGas, ret, err)
		}(gas)
	}
	// Fail if we're trying to execute above the call depth limit
	if evm.depth > int(params.CallCreateDepth) {
		return nil, gas, ErrDepth
	}
	// We take a snapshot here. This is a bit counter-intuitive, and could probably be skipped.
	// However, even a staticcall is considered a 'touch'. On mainnet, static calls were introduced
	// after all empty accounts were deleted, so this is not required. However, if we omit this,
	// then certain tests start failing; stRevertTest/RevertPrecompiledTouchExactOOG.json.
	// We could change this, but for now it's left for legacy reasons
	var snapshot = evm.StateDB.Snapshot()

	// We do an AddBalance of zero here, just in order to trigger a touch.
	// This doesn't matter on Mainnet, where all empties are gone at the time of Byzantium,
	// but is the correct thing to do and matters on other networks, in tests, and potential
	// future scenarios
	evm.StateDB.AddBalance(addr, new(uint256.Int), tracing.BalanceChangeTouchAccount)

	if p, isPrecompile := evm.precompile(addr); isPrecompile {
		info := &AdvancedPrecompileCall{
			PrecompileAddress: addr,
			ActingAsAddress:   addr,
			Caller:            caller.Address(),
			Value:             new(big.Int),
			ReadOnly:          true,
			Evm:               evm,
		}
		ret, gas, err = RunPrecompiledContract(p, input, gas, evm.Config.Tracer, info)
	} else {
		// At this point, we use a copy of address. If we don't, the go compiler will
		// leak the 'contract' to the outer scope, and make allocation for 'contract'
		// even if the actual execution ends on RunPrecompiled above.
		addrCopy := addr
		// Initialise a new contract and set the code that is to be used by the EVM.
		// The contract is a scoped environment for this execution context only.
		contract := NewContract(caller, AccountRef(addrCopy), new(uint256.Int), gas)
		if witness := evm.StateDB.Witness(); witness != nil {
			witness.AddCode(evm.StateDB.GetCode(addrCopy))
		}
		contract.SetCallCode(&addrCopy, evm.StateDB.GetCodeHash(addrCopy), evm.StateDB.GetCode(addrCopy))
		// When an error was returned by the EVM or when setting the creation code
		// above we revert to the snapshot and consume any gas remaining. Additionally
		// when we're in Homestead this also counts for code storage gas errors.
		ret, err = evm.interpreter.Run(contract, input, true)
		gas = contract.Gas
	}
	if err != nil {
		evm.StateDB.RevertToSnapshot(snapshot)
		if err != ErrExecutionReverted {
			if evm.Config.Tracer != nil && evm.Config.Tracer.OnGasChange != nil {
				evm.Config.Tracer.OnGasChange(gas, 0, tracing.GasChangeCallFailedExecution)
			}

			gas = 0
		}
	}
	return ret, gas, err
}

type codeAndHash struct {
	code []byte
	hash common.Hash
}

func (c *codeAndHash) Hash() common.Hash {
	if c.hash == (common.Hash{}) {
		c.hash = crypto.Keccak256Hash(c.code)
	}
	return c.hash
}

// create creates a new contract using code as deployment code.
func (evm *EVM) create(caller ContractRef, codeAndHash *codeAndHash, gas uint64, value *uint256.Int, address common.Address, typ OpCode) (ret []byte, createAddress common.Address, leftOverGas uint64, err error) {
	if evm.Config.Tracer != nil {
		evm.captureBegin(evm.depth, typ, caller.Address(), address, codeAndHash.code, gas, value.ToBig())
		defer func(startGas uint64) {
			evm.captureEnd(evm.depth, startGas, leftOverGas, ret, err)
		}(gas)
	}
	// Depth check execution. Fail if we're trying to execute above the
	// limit.
	if evm.depth > int(params.CallCreateDepth) {
		return nil, common.Address{}, gas, ErrDepth
	}
	if !evm.Context.CanTransfer(evm.StateDB, caller.Address(), value) {
		return nil, common.Address{}, gas, ErrInsufficientBalance
	}
	nonce := evm.StateDB.GetNonce(caller.Address())
	if nonce+1 < nonce {
		return nil, common.Address{}, gas, ErrNonceUintOverflow
	}
	evm.StateDB.SetNonce(caller.Address(), nonce+1)

	// Charge the contract creation init gas in verkle mode
	if evm.chainRules.IsEIP4762 {
		statelessGas := evm.AccessEvents.ContractCreatePreCheckGas(address)
		if statelessGas > gas {
			return nil, common.Address{}, 0, ErrOutOfGas
		}
		if evm.Config.Tracer != nil && evm.Config.Tracer.OnGasChange != nil {
			evm.Config.Tracer.OnGasChange(gas, gas-statelessGas, tracing.GasChangeWitnessContractCollisionCheck)
		}
		gas = gas - statelessGas
	}

	// We add this to the access list _before_ taking a snapshot. Even if the
	// creation fails, the access-list change should not be rolled back.
	if evm.chainRules.IsEIP2929 {
		evm.StateDB.AddAddressToAccessList(address)
	}
	// Ensure there's no existing contract already at the designated address.
	// Account is regarded as existent if any of these three conditions is met:
	// - the nonce is non-zero
	// - the code is non-empty
	// - the storage is non-empty
	contractHash := evm.StateDB.GetCodeHash(address)
	storageRoot := evm.StateDB.GetStorageRoot(address)
	if evm.StateDB.GetNonce(address) != 0 ||
		(contractHash != (common.Hash{}) && contractHash != types.EmptyCodeHash) || // non-empty code
		(storageRoot != (common.Hash{}) && storageRoot != types.EmptyRootHash) { // non-empty storage
		if evm.Config.Tracer != nil && evm.Config.Tracer.OnGasChange != nil {
			evm.Config.Tracer.OnGasChange(gas, 0, tracing.GasChangeCallFailedExecution)
		}
		return nil, common.Address{}, 0, ErrContractAddressCollision
	}
	// Create a new account on the state only if the object was not present.
	// It might be possible the contract code is deployed to a pre-existent
	// account with non-zero balance.
	snapshot := evm.StateDB.Snapshot()
	if !evm.StateDB.Exist(address) {
		evm.StateDB.CreateAccount(address)
	}
	// CreateContract means that regardless of whether the account previously existed
	// in the state trie or not, it _now_ becomes created as a _contract_ account.
	// This is performed _prior_ to executing the initcode,  since the initcode
	// acts inside that account.
	evm.StateDB.CreateContract(address)

	if evm.chainRules.IsEIP158 {
		evm.StateDB.SetNonce(address, 1)
	}
	// Charge the contract creation init gas in verkle mode
	if evm.chainRules.IsEIP4762 {
		statelessGas := evm.AccessEvents.ContractCreateInitGas(address)
		if statelessGas > gas {
			return nil, common.Address{}, 0, ErrOutOfGas
		}
		if evm.Config.Tracer != nil && evm.Config.Tracer.OnGasChange != nil {
			evm.Config.Tracer.OnGasChange(gas, gas-statelessGas, tracing.GasChangeWitnessContractInit)
		}
		gas = gas - statelessGas
	}
	evm.Context.Transfer(evm.StateDB, caller.Address(), address, value)

	// Initialise a new contract and set the code that is to be used by the EVM.
	// The contract is a scoped environment for this execution context only.
	contract := NewContract(caller, AccountRef(address), value, gas)
	contract.SetCodeOptionalHash(&address, codeAndHash)
	contract.IsDeployment = true

	ret, err = evm.initNewContract(contract, address, value)
	if err != nil && (evm.chainRules.IsHomestead || err != ErrCodeStoreOutOfGas) {
		evm.StateDB.RevertToSnapshot(snapshot)
		if err != ErrExecutionReverted {
			contract.UseGas(contract.Gas, evm.Config.Tracer, tracing.GasChangeCallFailedExecution)
		}
	}
	return ret, address, contract.Gas, err
}

// initNewContract runs a new contract's creation code, performs checks on the
// resulting code that is to be deployed, and consumes necessary gas.
func (evm *EVM) initNewContract(contract *Contract, address common.Address, value *uint256.Int) ([]byte, error) {
	ret, err := evm.interpreter.Run(contract, nil, false)
	if err != nil {
		return ret, err
	}

	// Check whether the max code size has been exceeded, assign err if the case.
	if evm.chainRules.IsEIP158 && len(ret) > int(evm.chainConfig.MaxCodeSize()) {
		return ret, ErrMaxCodeSizeExceeded
	}

	// Reject code starting with 0xEF if EIP-3541 is enabled.
	if len(ret) >= 1 && ret[0] == 0xEF && evm.chainRules.IsLondon {
		// Arbitrum: retain Stylus programs and instead store them in the DB alongside normal EVM bytecode.
		if !(evm.chainRules.IsStylus && state.IsStylusProgram(ret)) {
			return ret, ErrInvalidCode
		}
	}

	if !evm.chainRules.IsEIP4762 {
		createDataGas := uint64(len(ret)) * params.CreateDataGas
		if !contract.UseGas(createDataGas, evm.Config.Tracer, tracing.GasChangeCallCodeStorage) {
			return ret, ErrCodeStoreOutOfGas
		}
	} else {
		if len(ret) > 0 && !contract.UseGas(evm.AccessEvents.CodeChunksRangeGas(address, 0, uint64(len(ret)), uint64(len(ret)), true), evm.Config.Tracer, tracing.GasChangeWitnessCodeChunk) {
			return ret, ErrCodeStoreOutOfGas
		}
	}

	evm.StateDB.SetCode(address, ret)
	return ret, nil
}

// Create creates a new contract using code as deployment code.
func (evm *EVM) Create(caller ContractRef, code []byte, gas uint64, value *uint256.Int) (ret []byte, contractAddr common.Address, leftOverGas uint64, err error) {
	contractAddr = crypto.CreateAddress(caller.Address(), evm.StateDB.GetNonce(caller.Address()))
	return evm.create(caller, &codeAndHash{code: code}, gas, value, contractAddr, CREATE)
}

// Create2 creates a new contract using code as deployment code.
//
// The different between Create2 with Create is Create2 uses keccak256(0xff ++ msg.sender ++ salt ++ keccak256(init_code))[12:]
// instead of the usual sender-and-nonce-hash as the address where the contract is initialized at.
func (evm *EVM) Create2(caller ContractRef, code []byte, gas uint64, endowment *uint256.Int, salt *uint256.Int) (ret []byte, contractAddr common.Address, leftOverGas uint64, err error) {
	codeAndHash := &codeAndHash{code: code}
	contractAddr = crypto.CreateAddress2(caller.Address(), salt.Bytes32(), codeAndHash.Hash().Bytes())
	return evm.create(caller, codeAndHash, gas, endowment, contractAddr, CREATE2)
}

// ChainConfig returns the environment's chain configuration
func (evm *EVM) ChainConfig() *params.ChainConfig { return evm.chainConfig }

func (evm *EVM) captureBegin(depth int, typ OpCode, from common.Address, to common.Address, input []byte, startGas uint64, value *big.Int) {
	tracer := evm.Config.Tracer
	if tracer.OnEnter != nil {
		tracer.OnEnter(depth, byte(typ), from, to, input, startGas, value)
	}
	if tracer.OnGasChange != nil {
		tracer.OnGasChange(0, startGas, tracing.GasChangeCallInitialBalance)
	}
}

func (evm *EVM) captureEnd(depth int, startGas uint64, leftOverGas uint64, ret []byte, err error) {
	tracer := evm.Config.Tracer
	if leftOverGas != 0 && tracer.OnGasChange != nil {
		tracer.OnGasChange(leftOverGas, 0, tracing.GasChangeCallLeftOverReturned)
	}
	var reverted bool
	if err != nil {
		reverted = true
	}
	if !evm.chainRules.IsHomestead && errors.Is(err, ErrCodeStoreOutOfGas) {
		reverted = false
	}
	if tracer.OnExit != nil {
		tracer.OnExit(depth, ret, startGas-leftOverGas, VMErrorFromErr(err), reverted)
	}
}

// GetVMContext provides context about the block being executed as well as state
// to the tracers.
func (evm *EVM) GetVMContext() *tracing.VMContext {
	return &tracing.VMContext{
<<<<<<< HEAD
		Coinbase:     evm.Context.Coinbase,
		BlockNumber:  evm.Context.BlockNumber,
		Time:         evm.Context.Time,
		Random:       evm.Context.Random,
		GasPrice:     evm.TxContext.GasPrice,
		ChainConfig:  evm.ChainConfig(),
		StateDB:      evm.StateDB,
		ArbOSVersion: evm.Context.ArbOSVersion,
=======
		Coinbase:    evm.Context.Coinbase,
		BlockNumber: evm.Context.BlockNumber,
		Time:        evm.Context.Time,
		Random:      evm.Context.Random,
		GasPrice:    evm.TxContext.GasPrice,
		StateDB:     evm.StateDB,
>>>>>>> e648904b
	}
}<|MERGE_RESOLUTION|>--- conflicted
+++ resolved
@@ -660,22 +660,12 @@
 // to the tracers.
 func (evm *EVM) GetVMContext() *tracing.VMContext {
 	return &tracing.VMContext{
-<<<<<<< HEAD
 		Coinbase:     evm.Context.Coinbase,
 		BlockNumber:  evm.Context.BlockNumber,
 		Time:         evm.Context.Time,
 		Random:       evm.Context.Random,
 		GasPrice:     evm.TxContext.GasPrice,
-		ChainConfig:  evm.ChainConfig(),
 		StateDB:      evm.StateDB,
 		ArbOSVersion: evm.Context.ArbOSVersion,
-=======
-		Coinbase:    evm.Context.Coinbase,
-		BlockNumber: evm.Context.BlockNumber,
-		Time:        evm.Context.Time,
-		Random:      evm.Context.Random,
-		GasPrice:    evm.TxContext.GasPrice,
-		StateDB:     evm.StateDB,
->>>>>>> e648904b
 	}
 }