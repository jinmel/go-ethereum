// Copyright 2018 The go-ethereum Authors
// This file is part of the go-ethereum library.
//
// The go-ethereum library is free software: you can redistribute it and/or modify
// it under the terms of the GNU Lesser General Public License as published by
// the Free Software Foundation, either version 3 of the License, or
// (at your option) any later version.
//
// The go-ethereum library is distributed in the hope that it will be useful,
// but WITHOUT ANY WARRANTY; without even the implied warranty of
// MERCHANTABILITY or FITNESS FOR A PARTICULAR PURPOSE. See the
// GNU Lesser General Public License for more details.
//
// You should have received a copy of the GNU Lesser General Public License
// along with the go-ethereum library. If not, see <http://www.gnu.org/licenses/>.

package rawdb

import (
	"bytes"
	"errors"
	"fmt"
	"os"
	"path/filepath"
	"strings"
	"time"

	"github.com/ethereum/go-ethereum/common"
	"github.com/ethereum/go-ethereum/ethdb"
	"github.com/ethereum/go-ethereum/ethdb/leveldb"
	"github.com/ethereum/go-ethereum/ethdb/memorydb"
	"github.com/ethereum/go-ethereum/ethdb/pebble"
	"github.com/ethereum/go-ethereum/log"
	"github.com/olekukonko/tablewriter"
)

// freezerdb is a database wrapper that enables ancient chain segment freezing.
type freezerdb struct {
	ethdb.KeyValueStore
	*chainFreezer

	readOnly    bool
	ancientRoot string
}

// AncientDatadir returns the path of root ancient directory.
func (frdb *freezerdb) WasmDataBase() (ethdb.KeyValueStore, uint32) {
	return frdb, 0
}

// AncientDatadir returns the path of root ancient directory.
func (frdb *freezerdb) AncientDatadir() (string, error) {
	return frdb.ancientRoot, nil
}

// Close implements io.Closer, closing both the fast key-value store as well as
// the slow ancient tables.
func (frdb *freezerdb) Close() error {
	var errs []error
	if err := frdb.chainFreezer.Close(); err != nil {
		errs = append(errs, err)
	}
	if err := frdb.KeyValueStore.Close(); err != nil {
		errs = append(errs, err)
	}
	if len(errs) != 0 {
		return fmt.Errorf("%v", errs)
	}
	return nil
}

// Freeze is a helper method used for external testing to trigger and block until
// a freeze cycle completes, without having to sleep for a minute to trigger the
// automatic background run.
func (frdb *freezerdb) Freeze() error {
<<<<<<< HEAD
	if frdb.AncientStore.(*chainFreezer).readonly {
=======
	if frdb.readOnly {
>>>>>>> 35b2d07f
		return errReadOnly
	}
	// Trigger a freeze cycle and block until it's done
	trigger := make(chan struct{}, 1)
	frdb.chainFreezer.trigger <- trigger
	<-trigger
	return nil
}

// nofreezedb is a database wrapper that disables freezer data retrievals.
type nofreezedb struct {
	ethdb.KeyValueStore
}

// HasAncient returns an error as we don't have a backing chain freezer.
func (db *nofreezedb) HasAncient(kind string, number uint64) (bool, error) {
	return false, errNotSupported
}

// Ancient returns an error as we don't have a backing chain freezer.
func (db *nofreezedb) Ancient(kind string, number uint64) ([]byte, error) {
	return nil, errNotSupported
}

// AncientRange returns an error as we don't have a backing chain freezer.
func (db *nofreezedb) AncientRange(kind string, start, max, maxByteSize uint64) ([][]byte, error) {
	return nil, errNotSupported
}

// Ancients returns an error as we don't have a backing chain freezer.
func (db *nofreezedb) Ancients() (uint64, error) {
	return 0, errNotSupported
}

// Tail returns an error as we don't have a backing chain freezer.
func (db *nofreezedb) Tail() (uint64, error) {
	return 0, errNotSupported
}

// AncientSize returns an error as we don't have a backing chain freezer.
func (db *nofreezedb) AncientSize(kind string) (uint64, error) {
	return 0, errNotSupported
}

// ModifyAncients is not supported.
func (db *nofreezedb) ModifyAncients(func(ethdb.AncientWriteOp) error) (int64, error) {
	return 0, errNotSupported
}

// TruncateHead returns an error as we don't have a backing chain freezer.
func (db *nofreezedb) TruncateHead(items uint64) (uint64, error) {
	return 0, errNotSupported
}

// TruncateTail returns an error as we don't have a backing chain freezer.
func (db *nofreezedb) TruncateTail(items uint64) (uint64, error) {
	return 0, errNotSupported
}

// Sync returns an error as we don't have a backing chain freezer.
func (db *nofreezedb) Sync() error {
	return errNotSupported
}

func (db *nofreezedb) ReadAncients(fn func(reader ethdb.AncientReaderOp) error) (err error) {
	// Unlike other ancient-related methods, this method does not return
	// errNotSupported when invoked.
	// The reason for this is that the caller might want to do several things:
	// 1. Check if something is in the freezer,
	// 2. If not, check leveldb.
	//
	// This will work, since the ancient-checks inside 'fn' will return errors,
	// and the leveldb work will continue.
	//
	// If we instead were to return errNotSupported here, then the caller would
	// have to explicitly check for that, having an extra clause to do the
	// non-ancient operations.
	return fn(db)
}

// MigrateTable processes the entries in a given table in sequence
// converting them to a new format if they're of an old format.
func (db *nofreezedb) MigrateTable(kind string, convert convertLegacyFn) error {
	return errNotSupported
}

// AncientDatadir returns an error as we don't have a backing chain freezer.
func (db *nofreezedb) AncientDatadir() (string, error) {
	return "", errNotSupported
}

// AncientDatadir returns the path of root ancient directory.
func (db *nofreezedb) WasmDataBase() (ethdb.KeyValueStore, uint32) {
	return db, 0
}

// NewDatabase creates a high level database on top of a given key-value data
// store without a freezer moving immutable chain segments into cold storage.
func NewDatabase(db ethdb.KeyValueStore) ethdb.Database {
	return &nofreezedb{KeyValueStore: db}
}

type dbWithWasmEntry struct {
	ethdb.Database
	wasmDb       ethdb.KeyValueStore
	wasmCacheTag uint32
}

func (db *dbWithWasmEntry) WasmDataBase() (ethdb.KeyValueStore, uint32) {
	return db.wasmDb, db.wasmCacheTag
}

func (db *dbWithWasmEntry) Close() error {
	dbErr := db.Database.Close()
	wasmErr := db.wasmDb.Close()
	if dbErr != nil {
		return dbErr
	}
	return wasmErr
}

func WrapDatabaseWithWasm(db ethdb.Database, wasm ethdb.KeyValueStore, cacheTag uint32) ethdb.Database {
	return &dbWithWasmEntry{db, wasm, cacheTag}
}

// resolveChainFreezerDir is a helper function which resolves the absolute path
// of chain freezer by considering backward compatibility.
func resolveChainFreezerDir(ancient string) string {
	// Check if the chain freezer is already present in the specified
	// sub folder, if not then two possibilities:
	// - chain freezer is not initialized
	// - chain freezer exists in legacy location (root ancient folder)
	freezer := filepath.Join(ancient, ChainFreezerName)
	if !common.FileExist(freezer) {
		if !common.FileExist(ancient) {
			// The entire ancient store is not initialized, still use the sub
			// folder for initialization.
		} else {
			// Ancient root is already initialized, then we hold the assumption
			// that chain freezer is also initialized and located in root folder.
			// In this case fallback to legacy location.
			freezer = ancient
			log.Info("Found legacy ancient chain path", "location", ancient)
		}
	}
	return freezer
}

// NewDatabaseWithFreezer creates a high level database on top of a given key-
// value data store with a freezer moving immutable chain segments into cold
// storage. The passed ancient indicates the path of root ancient directory
// where the chain freezer can be opened.
func NewDatabaseWithFreezer(db ethdb.KeyValueStore, ancient string, namespace string, readonly bool) (ethdb.Database, error) {
	// Create the idle freezer instance. If the given ancient directory is empty,
	// in-memory chain freezer is used (e.g. dev mode); otherwise the regular
	// file-based freezer is created.
	chainFreezerDir := ancient
	if chainFreezerDir != "" {
		chainFreezerDir = resolveChainFreezerDir(chainFreezerDir)
	}
	frdb, err := newChainFreezer(chainFreezerDir, namespace, readonly)
	if err != nil {
		printChainMetadata(db)
		return nil, err
	}
	// Since the freezer can be stored separately from the user's key-value database,
	// there's a fairly high probability that the user requests invalid combinations
	// of the freezer and database. Ensure that we don't shoot ourselves in the foot
	// by serving up conflicting data, leading to both datastores getting corrupted.
	//
	//   - If both the freezer and key-value store are empty (no genesis), we just
	//     initialized a new empty freezer, so everything's fine.
	//   - If the key-value store is empty, but the freezer is not, we need to make
	//     sure the user's genesis matches the freezer. That will be checked in the
	//     blockchain, since we don't have the genesis block here (nor should we at
	//     this point care, the key-value/freezer combo is valid).
	//   - If neither the key-value store nor the freezer is empty, cross validate
	//     the genesis hashes to make sure they are compatible. If they are, also
	//     ensure that there's no gap between the freezer and subsequently leveldb.
	//   - If the key-value store is not empty, but the freezer is, we might just be
	//     upgrading to the freezer release, or we might have had a small chain and
	//     not frozen anything yet. Ensure that no blocks are missing yet from the
	//     key-value store, since that would mean we already had an old freezer.

	// If the genesis hash is empty, we have a new key-value store, so nothing to
	// validate in this method. If, however, the genesis hash is not nil, compare
	// it to the freezer content.
	if kvgenesis, _ := db.Get(headerHashKey(0)); len(kvgenesis) > 0 {
		if frozen, _ := frdb.Ancients(); frozen > 0 {
			// If the freezer already contains something, ensure that the genesis blocks
			// match, otherwise we might mix up freezers across chains and destroy both
			// the freezer and the key-value store.
			frgenesis, err := frdb.Ancient(ChainFreezerHashTable, 0)
			if err != nil {
				printChainMetadata(db)
				return nil, fmt.Errorf("failed to retrieve genesis from ancient %v", err)
			} else if !bytes.Equal(kvgenesis, frgenesis) {
				printChainMetadata(db)
				return nil, fmt.Errorf("genesis mismatch: %#x (leveldb) != %#x (ancients)", kvgenesis, frgenesis)
			}
			// Key-value store and freezer belong to the same network. Ensure that they
			// are contiguous, otherwise we might end up with a non-functional freezer.
			if kvhash, _ := db.Get(headerHashKey(frozen)); len(kvhash) == 0 {
				// Subsequent header after the freezer limit is missing from the database.
				// Reject startup if the database has a more recent head.
				if head := *ReadHeaderNumber(db, ReadHeadHeaderHash(db)); head > frozen-1 {
					// Find the smallest block stored in the key-value store
					// in range of [frozen, head]
					var number uint64
					for number = frozen; number <= head; number++ {
						if present, _ := db.Has(headerHashKey(number)); present {
							break
						}
					}
					// We are about to exit on error. Print database metadata before exiting
					printChainMetadata(db)
					return nil, fmt.Errorf("gap in the chain between ancients [0 - #%d] and leveldb [#%d - #%d] ",
						frozen-1, number, head)
				}
				// Database contains only older data than the freezer, this happens if the
				// state was wiped and reinited from an existing freezer.
			}
			// Otherwise, key-value store continues where the freezer left off, all is fine.
			// We might have duplicate blocks (crash after freezer write but before key-value
			// store deletion, but that's fine).
		} else {
			// If the freezer is empty, ensure nothing was moved yet from the key-value
			// store, otherwise we'll end up missing data. We check block #1 to decide
			// if we froze anything previously or not, but do take care of databases with
			// only the genesis block.
			if ReadHeadHeaderHash(db) != common.BytesToHash(kvgenesis) {
				// Key-value store contains more data than the genesis block, make sure we
				// didn't freeze anything yet.
				if kvblob, _ := db.Get(headerHashKey(1)); len(kvblob) == 0 {
					printChainMetadata(db)
					return nil, errors.New("ancient chain segments already extracted, please set --datadir.ancient to the correct path")
				}
				// Block #1 is still in the database, we're allowed to init a new freezer
			}
			// Otherwise, the head header is still the genesis, we're allowed to init a new
			// freezer.
		}
	}
	// Freezer is consistent with the key-value database, permit combining the two
	if !readonly {
		frdb.wg.Add(1)
		go func() {
			frdb.freeze(db)
			frdb.wg.Done()
		}()
	}
	return &freezerdb{
		ancientRoot:   ancient,
		KeyValueStore: db,
		chainFreezer:  frdb,
	}, nil
}

// NewMemoryDatabase creates an ephemeral in-memory key-value database without a
// freezer moving immutable chain segments into cold storage.
func NewMemoryDatabase() ethdb.Database {
	return NewDatabase(memorydb.New())
}

// NewMemoryDatabaseWithCap creates an ephemeral in-memory key-value database
// with an initial starting capacity, but without a freezer moving immutable
// chain segments into cold storage.
func NewMemoryDatabaseWithCap(size int) ethdb.Database {
	return NewDatabase(memorydb.NewWithCap(size))
}

// NewLevelDBDatabase creates a persistent key-value database without a freezer
// moving immutable chain segments into cold storage.
func NewLevelDBDatabase(file string, cache int, handles int, namespace string, readonly bool) (ethdb.Database, error) {
	db, err := leveldb.New(file, cache, handles, namespace, readonly)
	if err != nil {
		return nil, err
	}
	log.Info("Using LevelDB as the backing database")
	return NewDatabase(db), nil
}

// NewPebbleDBDatabase creates a persistent key-value database without a freezer
// moving immutable chain segments into cold storage.
func NewPebbleDBDatabase(file string, cache int, handles int, namespace string, readonly, ephemeral bool, extraOptions *pebble.ExtraOptions) (ethdb.Database, error) {
	db, err := pebble.New(file, cache, handles, namespace, readonly, ephemeral, extraOptions)
	if err != nil {
		return nil, err
	}
	return NewDatabase(db), nil
}

const (
	dbPebble  = "pebble"
	dbLeveldb = "leveldb"
)

// PreexistingDatabase checks the given data directory whether a database is already
// instantiated at that location, and if so, returns the type of database (or the
// empty string).
func PreexistingDatabase(path string) string {
	if _, err := os.Stat(filepath.Join(path, "CURRENT")); err != nil {
		return "" // No pre-existing db
	}
	if matches, err := filepath.Glob(filepath.Join(path, "OPTIONS*")); len(matches) > 0 || err != nil {
		if err != nil {
			panic(err) // only possible if the pattern is malformed
		}
		return dbPebble
	}
	return dbLeveldb
}

// OpenOptions contains the options to apply when opening a database.
// OBS: If AncientsDirectory is empty, it indicates that no freezer is to be used.
type OpenOptions struct {
	Type              string // "leveldb" | "pebble"
	Directory         string // the datadir
	AncientsDirectory string // the ancients-dir
	Namespace         string // the namespace for database relevant metrics
	Cache             int    // the capacity(in megabytes) of the data caching
	Handles           int    // number of files to be open simultaneously
	ReadOnly          bool
	// Ephemeral means that filesystem sync operations should be avoided: data integrity in the face of
	// a crash is not important. This option should typically be used in tests.
	Ephemeral bool

	PebbleExtraOptions *pebble.ExtraOptions
}

// openKeyValueDatabase opens a disk-based key-value database, e.g. leveldb or pebble.
//
//	                      type == null          type != null
//	                   +----------------------------------------
//	db is non-existent |  pebble default  |  specified type
//	db is existent     |  from db         |  specified type (if compatible)
func openKeyValueDatabase(o OpenOptions) (ethdb.Database, error) {
	// Reject any unsupported database type
	if len(o.Type) != 0 && o.Type != dbLeveldb && o.Type != dbPebble {
		return nil, fmt.Errorf("unknown db.engine %v", o.Type)
	}
	// Retrieve any pre-existing database's type and use that or the requested one
	// as long as there's no conflict between the two types
	existingDb := PreexistingDatabase(o.Directory)
	if len(existingDb) != 0 && len(o.Type) != 0 && o.Type != existingDb {
		return nil, fmt.Errorf("db.engine choice was %v but found pre-existing %v database in specified data directory", o.Type, existingDb)
	}
	if o.Type == dbPebble || existingDb == dbPebble {
		log.Info("Using pebble as the backing database")
		return NewPebbleDBDatabase(o.Directory, o.Cache, o.Handles, o.Namespace, o.ReadOnly, o.Ephemeral, o.PebbleExtraOptions)
	}
	if o.Type == dbLeveldb || existingDb == dbLeveldb {
		log.Info("Using leveldb as the backing database")
		return NewLevelDBDatabase(o.Directory, o.Cache, o.Handles, o.Namespace, o.ReadOnly)
	}
	// No pre-existing database, no user-requested one either. Default to Pebble.
	log.Info("Defaulting to pebble as the backing database")
	return NewPebbleDBDatabase(o.Directory, o.Cache, o.Handles, o.Namespace, o.ReadOnly, o.Ephemeral, o.PebbleExtraOptions)
}

// Open opens both a disk-based key-value database such as leveldb or pebble, but also
// integrates it with a freezer database -- if the AncientDir option has been
// set on the provided OpenOptions.
// The passed o.AncientDir indicates the path of root ancient directory where
// the chain freezer can be opened.
func Open(o OpenOptions) (ethdb.Database, error) {
	kvdb, err := openKeyValueDatabase(o)
	if err != nil {
		return nil, err
	}
	if len(o.AncientsDirectory) == 0 {
		return kvdb, nil
	}
	frdb, err := NewDatabaseWithFreezer(kvdb, o.AncientsDirectory, o.Namespace, o.ReadOnly)
	if err != nil {
		kvdb.Close()
		return nil, err
	}
	return frdb, nil
}

type counter uint64

func (c counter) String() string {
	return fmt.Sprintf("%d", c)
}

func (c counter) Percentage(current uint64) string {
	return fmt.Sprintf("%d", current*100/uint64(c))
}

// stat stores sizes and count for a parameter
type stat struct {
	size  common.StorageSize
	count counter
}

// Add size to the stat and increase the counter by 1
func (s *stat) Add(size common.StorageSize) {
	s.size += size
	s.count++
}

func (s *stat) Size() string {
	return s.size.String()
}

func (s *stat) Count() string {
	return s.count.String()
}

// InspectDatabase traverses the entire database and checks the size
// of all different categories of data.
func InspectDatabase(db ethdb.Database, keyPrefix, keyStart []byte) error {
	it := db.NewIterator(keyPrefix, keyStart)
	defer it.Release()

	var (
		count  int64
		start  = time.Now()
		logged = time.Now()

		// Key-value store statistics
		headers         stat
		bodies          stat
		receipts        stat
		tds             stat
		numHashPairings stat
		hashNumPairings stat
		legacyTries     stat
		stateLookups    stat
		accountTries    stat
		storageTries    stat
		codes           stat
		txLookups       stat
		accountSnaps    stat
		storageSnaps    stat
		preimages       stat
		bloomBits       stat
		beaconHeaders   stat
		cliqueSnaps     stat

		// Les statistic
		chtTrieNodes   stat
		bloomTrieNodes stat

		// Meta- and unaccounted data
		metadata    stat
		unaccounted stat

		// Totals
		total common.StorageSize
	)
	// Inspect key-value database first.
	for it.Next() {
		var (
			key  = it.Key()
			size = common.StorageSize(len(key) + len(it.Value()))
		)
		total += size
		switch {
		case bytes.HasPrefix(key, headerPrefix) && len(key) == (len(headerPrefix)+8+common.HashLength):
			headers.Add(size)
		case bytes.HasPrefix(key, blockBodyPrefix) && len(key) == (len(blockBodyPrefix)+8+common.HashLength):
			bodies.Add(size)
		case bytes.HasPrefix(key, blockReceiptsPrefix) && len(key) == (len(blockReceiptsPrefix)+8+common.HashLength):
			receipts.Add(size)
		case bytes.HasPrefix(key, headerPrefix) && bytes.HasSuffix(key, headerTDSuffix):
			tds.Add(size)
		case bytes.HasPrefix(key, headerPrefix) && bytes.HasSuffix(key, headerHashSuffix):
			numHashPairings.Add(size)
		case bytes.HasPrefix(key, headerNumberPrefix) && len(key) == (len(headerNumberPrefix)+common.HashLength):
			hashNumPairings.Add(size)
		case IsLegacyTrieNode(key, it.Value()):
			legacyTries.Add(size)
		case bytes.HasPrefix(key, stateIDPrefix) && len(key) == len(stateIDPrefix)+common.HashLength:
			stateLookups.Add(size)
		case IsAccountTrieNode(key):
			accountTries.Add(size)
		case IsStorageTrieNode(key):
			storageTries.Add(size)
		case bytes.HasPrefix(key, CodePrefix) && len(key) == len(CodePrefix)+common.HashLength:
			codes.Add(size)
		case bytes.HasPrefix(key, txLookupPrefix) && len(key) == (len(txLookupPrefix)+common.HashLength):
			txLookups.Add(size)
		case bytes.HasPrefix(key, SnapshotAccountPrefix) && len(key) == (len(SnapshotAccountPrefix)+common.HashLength):
			accountSnaps.Add(size)
		case bytes.HasPrefix(key, SnapshotStoragePrefix) && len(key) == (len(SnapshotStoragePrefix)+2*common.HashLength):
			storageSnaps.Add(size)
		case bytes.HasPrefix(key, PreimagePrefix) && len(key) == (len(PreimagePrefix)+common.HashLength):
			preimages.Add(size)
		case bytes.HasPrefix(key, configPrefix) && len(key) == (len(configPrefix)+common.HashLength):
			metadata.Add(size)
		case bytes.HasPrefix(key, genesisPrefix) && len(key) == (len(genesisPrefix)+common.HashLength):
			metadata.Add(size)
		case bytes.HasPrefix(key, bloomBitsPrefix) && len(key) == (len(bloomBitsPrefix)+10+common.HashLength):
			bloomBits.Add(size)
		case bytes.HasPrefix(key, BloomBitsIndexPrefix):
			bloomBits.Add(size)
		case bytes.HasPrefix(key, skeletonHeaderPrefix) && len(key) == (len(skeletonHeaderPrefix)+8):
			beaconHeaders.Add(size)
		case bytes.HasPrefix(key, CliqueSnapshotPrefix) && len(key) == 7+common.HashLength:
			cliqueSnaps.Add(size)
		case bytes.HasPrefix(key, ChtTablePrefix) ||
			bytes.HasPrefix(key, ChtIndexTablePrefix) ||
			bytes.HasPrefix(key, ChtPrefix): // Canonical hash trie
			chtTrieNodes.Add(size)
		case bytes.HasPrefix(key, BloomTrieTablePrefix) ||
			bytes.HasPrefix(key, BloomTrieIndexPrefix) ||
			bytes.HasPrefix(key, BloomTriePrefix): // Bloomtrie sub
			bloomTrieNodes.Add(size)
		default:
			var accounted bool
			for _, meta := range [][]byte{
				databaseVersionKey, headHeaderKey, headBlockKey, headFastBlockKey, headFinalizedBlockKey,
				lastPivotKey, fastTrieProgressKey, snapshotDisabledKey, SnapshotRootKey, snapshotJournalKey,
				snapshotGeneratorKey, snapshotRecoveryKey, txIndexTailKey, fastTxLookupLimitKey,
				uncleanShutdownKey, badBlockKey, transitionStatusKey, skeletonSyncStatusKey,
				persistentStateIDKey, trieJournalKey, snapshotSyncStatusKey, snapSyncStatusFlagKey,
			} {
				if bytes.Equal(key, meta) {
					metadata.Add(size)
					accounted = true
					break
				}
			}
			if !accounted {
				unaccounted.Add(size)
			}
		}
		count++
		if count%1000 == 0 && time.Since(logged) > 8*time.Second {
			log.Info("Inspecting database", "count", count, "elapsed", common.PrettyDuration(time.Since(start)))
			logged = time.Now()
		}
	}
	// Display the database statistic of key-value store.
	stats := [][]string{
		{"Key-Value store", "Headers", headers.Size(), headers.Count()},
		{"Key-Value store", "Bodies", bodies.Size(), bodies.Count()},
		{"Key-Value store", "Receipt lists", receipts.Size(), receipts.Count()},
		{"Key-Value store", "Difficulties", tds.Size(), tds.Count()},
		{"Key-Value store", "Block number->hash", numHashPairings.Size(), numHashPairings.Count()},
		{"Key-Value store", "Block hash->number", hashNumPairings.Size(), hashNumPairings.Count()},
		{"Key-Value store", "Transaction index", txLookups.Size(), txLookups.Count()},
		{"Key-Value store", "Bloombit index", bloomBits.Size(), bloomBits.Count()},
		{"Key-Value store", "Contract codes", codes.Size(), codes.Count()},
		{"Key-Value store", "Hash trie nodes", legacyTries.Size(), legacyTries.Count()},
		{"Key-Value store", "Path trie state lookups", stateLookups.Size(), stateLookups.Count()},
		{"Key-Value store", "Path trie account nodes", accountTries.Size(), accountTries.Count()},
		{"Key-Value store", "Path trie storage nodes", storageTries.Size(), storageTries.Count()},
		{"Key-Value store", "Trie preimages", preimages.Size(), preimages.Count()},
		{"Key-Value store", "Account snapshot", accountSnaps.Size(), accountSnaps.Count()},
		{"Key-Value store", "Storage snapshot", storageSnaps.Size(), storageSnaps.Count()},
		{"Key-Value store", "Beacon sync headers", beaconHeaders.Size(), beaconHeaders.Count()},
		{"Key-Value store", "Clique snapshots", cliqueSnaps.Size(), cliqueSnaps.Count()},
		{"Key-Value store", "Singleton metadata", metadata.Size(), metadata.Count()},
		{"Light client", "CHT trie nodes", chtTrieNodes.Size(), chtTrieNodes.Count()},
		{"Light client", "Bloom trie nodes", bloomTrieNodes.Size(), bloomTrieNodes.Count()},
	}
	// Inspect all registered append-only file store then.
	ancients, err := inspectFreezers(db)
	if err != nil {
		return err
	}
	for _, ancient := range ancients {
		for _, table := range ancient.sizes {
			stats = append(stats, []string{
				fmt.Sprintf("Ancient store (%s)", strings.Title(ancient.name)),
				strings.Title(table.name),
				table.size.String(),
				fmt.Sprintf("%d", ancient.count()),
			})
		}
		total += ancient.size()
	}
	table := tablewriter.NewWriter(os.Stdout)
	table.SetHeader([]string{"Database", "Category", "Size", "Items"})
	table.SetFooter([]string{"", "Total", total.String(), " "})
	table.AppendBulk(stats)
	table.Render()

	if unaccounted.size > 0 {
		log.Error("Database contains unaccounted data", "size", unaccounted.size, "count", unaccounted.count)
	}
	return nil
}

// printChainMetadata prints out chain metadata to stderr.
func printChainMetadata(db ethdb.KeyValueStore) {
	fmt.Fprintf(os.Stderr, "Chain metadata\n")
	for _, v := range ReadChainMetadata(db) {
		fmt.Fprintf(os.Stderr, "  %s\n", strings.Join(v, ": "))
	}
	fmt.Fprintf(os.Stderr, "\n\n")
}

// ReadChainMetadata returns a set of key/value pairs that contains information
// about the database chain status. This can be used for diagnostic purposes
// when investigating the state of the node.
func ReadChainMetadata(db ethdb.KeyValueStore) [][]string {
	pp := func(val *uint64) string {
		if val == nil {
			return "<nil>"
		}
		return fmt.Sprintf("%d (%#x)", *val, *val)
	}
	data := [][]string{
		{"databaseVersion", pp(ReadDatabaseVersion(db))},
		{"headBlockHash", fmt.Sprintf("%v", ReadHeadBlockHash(db))},
		{"headFastBlockHash", fmt.Sprintf("%v", ReadHeadFastBlockHash(db))},
		{"headHeaderHash", fmt.Sprintf("%v", ReadHeadHeaderHash(db))},
		{"lastPivotNumber", pp(ReadLastPivotNumber(db))},
		{"len(snapshotSyncStatus)", fmt.Sprintf("%d bytes", len(ReadSnapshotSyncStatus(db)))},
		{"snapshotDisabled", fmt.Sprintf("%v", ReadSnapshotDisabled(db))},
		{"snapshotJournal", fmt.Sprintf("%d bytes", len(ReadSnapshotJournal(db)))},
		{"snapshotRecoveryNumber", pp(ReadSnapshotRecoveryNumber(db))},
		{"snapshotRoot", fmt.Sprintf("%v", ReadSnapshotRoot(db))},
		{"txIndexTail", pp(ReadTxIndexTail(db))},
	}
	if b := ReadSkeletonSyncStatus(db); b != nil {
		data = append(data, []string{"SkeletonSyncStatus", string(b)})
	}
	return data
}<|MERGE_RESOLUTION|>--- conflicted
+++ resolved
@@ -73,11 +73,7 @@
 // a freeze cycle completes, without having to sleep for a minute to trigger the
 // automatic background run.
 func (frdb *freezerdb) Freeze() error {
-<<<<<<< HEAD
-	if frdb.AncientStore.(*chainFreezer).readonly {
-=======
 	if frdb.readOnly {
->>>>>>> 35b2d07f
 		return errReadOnly
 	}
 	// Trigger a freeze cycle and block until it's done
