--- conflicted
+++ resolved
@@ -18,10 +18,6 @@
 	Update(int64)
 }
 
-<<<<<<< HEAD
-func NewBoundedHistogramSample() Sample {
-	return NewSlidingTimeWindowArraySample(time.Minute * 1)
-=======
 var (
 	_ Sample = (*ExpDecaySample)(nil)
 	_ Sample = (*UniformSample)(nil)
@@ -129,7 +125,10 @@
 		s.variance = SampleVariance(s.mean, s.values)
 	}
 	return s.variance
->>>>>>> 9045b79b
+}
+
+func NewBoundedHistogramSample() Sample {
+	return NewSlidingTimeWindowArraySample(time.Minute * 1)
 }
 
 // ExpDecaySample is an exponentially-decaying sample using a forward-decaying
