--- conflicted
+++ resolved
@@ -80,16 +80,15 @@
 	s.batchResponseLimit = maxResponseSize
 }
 
-<<<<<<< HEAD
 func (s *Server) ApplyAPIFilter(apiFilter map[string]bool) {
 	s.services.apiFilter = apiFilter
-=======
+}
+
 // SetHTTPBodyLimit sets the size limit for HTTP requests.
 //
 // This method should be called before processing any requests via ServeHTTP.
 func (s *Server) SetHTTPBodyLimit(limit int) {
 	s.httpBodyLimit = limit
->>>>>>> 02eb36af
 }
 
 // RegisterName creates a service for the given receiver type under the given name. When no
