// Copyright 2020 The go-ethereum Authors
// This file is part of the go-ethereum library.
//
// The go-ethereum library is free software: you can redistribute it and/or modify
// it under the terms of the GNU Lesser General Public License as published by
// the Free Software Foundation, either version 3 of the License, or
// (at your option) any later version.
//
// The go-ethereum library is distributed in the hope that it will be useful,
// but WITHOUT ANY WARRANTY; without even the implied warranty of
// MERCHANTABILITY or FITNESS FOR A PARTICULAR PURPOSE. See the
// GNU Lesser General Public License for more details.
//
// You should have received a copy of the GNU Lesser General Public License
// along with the go-ethereum library. If not, see <http://www.gnu.org/licenses/>.

package gasprice

import (
	"context"
	"crypto/sha256"
	"fmt"
	"math"
	"math/big"
	"testing"

	"github.com/ethereum/go-ethereum/common"
	"github.com/ethereum/go-ethereum/consensus/beacon"
	"github.com/ethereum/go-ethereum/consensus/ethash"
	"github.com/ethereum/go-ethereum/core"
	"github.com/ethereum/go-ethereum/core/state"
	"github.com/ethereum/go-ethereum/core/types"
	"github.com/ethereum/go-ethereum/core/vm"
	"github.com/ethereum/go-ethereum/crypto"
	"github.com/ethereum/go-ethereum/crypto/kzg4844"
	"github.com/ethereum/go-ethereum/event"
	"github.com/ethereum/go-ethereum/params"
	"github.com/ethereum/go-ethereum/rpc"
	"github.com/holiman/uint256"
)

const testHead = 32

type testBackend struct {
	chain   *core.BlockChain
	pending bool // pending block available
}

func (b *testBackend) HeaderByNumber(ctx context.Context, number rpc.BlockNumber) (*types.Header, error) {
	if number > testHead {
		return nil, nil
	}
	if number == rpc.EarliestBlockNumber {
		number = 0
	}
	if number == rpc.FinalizedBlockNumber {
		return b.chain.CurrentFinalBlock(), nil
	}
	if number == rpc.SafeBlockNumber {
		return b.chain.CurrentSafeBlock(), nil
	}
	if number == rpc.LatestBlockNumber {
		number = testHead
	}
	if number == rpc.PendingBlockNumber {
		if b.pending {
			number = testHead + 1
		} else {
			return nil, nil
		}
	}
	return b.chain.GetHeaderByNumber(uint64(number)), nil
}

func (b *testBackend) BlockByNumber(ctx context.Context, number rpc.BlockNumber) (*types.Block, error) {
	if number > testHead {
		return nil, nil
	}
	if number == rpc.EarliestBlockNumber {
		number = 0
	}
	if number == rpc.FinalizedBlockNumber {
		number = rpc.BlockNumber(b.chain.CurrentFinalBlock().Number.Uint64())
	}
	if number == rpc.SafeBlockNumber {
		number = rpc.BlockNumber(b.chain.CurrentSafeBlock().Number.Uint64())
	}
	if number == rpc.LatestBlockNumber {
		number = testHead
	}
	if number == rpc.PendingBlockNumber {
		if b.pending {
			number = testHead + 1
		} else {
			return nil, nil
		}
	}
	return b.chain.GetBlockByNumber(uint64(number)), nil
}

func (b *testBackend) GetReceipts(ctx context.Context, hash common.Hash) (types.Receipts, error) {
	return b.chain.GetReceiptsByHash(hash), nil
}

func (b *testBackend) Pending() (*types.Block, types.Receipts, *state.StateDB) {
	if b.pending {
		block := b.chain.GetBlockByNumber(testHead + 1)
		state, _ := b.chain.StateAt(block.Root())
		return block, b.chain.GetReceiptsByHash(block.Hash()), state
	}
	return nil, nil, nil
}

func (b *testBackend) ChainConfig() *params.ChainConfig {
	return b.chain.Config()
}

func (b *testBackend) SubscribeChainHeadEvent(ch chan<- core.ChainHeadEvent) event.Subscription {
	return nil
}

func (b *testBackend) teardown() {
	b.chain.Stop()
}

// newTestBackend creates a test backend. OBS: don't forget to invoke tearDown
// after use, otherwise the blockchain instance will mem-leak via goroutines.
func newTestBackend(t *testing.T, londonBlock *big.Int, cancunBlock *big.Int, pending bool) *testBackend {
	if londonBlock != nil && cancunBlock != nil && londonBlock.Cmp(cancunBlock) == 1 {
		panic("cannot define test backend with cancun before london")
	}
	var (
		key, _ = crypto.HexToECDSA("b71c71a67e1177ad4e901695e1b4b9ee17ae16c6668d313eac2f96dbcda3f291")
		addr   = crypto.PubkeyToAddress(key.PublicKey)
		config = *params.TestChainConfig // needs copy because it is modified below
		gspec  = &core.Genesis{
			Config: &config,
			Alloc:  types.GenesisAlloc{addr: {Balance: big.NewInt(math.MaxInt64)}},
		}
		signer = types.LatestSigner(gspec.Config)

		// Compute empty blob hash.
		emptyBlob          = kzg4844.Blob{}
		emptyBlobCommit, _ = kzg4844.BlobToCommitment(&emptyBlob)
		emptyBlobVHash     = kzg4844.CalcBlobHashV1(sha256.New(), &emptyBlobCommit)
	)
	config.LondonBlock = londonBlock
	config.ArrowGlacierBlock = londonBlock
	config.GrayGlacierBlock = londonBlock
	if cancunBlock != nil {
		// Enable the merge with cancun fork.
		config.MergeNetsplitBlock = cancunBlock
	}
	engine := beacon.New(ethash.NewFaker())

	if cancunBlock != nil {
		ts := gspec.Timestamp + cancunBlock.Uint64()*10 // fixed 10 sec block time in blockgen
		config.ShanghaiTime = &ts
		config.CancunTime = &ts
		config.BlobScheduleConfig = params.DefaultBlobSchedule
		signer = types.LatestSigner(gspec.Config)
	}

	// Generate testing blocks
	db, blocks, _ := core.GenerateChainWithGenesis(gspec, engine, testHead+1, func(i int, b *core.BlockGen) {
		b.SetCoinbase(common.Address{1})

		var txdata types.TxData
		if londonBlock != nil && b.Number().Cmp(londonBlock) >= 0 {
			txdata = &types.DynamicFeeTx{
				ChainID:   gspec.Config.ChainID,
				Nonce:     b.TxNonce(addr),
				To:        &common.Address{},
				Gas:       30000,
				GasFeeCap: big.NewInt(100 * params.GWei),
				GasTipCap: big.NewInt(int64(i+1) * params.GWei),
				Data:      []byte{},
			}
		} else {
			txdata = &types.LegacyTx{
				Nonce:    b.TxNonce(addr),
				To:       &common.Address{},
				Gas:      21000,
				GasPrice: big.NewInt(int64(i+1) * params.GWei),
				Value:    big.NewInt(100),
				Data:     []byte{},
			}
		}
		b.AddTx(types.MustSignNewTx(key, signer, txdata))

		if cancunBlock != nil && b.Number().Cmp(cancunBlock) >= 0 {
			b.SetPoS()

			// put more blobs in each new block
			for j := 0; j < i && j < 6; j++ {
				blobTx := &types.BlobTx{
					ChainID:    uint256.MustFromBig(gspec.Config.ChainID),
					Nonce:      b.TxNonce(addr),
					To:         common.Address{},
					Gas:        30000,
					GasFeeCap:  uint256.NewInt(100 * params.GWei),
					GasTipCap:  uint256.NewInt(uint64(i+1) * params.GWei),
					Data:       []byte{},
					BlobFeeCap: uint256.NewInt(1),
					BlobHashes: []common.Hash{emptyBlobVHash},
					Value:      uint256.NewInt(100),
					Sidecar:    nil,
				}
				b.AddTx(types.MustSignNewTx(key, signer, blobTx))
			}
		}
	})

	// Construct testing chain
<<<<<<< HEAD
	gspec.Config.TerminalTotalDifficulty = new(big.Int).SetUint64(td)
	chain, err := core.NewBlockChain(db, &core.CacheConfig{TrieCleanNoPrefetch: true}, nil, gspec, nil, engine, vm.Config{}, nil)
=======
	chain, err := core.NewBlockChain(db, &core.CacheConfig{TrieCleanNoPrefetch: true}, gspec, nil, engine, vm.Config{}, nil)
>>>>>>> 9064038a
	if err != nil {
		t.Fatalf("Failed to create local chain, %v", err)
	}
	if i, err := chain.InsertChain(blocks); err != nil {
		panic(fmt.Errorf("error inserting block %d: %w", i, err))
	}
	chain.SetFinalized(chain.GetBlockByNumber(25).Header())
	chain.SetSafe(chain.GetBlockByNumber(25).Header())

	return &testBackend{chain: chain, pending: pending}
}

func (b *testBackend) CurrentHeader() *types.Header {
	return b.chain.CurrentHeader()
}

func (b *testBackend) GetBlockByNumber(number uint64) *types.Block {
	return b.chain.GetBlockByNumber(number)
}

func TestSuggestTipCap(t *testing.T) {
	config := Config{
		Blocks:     3,
		Percentile: 60,
	}
	var cases = []struct {
		fork   *big.Int // London fork number
		expect *big.Int // Expected gasprice suggestion
	}{
		{nil, big.NewInt(params.GWei * int64(30))},
		{big.NewInt(0), big.NewInt(params.GWei * int64(30))},  // Fork point in genesis
		{big.NewInt(1), big.NewInt(params.GWei * int64(30))},  // Fork point in first block
		{big.NewInt(32), big.NewInt(params.GWei * int64(30))}, // Fork point in last block
		{big.NewInt(33), big.NewInt(params.GWei * int64(30))}, // Fork point in the future
	}
	for _, c := range cases {
		backend := newTestBackend(t, c.fork, nil, false)
		oracle := NewOracle(backend, config, big.NewInt(params.GWei))

		// The gas price sampled is: 32G, 31G, 30G, 29G, 28G, 27G
		got, err := oracle.SuggestTipCap(context.Background())
		backend.teardown()
		if err != nil {
			t.Fatalf("Failed to retrieve recommended gas price: %v", err)
		}
		if got.Cmp(c.expect) != 0 {
			t.Fatalf("Gas price mismatch, want %d, got %d", c.expect, got)
		}
	}
}<|MERGE_RESOLUTION|>--- conflicted
+++ resolved
@@ -212,12 +212,7 @@
 	})
 
 	// Construct testing chain
-<<<<<<< HEAD
-	gspec.Config.TerminalTotalDifficulty = new(big.Int).SetUint64(td)
 	chain, err := core.NewBlockChain(db, &core.CacheConfig{TrieCleanNoPrefetch: true}, nil, gspec, nil, engine, vm.Config{}, nil)
-=======
-	chain, err := core.NewBlockChain(db, &core.CacheConfig{TrieCleanNoPrefetch: true}, gspec, nil, engine, vm.Config{}, nil)
->>>>>>> 9064038a
 	if err != nil {
 		t.Fatalf("Failed to create local chain, %v", err)
 	}
