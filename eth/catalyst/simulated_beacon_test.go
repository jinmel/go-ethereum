--- conflicted
+++ resolved
@@ -141,7 +141,6 @@
 	}
 }
 
-<<<<<<< HEAD
 func TestSimulatedBeaconAPIDeadlocksInExtremeConditions(t *testing.T) {
 	txs := make(map[common.Hash]*types.Transaction)
 
@@ -156,12 +155,12 @@
 	// short period (1 second) for testing purposes
 	var gasLimit uint64 = 10_000_000
 	genesis := core.DeveloperGenesisBlock(gasLimit, &testAddr)
-	node, ethService, mock := startSimulatedBeaconEthService(t, genesis)
+	node, ethService, mock := startSimulatedBeaconEthService(t, genesis, 1)
 	_ = mock
 	defer node.Close()
 
 	// simulated beacon api
-	mockApi := &api{mock}
+	mockApi := &simulatedBeaconAPI{mock}
 	go mockApi.loop()
 
 	chainHeadCh := make(chan core.ChainHeadEvent, 10)
@@ -199,7 +198,10 @@
 			}
 		case <-timer.C:
 			return
-=======
+		}
+	}
+}
+
 // Tests that zero-period dev mode can handle a lot of simultaneous
 // transactions/withdrawals
 func TestOnDemandSpam(t *testing.T) {
@@ -258,7 +260,6 @@
 			}
 		case <-time.After(10 * time.Second):
 			t.Fatalf("timed out without including all withdrawals/txs: have txs %d, want %d, have wxs %d, want %d", len(includedTxs), len(txs), len(includedWxs), len(withdrawals))
->>>>>>> c350d3ac
 		}
 	}
 }