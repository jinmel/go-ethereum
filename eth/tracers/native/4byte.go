--- conflicted
+++ resolved
@@ -91,11 +91,7 @@
 
 func (t *fourByteTracer) OnTxStart(env *tracing.VMContext, tx *types.Transaction, from common.Address) {
 	// Update list of precompiles based on current block
-<<<<<<< HEAD
-	rules := env.ChainConfig.Rules(env.BlockNumber, env.Random != nil, env.Time, env.ArbOSVersion)
-=======
-	rules := t.chainConfig.Rules(env.BlockNumber, env.Random != nil, env.Time)
->>>>>>> e648904b
+	rules := t.chainConfig.Rules(env.BlockNumber, env.Random != nil, env.Time, env.ArbOSVersion)
 	t.activePrecompiles = vm.ActivePrecompiles(rules)
 }
 
