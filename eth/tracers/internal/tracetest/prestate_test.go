--- conflicted
+++ resolved
@@ -102,12 +102,7 @@
 				t.Fatalf("failed to create call tracer: %v", err)
 			}
 
-<<<<<<< HEAD
-			state.StateDB.SetLogger(tracer.Hooks)
 			msg, err := core.TransactionToMessage(tx, signer, context.BaseFee, core.MessageReplayMode)
-=======
-			msg, err := core.TransactionToMessage(tx, signer, context.BaseFee)
->>>>>>> d7434fac
 			if err != nil {
 				t.Fatalf("failed to prepare transaction for tracing: %v", err)
 			}
