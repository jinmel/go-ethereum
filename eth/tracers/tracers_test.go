--- conflicted
+++ resolved
@@ -78,21 +78,8 @@
 	state := tests.MakePreState(rawdb.NewMemoryDatabase(), alloc, false, rawdb.HashScheme)
 	defer state.Close()
 
-<<<<<<< HEAD
-	// Create the tracer, the EVM environment and run it
-	tracer := logger.NewStructLogger(&logger.Config{
-		Debug: false,
-		//DisableStorage: true,
-		//EnableMemory: false,
-		//EnableReturnData: false,
-	})
-	evm := vm.NewEVM(context, state.StateDB, params.AllEthashProtocolChanges, vm.Config{Tracer: tracer.Hooks()})
+	evm := vm.NewEVM(context, state.StateDB, params.AllEthashProtocolChanges, vm.Config{})
 	msg, err := core.TransactionToMessage(tx, signer, context.BaseFee, core.MessageReplayMode)
-=======
-	evm := vm.NewEVM(context, state.StateDB, params.AllEthashProtocolChanges, vm.Config{})
-
-	msg, err := core.TransactionToMessage(tx, signer, context.BaseFee)
->>>>>>> f0e7382f
 	if err != nil {
 		b.Fatalf("failed to prepare transaction for tracing: %v", err)
 	}
