// Copyright 2023 The go-ethereum Authors
// This file is part of the go-ethereum library.
//
// The go-ethereum library is free software: you can redistribute it and/or modify
// it under the terms of the GNU Lesser General Public License as published by
// the Free Software Foundation, either version 3 of the License, or
// (at your option) any later version.
//
// The go-ethereum library is distributed in the hope that it will be useful,
// but WITHOUT ANY WARRANTY; without even the implied warranty of
// MERCHANTABILITY or FITNESS FOR A PARTICULAR PURPOSE. See the
// GNU Lesser General Public License for more details.
//
// You should have received a copy of the GNU Lesser General Public License
// along with the go-ethereum library. If not, see <http://www.gnu.org/licenses/>.

package gasestimator

import (
	"context"
	"errors"
	"fmt"
	"math"
	"math/big"

	"github.com/ethereum/go-ethereum/common"
	"github.com/ethereum/go-ethereum/core"
	"github.com/ethereum/go-ethereum/core/state"
	"github.com/ethereum/go-ethereum/core/types"
	"github.com/ethereum/go-ethereum/core/vm"
	"github.com/ethereum/go-ethereum/log"
	"github.com/ethereum/go-ethereum/params"
)

// EstimateGasErrorRatio is the amount of overestimation eth_estimateGas is
// allowed to produce in order to speed up calculations.
const EstimateGasErrorRatio = 0.015

// Options are the contextual parameters to execute the requested call.
//
// Whilst it would be possible to pass a blockchain object that aggregates all
// these together, it would be excessively hard to test. Splitting the parts out
// allows testing without needing a proper live chain.
type Options struct {
	Config           *params.ChainConfig // Chain configuration for hard fork selection
	Chain            core.ChainContext   // Chain context to access past block hashes
	Header           *types.Header       // Header defining the block context to execute in
	State            *state.StateDB      // Pre-state on top of which to estimate the gas
	Backend          core.NodeInterfaceBackendAPI
	RunScheduledTxes func(context.Context, core.NodeInterfaceBackendAPI, *state.StateDB, *types.Header, vm.BlockContext, core.MessageRunMode, *core.ExecutionResult) (*core.ExecutionResult, error)

	ErrorRatio float64 // Allowed overestimation ratio for faster estimation termination
}

// Estimate returns the lowest possible gas limit that allows the transaction to
// run successfully with the provided context options. It returns an error if the
// transaction would always revert, or if there are unexpected failures.
func Estimate(ctx context.Context, call *core.Message, opts *Options, gasCap uint64) (uint64, []byte, error) {
	// Binary search the gas limit, as it may need to be higher than the amount used
	var (
		lo uint64 // lowest-known gas limit where tx execution fails
		hi uint64 // lowest-known gas limit where tx execution succeeds
	)
	// Determine the highest gas limit can be used during the estimation.
	hi = opts.Header.GasLimit
	if call.GasLimit >= params.TxGas {
		hi = call.GasLimit
	}
	// Normalize the max fee per gas the call is willing to spend.
	var feeCap *big.Int
	if call.GasFeeCap != nil {
		feeCap = call.GasFeeCap
	} else if call.GasPrice != nil {
		feeCap = call.GasPrice
	} else {
		feeCap = common.Big0
	}
	// Recap the highest gas limit with account's available balance.
	if feeCap.BitLen() != 0 {
		balance := opts.State.GetBalance(call.From).ToBig()

		available := balance
		if call.Value != nil {
			if call.Value.Cmp(available) >= 0 {
				return 0, nil, core.ErrInsufficientFundsForTransfer
			}
			available.Sub(available, call.Value)
		}
		if opts.Config.IsCancun(opts.Header.Number, opts.Header.Time, types.DeserializeHeaderExtraInformation(opts.Header).ArbOSFormatVersion) && len(call.BlobHashes) > 0 {
			blobGasPerBlob := new(big.Int).SetInt64(params.BlobTxBlobGasPerBlob)
			blobBalanceUsage := new(big.Int).SetInt64(int64(len(call.BlobHashes)))
			blobBalanceUsage.Mul(blobBalanceUsage, blobGasPerBlob)
			blobBalanceUsage.Mul(blobBalanceUsage, call.BlobGasFeeCap)
			if blobBalanceUsage.Cmp(available) >= 0 {
				return 0, nil, core.ErrInsufficientFunds
			}
			available.Sub(available, blobBalanceUsage)
		}
		allowance := new(big.Int).Div(available, feeCap)

		// If the allowance is larger than maximum uint64, skip checking
		if allowance.IsUint64() && hi > allowance.Uint64() {
			transfer := call.Value
			if transfer == nil {
				transfer = new(big.Int)
			}
			log.Debug("Gas estimation capped by limited funds", "original", hi, "balance", balance,
				"sent", transfer, "maxFeePerGas", feeCap, "fundable", allowance)
			hi = allowance.Uint64()
		}
	}
	// Recap the highest gas allowance with specified gascap.
	if gasCap != 0 && hi > gasCap {
		log.Debug("Caller gas above allowance, capping", "requested", hi, "cap", gasCap)
		hi = gasCap
	}
	// If the transaction is a plain value transfer, short circuit estimation and
	// directly try 21000. Returning 21000 without any execution is dangerous as
	// some tx field combos might bump the price up even for plain transfers (e.g.
	// unused access list items). Ever so slightly wasteful, but safer overall.
	if len(call.Data) == 0 {
		if call.To != nil && opts.State.GetCodeSize(*call.To) == 0 {
			failed, _, err := execute(ctx, call, opts, params.TxGas)
			if !failed && err == nil {
				return params.TxGas, nil, nil
			}
		}
	}
	// We first execute the transaction at the highest allowable gas limit, since if this fails we
	// can return error immediately.
	failed, result, err := execute(ctx, call, opts, hi)
	if err != nil {
		return 0, nil, err
	}
	if failed {
		if result != nil && !errors.Is(result.Err, vm.ErrOutOfGas) {
			return 0, result.Revert(), result.Err
		}
		return 0, nil, fmt.Errorf("gas required exceeds allowance (%d)", hi)
	}
	// For almost any transaction, the gas consumed by the unconstrained execution
	// above lower-bounds the gas limit required for it to succeed. One exception
	// is those that explicitly check gas remaining in order to execute within a
	// given limit, but we probably don't want to return the lowest possible gas
	// limit for these cases anyway.
	lo = result.UsedGas - 1

	// There's a fairly high chance for the transaction to execute successfully
	// with gasLimit set to the first execution's usedGas + gasRefund. Explicitly
	// check that gas amount and use as a limit for the binary search.
	optimisticGasLimit := (result.UsedGas + result.RefundedGas + params.CallStipend) * 64 / 63
	if optimisticGasLimit < hi {
		failed, _, err = execute(ctx, call, opts, optimisticGasLimit)
		if err != nil {
			// This should not happen under normal conditions since if we make it this far the
			// transaction had run without error at least once before.
			log.Error("Execution error in estimate gas", "err", err)
			return 0, nil, err
		}
		if failed {
			lo = optimisticGasLimit
		} else {
			hi = optimisticGasLimit
		}
	}
	// Binary search for the smallest gas limit that allows the tx to execute successfully.
	for lo+1 < hi {
		if opts.ErrorRatio > 0 {
			// It is a bit pointless to return a perfect estimation, as changing
			// network conditions require the caller to bump it up anyway. Since
			// wallets tend to use 20-25% bump, allowing a small approximation
			// error is fine (as long as it's upwards).
			if float64(hi-lo)/float64(hi) < opts.ErrorRatio {
				break
			}
		}
		mid := (hi + lo) / 2
		if mid > lo*2 {
			// Most txs don't need much higher gas limit than their gas used, and most txs don't
			// require near the full block limit of gas, so the selection of where to bisect the
			// range here is skewed to favor the low side.
			mid = lo * 2
		}
		failed, _, err = execute(ctx, call, opts, mid)
		if err != nil {
			// This should not happen under normal conditions since if we make it this far the
			// transaction had run without error at least once before.
			log.Error("Execution error in estimate gas", "err", err)
			return 0, nil, err
		}
		if failed {
			lo = mid
		} else {
			hi = mid
		}
	}
	return hi, nil, nil
}

// execute is a helper that executes the transaction under a given gas limit and
// returns true if the transaction fails for a reason that might be related to
// not enough gas. A non-nil error means execution failed due to reasons unrelated
// to the gas limit.
func execute(ctx context.Context, call *core.Message, opts *Options, gasLimit uint64) (bool, *core.ExecutionResult, error) {
	// Configure the call for this specific execution (and revert the change after)
	defer func(gas uint64) { call.GasLimit = gas }(call.GasLimit)
	call.GasLimit = gasLimit

	// Execute the call and separate execution faults caused by a lack of gas or
	// other non-fixable conditions
	result, err := run(ctx, call, opts)
	if err != nil {
		if errors.Is(err, core.ErrIntrinsicGas) {
			return true, nil, nil // Special case, raise gas limit
		}
		return true, nil, err // Bail out
	}
	return result.Failed(), result, nil
}

// run assembles the EVM as defined by the consensus rules and runs the requested
// call invocation.
func run(ctx context.Context, call *core.Message, opts *Options) (*core.ExecutionResult, error) {
	// Assemble the call and the call context
	var (
		msgContext = core.NewEVMTxContext(call)
		evmContext = core.NewEVMBlockContext(opts.Header, opts.Chain, nil)
		dirtyState = opts.State.Copy()
	)
	// Lower the basefee to 0 to avoid breaking EVM
	// invariants (basefee < feecap).
	if msgContext.GasPrice.Sign() == 0 {
		evmContext.BaseFeeInBlock = new(big.Int).Set(evmContext.BaseFee)
		evmContext.BaseFee = new(big.Int)
	}
	if msgContext.BlobFeeCap != nil && msgContext.BlobFeeCap.BitLen() == 0 {
		evmContext.BlobBaseFee = new(big.Int)
	}
<<<<<<< HEAD
=======
	evm := vm.NewEVM(evmContext, dirtyState, opts.Config, vm.Config{NoBaseFee: true})
	evm.SetTxContext(msgContext)
>>>>>>> e3d61e6d
	// Monitor the outer context and interrupt the EVM upon cancellation. To avoid
	// a dangling goroutine until the outer estimation finishes, create an internal
	// context for the lifetime of this method call.
	ctx, cancel := context.WithCancel(ctx)
	defer cancel()

	// Arbitrum: support NodeInterface.sol by swapping out the message if needed
	var res *core.ExecutionResult
	call, res, err := core.InterceptRPCMessage(call, ctx, dirtyState, opts.Header, opts.Backend, &evmContext)
	if err != nil || res != nil {
		return res, err
	}

	evm := opts.Backend.GetEVM(ctx, call, dirtyState, opts.Header, &vm.Config{NoBaseFee: true}, &evmContext)

	go func() {
		<-ctx.Done()
		evm.Cancel()
	}()
	// Execute the call, returning a wrapped error or the result
	result, err := core.ApplyMessage(evm, call, new(core.GasPool).AddGas(math.MaxUint64))
	if vmerr := dirtyState.Error(); vmerr != nil {
		return nil, vmerr
	}
	if err != nil {
		return result, fmt.Errorf("failed with %d gas: %w", call.GasLimit, err)
	}

	// Arbitrum: a tx can schedule another (see retryables)
	result, err = opts.RunScheduledTxes(ctx, opts.Backend, dirtyState, opts.Header, evmContext, core.MessageGasEstimationMode, result)
	if err != nil {
		return nil, err
	}

	return result, nil
}<|MERGE_RESOLUTION|>--- conflicted
+++ resolved
@@ -236,11 +236,6 @@
 	if msgContext.BlobFeeCap != nil && msgContext.BlobFeeCap.BitLen() == 0 {
 		evmContext.BlobBaseFee = new(big.Int)
 	}
-<<<<<<< HEAD
-=======
-	evm := vm.NewEVM(evmContext, dirtyState, opts.Config, vm.Config{NoBaseFee: true})
-	evm.SetTxContext(msgContext)
->>>>>>> e3d61e6d
 	// Monitor the outer context and interrupt the EVM upon cancellation. To avoid
 	// a dangling goroutine until the outer estimation finishes, create an internal
 	// context for the lifetime of this method call.
@@ -254,8 +249,8 @@
 		return res, err
 	}
 
-	evm := opts.Backend.GetEVM(ctx, call, dirtyState, opts.Header, &vm.Config{NoBaseFee: true}, &evmContext)
-
+	evm := opts.Backend.GetEVM(ctx, dirtyState, opts.Header, &vm.Config{NoBaseFee: true}, &evmContext)
+	evm.SetTxContext(msgContext)
 	go func() {
 		<-ctx.Done()
 		evm.Cancel()
