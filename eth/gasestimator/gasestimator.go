// Copyright 2023 The go-ethereum Authors
// This file is part of the go-ethereum library.
//
// The go-ethereum library is free software: you can redistribute it and/or modify
// it under the terms of the GNU Lesser General Public License as published by
// the Free Software Foundation, either version 3 of the License, or
// (at your option) any later version.
//
// The go-ethereum library is distributed in the hope that it will be useful,
// but WITHOUT ANY WARRANTY; without even the implied warranty of
// MERCHANTABILITY or FITNESS FOR A PARTICULAR PURPOSE. See the
// GNU Lesser General Public License for more details.
//
// You should have received a copy of the GNU Lesser General Public License
// along with the go-ethereum library. If not, see <http://www.gnu.org/licenses/>.

package gasestimator

import (
	"context"
	"errors"
	"fmt"
	"math"
	"math/big"

	"github.com/ethereum/go-ethereum/common"
	"github.com/ethereum/go-ethereum/core"
	"github.com/ethereum/go-ethereum/core/state"
	"github.com/ethereum/go-ethereum/core/types"
	"github.com/ethereum/go-ethereum/core/vm"
	"github.com/ethereum/go-ethereum/internal/ethapi/override"
	"github.com/ethereum/go-ethereum/log"
	"github.com/ethereum/go-ethereum/params"
)

// EstimateGasErrorRatio is the amount of overestimation eth_estimateGas is
// allowed to produce in order to speed up calculations.
const EstimateGasErrorRatio = 0.015

// Options are the contextual parameters to execute the requested call.
//
// Whilst it would be possible to pass a blockchain object that aggregates all
// these together, it would be excessively hard to test. Splitting the parts out
// allows testing without needing a proper live chain.
type Options struct {
<<<<<<< HEAD
	Config           *params.ChainConfig // Chain configuration for hard fork selection
	Chain            core.ChainContext   // Chain context to access past block hashes
	Header           *types.Header       // Header defining the block context to execute in
	State            *state.StateDB      // Pre-state on top of which to estimate the gas
	Backend          core.NodeInterfaceBackendAPI
	RunScheduledTxes func(context.Context, core.NodeInterfaceBackendAPI, *state.StateDB, *types.Header, vm.BlockContext, core.MessageRunMode, *core.ExecutionResult) (*core.ExecutionResult, error)
=======
	Config         *params.ChainConfig      // Chain configuration for hard fork selection
	Chain          core.ChainContext        // Chain context to access past block hashes
	Header         *types.Header            // Header defining the block context to execute in
	State          *state.StateDB           // Pre-state on top of which to estimate the gas
	BlockOverrides *override.BlockOverrides // Block overrides to apply during the estimation
>>>>>>> 88cbfab3

	ErrorRatio float64 // Allowed overestimation ratio for faster estimation termination
}

// Estimate returns the lowest possible gas limit that allows the transaction to
// run successfully with the provided context options. It returns an error if the
// transaction would always revert, or if there are unexpected failures.
func Estimate(ctx context.Context, call *core.Message, opts *Options, gasCap uint64) (uint64, []byte, error) {
	// Binary search the gas limit, as it may need to be higher than the amount used
	var (
		lo uint64 // lowest-known gas limit where tx execution fails
		hi uint64 // lowest-known gas limit where tx execution succeeds
	)
	// Determine the highest gas limit can be used during the estimation.
	hi = opts.Header.GasLimit
	if call.GasLimit >= params.TxGas {
		hi = call.GasLimit
	}
	// Normalize the max fee per gas the call is willing to spend.
	var feeCap *big.Int
	if call.GasFeeCap != nil {
		feeCap = call.GasFeeCap
	} else if call.GasPrice != nil {
		feeCap = call.GasPrice
	} else {
		feeCap = common.Big0
	}
	// Recap the highest gas limit with account's available balance.
	if feeCap.BitLen() != 0 {
		balance := opts.State.GetBalance(call.From).ToBig()

		available := balance
		if call.Value != nil {
			if call.Value.Cmp(available) >= 0 {
				return 0, nil, core.ErrInsufficientFundsForTransfer
			}
			available.Sub(available, call.Value)
		}
		if opts.Config.IsCancun(opts.Header.Number, opts.Header.Time, types.DeserializeHeaderExtraInformation(opts.Header).ArbOSFormatVersion) && len(call.BlobHashes) > 0 {
			blobGasPerBlob := new(big.Int).SetInt64(params.BlobTxBlobGasPerBlob)
			blobBalanceUsage := new(big.Int).SetInt64(int64(len(call.BlobHashes)))
			blobBalanceUsage.Mul(blobBalanceUsage, blobGasPerBlob)
			blobBalanceUsage.Mul(blobBalanceUsage, call.BlobGasFeeCap)
			if blobBalanceUsage.Cmp(available) >= 0 {
				return 0, nil, core.ErrInsufficientFunds
			}
			available.Sub(available, blobBalanceUsage)
		}
		allowance := new(big.Int).Div(available, feeCap)

		// If the allowance is larger than maximum uint64, skip checking
		if allowance.IsUint64() && hi > allowance.Uint64() {
			transfer := call.Value
			if transfer == nil {
				transfer = new(big.Int)
			}
			log.Debug("Gas estimation capped by limited funds", "original", hi, "balance", balance,
				"sent", transfer, "maxFeePerGas", feeCap, "fundable", allowance)
			hi = allowance.Uint64()
		}
	}
	// Recap the highest gas allowance with specified gascap.
	if gasCap != 0 && hi > gasCap {
		log.Debug("Caller gas above allowance, capping", "requested", hi, "cap", gasCap)
		hi = gasCap
	}
	// If the transaction is a plain value transfer, short circuit estimation and
	// directly try 21000. Returning 21000 without any execution is dangerous as
	// some tx field combos might bump the price up even for plain transfers (e.g.
	// unused access list items). Ever so slightly wasteful, but safer overall.
	if len(call.Data) == 0 {
		if call.To != nil && opts.State.GetCodeSize(*call.To) == 0 {
			failed, _, err := execute(ctx, call, opts, params.TxGas)
			if !failed && err == nil {
				return params.TxGas, nil, nil
			}
		}
	}
	// We first execute the transaction at the highest allowable gas limit, since if this fails we
	// can return error immediately.
	failed, result, err := execute(ctx, call, opts, hi)
	if err != nil {
		return 0, nil, err
	}
	if failed {
		if result != nil && !errors.Is(result.Err, vm.ErrOutOfGas) {
			return 0, result.Revert(), result.Err
		}
		return 0, nil, fmt.Errorf("gas required exceeds allowance (%d)", hi)
	}
	// For almost any transaction, the gas consumed by the unconstrained execution
	// above lower-bounds the gas limit required for it to succeed. One exception
	// is those that explicitly check gas remaining in order to execute within a
	// given limit, but we probably don't want to return the lowest possible gas
	// limit for these cases anyway.
	lo = result.UsedGas - 1

	// There's a fairly high chance for the transaction to execute successfully
	// with gasLimit set to the first execution's usedGas + gasRefund. Explicitly
	// check that gas amount and use as a limit for the binary search.
	optimisticGasLimit := (result.UsedGas + result.RefundedGas + params.CallStipend) * 64 / 63
	if optimisticGasLimit < hi {
		failed, _, err = execute(ctx, call, opts, optimisticGasLimit)
		if err != nil {
			// This should not happen under normal conditions since if we make it this far the
			// transaction had run without error at least once before.
			log.Error("Execution error in estimate gas", "err", err)
			return 0, nil, err
		}
		if failed {
			lo = optimisticGasLimit
		} else {
			hi = optimisticGasLimit
		}
	}
	// Binary search for the smallest gas limit that allows the tx to execute successfully.
	for lo+1 < hi {
		if opts.ErrorRatio > 0 {
			// It is a bit pointless to return a perfect estimation, as changing
			// network conditions require the caller to bump it up anyway. Since
			// wallets tend to use 20-25% bump, allowing a small approximation
			// error is fine (as long as it's upwards).
			if float64(hi-lo)/float64(hi) < opts.ErrorRatio {
				break
			}
		}
		mid := (hi + lo) / 2
		if mid > lo*2 {
			// Most txs don't need much higher gas limit than their gas used, and most txs don't
			// require near the full block limit of gas, so the selection of where to bisect the
			// range here is skewed to favor the low side.
			mid = lo * 2
		}
		failed, _, err = execute(ctx, call, opts, mid)
		if err != nil {
			// This should not happen under normal conditions since if we make it this far the
			// transaction had run without error at least once before.
			log.Error("Execution error in estimate gas", "err", err)
			return 0, nil, err
		}
		if failed {
			lo = mid
		} else {
			hi = mid
		}
	}
	return hi, nil, nil
}

// execute is a helper that executes the transaction under a given gas limit and
// returns true if the transaction fails for a reason that might be related to
// not enough gas. A non-nil error means execution failed due to reasons unrelated
// to the gas limit.
func execute(ctx context.Context, call *core.Message, opts *Options, gasLimit uint64) (bool, *core.ExecutionResult, error) {
	// Configure the call for this specific execution (and revert the change after)
	defer func(gas uint64) { call.GasLimit = gas }(call.GasLimit)
	call.GasLimit = gasLimit

	// Execute the call and separate execution faults caused by a lack of gas or
	// other non-fixable conditions
	result, err := run(ctx, call, opts)
	if err != nil {
		if errors.Is(err, core.ErrIntrinsicGas) {
			return true, nil, nil // Special case, raise gas limit
		}
		return true, nil, err // Bail out
	}
	return result.Failed(), result, nil
}

// run assembles the EVM as defined by the consensus rules and runs the requested
// call invocation.
func run(ctx context.Context, call *core.Message, opts *Options) (*core.ExecutionResult, error) {
	// Assemble the call and the call context
	var (
		evmContext = core.NewEVMBlockContext(opts.Header, opts.Chain, nil)
		dirtyState = opts.State.Copy()
	)
	if opts.BlockOverrides != nil {
		opts.BlockOverrides.Apply(&evmContext)
	}
	// Lower the basefee to 0 to avoid breaking EVM
	// invariants (basefee < feecap).
	if call.GasPrice.Sign() == 0 {
		evmContext.BaseFeeInBlock = new(big.Int).Set(evmContext.BaseFee)
		evmContext.BaseFee = new(big.Int)
	}
	if call.BlobGasFeeCap != nil && call.BlobGasFeeCap.BitLen() == 0 {
		evmContext.BlobBaseFee = new(big.Int)
	}
	// Monitor the outer context and interrupt the EVM upon cancellation. To avoid
	// a dangling goroutine until the outer estimation finishes, create an internal
	// context for the lifetime of this method call.
	ctx, cancel := context.WithCancel(ctx)
	defer cancel()

	// Arbitrum: support NodeInterface.sol by swapping out the message if needed
	var res *core.ExecutionResult
	call, res, err := core.InterceptRPCMessage(call, ctx, dirtyState, opts.Header, opts.Backend, &evmContext)
	if err != nil || res != nil {
		return res, err
	}

	evm := opts.Backend.GetEVM(ctx, dirtyState, opts.Header, &vm.Config{NoBaseFee: true}, &evmContext)
	go func() {
		<-ctx.Done()
		evm.Cancel()
	}()
	// Execute the call, returning a wrapped error or the result
	result, err := core.ApplyMessage(evm, call, new(core.GasPool).AddGas(math.MaxUint64))
	if vmerr := dirtyState.Error(); vmerr != nil {
		return nil, vmerr
	}
	if err != nil {
		return result, fmt.Errorf("failed with %d gas: %w", call.GasLimit, err)
	}

	// Arbitrum: a tx can schedule another (see retryables)
	result, err = opts.RunScheduledTxes(ctx, opts.Backend, dirtyState, opts.Header, evmContext, core.MessageGasEstimationMode, result)
	if err != nil {
		return nil, err
	}

	return result, nil
}<|MERGE_RESOLUTION|>--- conflicted
+++ resolved
@@ -43,20 +43,13 @@
 // these together, it would be excessively hard to test. Splitting the parts out
 // allows testing without needing a proper live chain.
 type Options struct {
-<<<<<<< HEAD
-	Config           *params.ChainConfig // Chain configuration for hard fork selection
-	Chain            core.ChainContext   // Chain context to access past block hashes
-	Header           *types.Header       // Header defining the block context to execute in
-	State            *state.StateDB      // Pre-state on top of which to estimate the gas
+	Config           *params.ChainConfig      // Chain configuration for hard fork selection
+	Chain            core.ChainContext        // Chain context to access past block hashes
+	Header           *types.Header            // Header defining the block context to execute in
+	State            *state.StateDB           // Pre-state on top of which to estimate the gas
+	BlockOverrides   *override.BlockOverrides // Block overrides to apply during the estimation
 	Backend          core.NodeInterfaceBackendAPI
 	RunScheduledTxes func(context.Context, core.NodeInterfaceBackendAPI, *state.StateDB, *types.Header, vm.BlockContext, core.MessageRunMode, *core.ExecutionResult) (*core.ExecutionResult, error)
-=======
-	Config         *params.ChainConfig      // Chain configuration for hard fork selection
-	Chain          core.ChainContext        // Chain context to access past block hashes
-	Header         *types.Header            // Header defining the block context to execute in
-	State          *state.StateDB           // Pre-state on top of which to estimate the gas
-	BlockOverrides *override.BlockOverrides // Block overrides to apply during the estimation
->>>>>>> 88cbfab3
 
 	ErrorRatio float64 // Allowed overestimation ratio for faster estimation termination
 }
