// Copyright 2015 The go-ethereum Authors
// This file is part of the go-ethereum library.
//
// The go-ethereum library is free software: you can redistribute it and/or modify
// it under the terms of the GNU Lesser General Public License as published by
// the Free Software Foundation, either version 3 of the License, or
// (at your option) any later version.
//
// The go-ethereum library is distributed in the hope that it will be useful,
// but WITHOUT ANY WARRANTY; without even the implied warranty of
// MERCHANTABILITY or FITNESS FOR A PARTICULAR PURPOSE. See the
// GNU Lesser General Public License for more details.
//
// You should have received a copy of the GNU Lesser General Public License
// along with the go-ethereum library. If not, see <http://www.gnu.org/licenses/>.

package bind

import (
	"context"
	"errors"
	"fmt"
	"math/big"
	"strings"
	"sync"

	"github.com/ethereum/go-ethereum"
	"github.com/ethereum/go-ethereum/accounts/abi"
	"github.com/ethereum/go-ethereum/common"
	"github.com/ethereum/go-ethereum/core/types"
	"github.com/ethereum/go-ethereum/crypto"
	"github.com/ethereum/go-ethereum/event"
	"github.com/ethereum/go-ethereum/rpc"
)

const basefeeWiggleMultiplier = 2

var (
	errNoEventSignature       = errors.New("no event signature")
	errEventSignatureMismatch = errors.New("event signature mismatch")
)

// SignerFn is a signer function callback when a contract requires a method to
// sign the transaction before submission.
type SignerFn func(common.Address, *types.Transaction) (*types.Transaction, error)

// CallOpts is the collection of options to fine tune a contract call request.
type CallOpts struct {
	Pending     bool            // Whether to operate on the pending state or the last known one
	From        common.Address  // Optional the sender address, otherwise the first account is used
	BlockNumber *big.Int        // Optional the block number on which the call should be performed
	BlockHash   common.Hash     // Optional the block hash on which the call should be performed
	Context     context.Context // Network context to support cancellation and timeouts (nil = no timeout)
}

// TransactOpts is the collection of authorization data required to create a
// valid Ethereum transaction.
type TransactOpts struct {
	From   common.Address // Ethereum account to send the transaction from
	Nonce  *big.Int       // Nonce to use for the transaction execution (nil = use pending state)
	Signer SignerFn       // Method to use for signing the transaction (mandatory)

<<<<<<< HEAD
	Value     *big.Int // Funds to transfer along the transaction (nil = 0 = no funds)
	GasPrice  *big.Int // Gas price to use for the transaction execution (nil = gas price oracle)
	GasFeeCap *big.Int // Gas fee cap to use for the 1559 transaction execution (nil = gas price oracle)
	GasTipCap *big.Int // Gas priority fee cap to use for the 1559 transaction execution (nil = gas price oracle)
	GasLimit  uint64   // Gas limit to set for the transaction execution (0 = estimate)
	GasMargin uint64   // Arbitrum: adjusts gas estimate by this many basis points (0 = no adjustment)
=======
	Value      *big.Int         // Funds to transfer along the transaction (nil = 0 = no funds)
	GasPrice   *big.Int         // Gas price to use for the transaction execution (nil = gas price oracle)
	GasFeeCap  *big.Int         // Gas fee cap to use for the 1559 transaction execution (nil = gas price oracle)
	GasTipCap  *big.Int         // Gas priority fee cap to use for the 1559 transaction execution (nil = gas price oracle)
	GasLimit   uint64           // Gas limit to set for the transaction execution (0 = estimate)
	AccessList types.AccessList // Access list to set for the transaction execution (nil = no access list)
>>>>>>> a9523b64

	Context context.Context // Network context to support cancellation and timeouts (nil = no timeout)

	NoSend bool // Do all transact steps but do not send the transaction
}

// FilterOpts is the collection of options to fine tune filtering for events
// within a bound contract.
type FilterOpts struct {
	Start uint64  // Start of the queried range
	End   *uint64 // End of the range (nil = latest)

	Context context.Context // Network context to support cancellation and timeouts (nil = no timeout)
}

// WatchOpts is the collection of options to fine tune subscribing for events
// within a bound contract.
type WatchOpts struct {
	Start   *uint64         // Start of the queried range (nil = latest)
	Context context.Context // Network context to support cancellation and timeouts (nil = no timeout)
}

// MetaData collects all metadata for a bound contract.
type MetaData struct {
	mu   sync.Mutex
	Sigs map[string]string
	Bin  string
	ABI  string
	ab   *abi.ABI
}

func (m *MetaData) GetAbi() (*abi.ABI, error) {
	m.mu.Lock()
	defer m.mu.Unlock()
	if m.ab != nil {
		return m.ab, nil
	}
	if parsed, err := abi.JSON(strings.NewReader(m.ABI)); err != nil {
		return nil, err
	} else {
		m.ab = &parsed
	}
	return m.ab, nil
}

// BoundContract is the base wrapper object that reflects a contract on the
// Ethereum network. It contains a collection of methods that are used by the
// higher level contract bindings to operate.
type BoundContract struct {
	address    common.Address     // Deployment address of the contract on the Ethereum blockchain
	abi        abi.ABI            // Reflect based ABI to access the correct Ethereum methods
	caller     ContractCaller     // Read interface to interact with the blockchain
	transactor ContractTransactor // Write interface to interact with the blockchain
	filterer   ContractFilterer   // Event filtering to interact with the blockchain
}

// NewBoundContract creates a low level contract interface through which calls
// and transactions may be made through.
func NewBoundContract(address common.Address, abi abi.ABI, caller ContractCaller, transactor ContractTransactor, filterer ContractFilterer) *BoundContract {
	return &BoundContract{
		address:    address,
		abi:        abi,
		caller:     caller,
		transactor: transactor,
		filterer:   filterer,
	}
}

// DeployContract deploys a contract onto the Ethereum blockchain and binds the
// deployment address with a Go wrapper.
func DeployContract(opts *TransactOpts, abi abi.ABI, bytecode []byte, backend ContractBackend, params ...interface{}) (common.Address, *types.Transaction, *BoundContract, error) {
	// Otherwise try to deploy the contract
	c := NewBoundContract(common.Address{}, abi, backend, backend, backend)

	input, err := c.abi.Pack("", params...)
	if err != nil {
		return common.Address{}, nil, nil, err
	}
	tx, err := c.transact(opts, nil, append(bytecode, input...))
	if err != nil {
		return common.Address{}, nil, nil, err
	}
	c.address = crypto.CreateAddress(opts.From, tx.Nonce())
	return c.address, tx, c, nil
}

// parseError takes in an RPC error and attempts to parse any "execution reverted"
// data as an ABI error, returning an improved error if possible.
func (c *BoundContract) parseError(originalError error) error {
	var dataErr rpc.DataError
	if !errors.As(originalError, &dataErr) {
		return originalError
	}
	dataString, ok := dataErr.ErrorData().(string)
	if !ok {
		return originalError
	}
	data := common.FromHex(dataString)
	if len(data) < 4 {
		return originalError
	}
	errAbi, _ := c.abi.ErrorByID([4]byte(data[:4]))
	if errAbi == nil {
		return originalError
	}
	vals, decodingErr := errAbi.Unpack(data)
	if decodingErr != nil {
		return fmt.Errorf("%w: failed to decode error as %v: %w", originalError, errAbi.Name, decodingErr)
	}
	for i, val := range vals {
		bytes, ok := val.([32]byte)
		if ok {
			vals[i] = common.Hash(bytes)
		}
	}
	fmtStr := "%w: %v("
	for i := range vals {
		if i > 0 {
			fmtStr += ", "
		}
		fmtStr += "%v"
	}
	fmtStr += ")"
	fmtArgs := []any{originalError, errAbi.Name}
	fmtArgs = append(fmtArgs, vals...)
	return fmt.Errorf(fmtStr, fmtArgs...)
}

// Call invokes the (constant) contract method with params as input values and
// sets the output to result. The result type might be a single field for simple
// returns, a slice of interfaces for anonymous returns and a struct for named
// returns.
func (c *BoundContract) Call(opts *CallOpts, results *[]interface{}, method string, params ...interface{}) error {
	// Don't crash on a lazy user
	if opts == nil {
		opts = new(CallOpts)
	}
	if results == nil {
		results = new([]interface{})
	}
	// Pack the input, call and unpack the results
	input, err := c.abi.Pack(method, params...)
	if err != nil {
		return err
	}
	var (
		msg    = ethereum.CallMsg{From: opts.From, To: &c.address, Data: input}
		ctx    = ensureContext(opts.Context)
		code   []byte
		output []byte
	)
	if opts.Pending {
		pb, ok := c.caller.(PendingContractCaller)
		if !ok {
			return ErrNoPendingState
		}
		output, err = pb.PendingCallContract(ctx, msg)
		if err != nil {
			return c.parseError(err)
		}
		if len(output) == 0 {
			// Make sure we have a contract to operate on, and bail out otherwise.
			if code, err = pb.PendingCodeAt(ctx, c.address); err != nil {
				return err
			} else if len(code) == 0 {
				return ErrNoCode
			}
		}
	} else if opts.BlockHash != (common.Hash{}) {
		bh, ok := c.caller.(BlockHashContractCaller)
		if !ok {
			return ErrNoBlockHashState
		}
		output, err = bh.CallContractAtHash(ctx, msg, opts.BlockHash)
		if err != nil {
			return err
		}
		if len(output) == 0 {
			// Make sure we have a contract to operate on, and bail out otherwise.
			if code, err = bh.CodeAtHash(ctx, c.address, opts.BlockHash); err != nil {
				return err
			} else if len(code) == 0 {
				return ErrNoCode
			}
		}
	} else {
		output, err = c.caller.CallContract(ctx, msg, opts.BlockNumber)
		if err != nil {
			return c.parseError(err)
		}
		if len(output) == 0 {
			// Make sure we have a contract to operate on, and bail out otherwise.
			if code, err = c.caller.CodeAt(ctx, c.address, opts.BlockNumber); err != nil {
				return err
			} else if len(code) == 0 {
				return ErrNoCode
			}
		}
	}

	if len(*results) == 0 {
		res, err := c.abi.Unpack(method, output)
		*results = res
		return err
	}
	res := *results
	return c.abi.UnpackIntoInterface(res[0], method, output)
}

// Transact invokes the (paid) contract method with params as input values.
func (c *BoundContract) Transact(opts *TransactOpts, method string, params ...interface{}) (*types.Transaction, error) {
	// Otherwise pack up the parameters and invoke the contract
	input, err := c.abi.Pack(method, params...)
	if err != nil {
		return nil, err
	}
	// todo(rjl493456442) check whether the method is payable or not,
	// reject invalid transaction at the first place
	return c.transact(opts, &c.address, input)
}

// RawTransact initiates a transaction with the given raw calldata as the input.
// It's usually used to initiate transactions for invoking **Fallback** function.
func (c *BoundContract) RawTransact(opts *TransactOpts, calldata []byte) (*types.Transaction, error) {
	// todo(rjl493456442) check whether the method is payable or not,
	// reject invalid transaction at the first place
	return c.transact(opts, &c.address, calldata)
}

// Transfer initiates a plain transaction to move funds to the contract, calling
// its default method if one is available.
func (c *BoundContract) Transfer(opts *TransactOpts) (*types.Transaction, error) {
	// todo(rjl493456442) check the payable fallback or receive is defined
	// or not, reject invalid transaction at the first place
	return c.transact(opts, &c.address, nil)
}

func (c *BoundContract) createDynamicTx(opts *TransactOpts, contract *common.Address, input []byte, head *types.Header) (*types.Transaction, error) {
	// Normalize value
	value := opts.Value
	if value == nil {
		value = new(big.Int)
	}
	// Estimate TipCap
	gasTipCap := opts.GasTipCap
	if gasTipCap == nil {
		tip, err := c.transactor.SuggestGasTipCap(ensureContext(opts.Context))
		if err != nil {
			return nil, err
		}
		gasTipCap = tip
	}
	// Estimate FeeCap
	gasFeeCap := opts.GasFeeCap
	if gasFeeCap == nil {
		gasFeeCap = new(big.Int).Add(
			gasTipCap,
			new(big.Int).Mul(head.BaseFee, big.NewInt(basefeeWiggleMultiplier)),
		)
	}
	if gasFeeCap.Cmp(gasTipCap) < 0 {
		return nil, fmt.Errorf("maxFeePerGas (%v) < maxPriorityFeePerGas (%v)", gasFeeCap, gasTipCap)
	}
	// Estimate GasLimit
	gasLimit := opts.GasLimit
	if opts.GasLimit == 0 {
		var err error
		gasLimit, err = c.estimateGasLimit(opts, contract, input, nil, gasTipCap, gasFeeCap, value)
		if err != nil {
			return nil, err
		}
	}
	// create the transaction
	nonce, err := c.getNonce(opts)
	if err != nil {
		return nil, err
	}
	baseTx := &types.DynamicFeeTx{
		To:         contract,
		Nonce:      nonce,
		GasFeeCap:  gasFeeCap,
		GasTipCap:  gasTipCap,
		Gas:        gasLimit,
		Value:      value,
		Data:       input,
		AccessList: opts.AccessList,
	}
	return types.NewTx(baseTx), nil
}

func (c *BoundContract) createLegacyTx(opts *TransactOpts, contract *common.Address, input []byte) (*types.Transaction, error) {
	if opts.GasFeeCap != nil || opts.GasTipCap != nil || opts.AccessList != nil {
		return nil, errors.New("maxFeePerGas or maxPriorityFeePerGas or accessList specified but london is not active yet")
	}
	// Normalize value
	value := opts.Value
	if value == nil {
		value = new(big.Int)
	}
	// Estimate GasPrice
	gasPrice := opts.GasPrice
	if gasPrice == nil {
		price, err := c.transactor.SuggestGasPrice(ensureContext(opts.Context))
		if err != nil {
			return nil, err
		}
		gasPrice = price
	}
	// Estimate GasLimit
	gasLimit := opts.GasLimit
	if opts.GasLimit == 0 {
		var err error
		gasLimit, err = c.estimateGasLimit(opts, contract, input, gasPrice, nil, nil, value)
		if err != nil {
			return nil, err
		}
	}
	// create the transaction
	nonce, err := c.getNonce(opts)
	if err != nil {
		return nil, err
	}
	baseTx := &types.LegacyTx{
		To:       contract,
		Nonce:    nonce,
		GasPrice: gasPrice,
		Gas:      gasLimit,
		Value:    value,
		Data:     input,
	}
	return types.NewTx(baseTx), nil
}

func (c *BoundContract) estimateGasLimit(opts *TransactOpts, contract *common.Address, input []byte, gasPrice, gasTipCap, gasFeeCap, value *big.Int) (uint64, error) {
	if contract != nil && (contract.Big().BitLen() > 16) {
		// Gas estimation cannot succeed without code for method invocations, unless precompile.
		if code, err := c.transactor.PendingCodeAt(ensureContext(opts.Context), c.address); err != nil {
			return 0, err
		} else if len(code) == 0 {
			return 0, ErrNoCode
		}
	}
	msg := ethereum.CallMsg{
		From:      opts.From,
		To:        contract,
		GasPrice:  gasPrice,
		GasTipCap: gasTipCap,
		GasFeeCap: gasFeeCap,
		Value:     value,
		Data:      input,
	}
	gasLimit, err := c.transactor.EstimateGas(ensureContext(opts.Context), msg)
	if err != nil {
		return 0, c.parseError(err)
	}
	// Arbitrum: adjust the estimate
	adjustedLimit := gasLimit * (10000 + opts.GasMargin) / 10000
	if adjustedLimit > gasLimit {
		gasLimit = adjustedLimit
	}
	return gasLimit, nil
}

func (c *BoundContract) getNonce(opts *TransactOpts) (uint64, error) {
	if opts.Nonce == nil {
		return c.transactor.PendingNonceAt(ensureContext(opts.Context), opts.From)
	} else {
		return opts.Nonce.Uint64(), nil
	}
}

// transact executes an actual transaction invocation, first deriving any missing
// authorization fields, and then scheduling the transaction for execution.
func (c *BoundContract) transact(opts *TransactOpts, contract *common.Address, input []byte) (*types.Transaction, error) {
	if opts.GasPrice != nil && (opts.GasFeeCap != nil || opts.GasTipCap != nil) {
		return nil, errors.New("both gasPrice and (maxFeePerGas or maxPriorityFeePerGas) specified")
	}
	// Create the transaction
	var (
		rawTx *types.Transaction
		err   error
	)
	if opts.GasPrice != nil {
		rawTx, err = c.createLegacyTx(opts, contract, input)
	} else if opts.GasFeeCap != nil && opts.GasTipCap != nil {
		rawTx, err = c.createDynamicTx(opts, contract, input, nil)
	} else {
		// Only query for basefee if gasPrice not specified
		if head, errHead := c.transactor.HeaderByNumber(ensureContext(opts.Context), nil); errHead != nil {
			return nil, errHead
		} else if head.BaseFee != nil {
			rawTx, err = c.createDynamicTx(opts, contract, input, head)
		} else {
			// Chain is not London ready -> use legacy transaction
			rawTx, err = c.createLegacyTx(opts, contract, input)
		}
	}
	if err != nil {
		return nil, err
	}
	// Sign the transaction and schedule it for execution
	if opts.Signer == nil {
		return nil, errors.New("no signer to authorize the transaction with")
	}
	signedTx, err := opts.Signer(opts.From, rawTx)
	if err != nil {
		return nil, err
	}
	if opts.NoSend {
		return signedTx, nil
	}
	if err := c.transactor.SendTransaction(ensureContext(opts.Context), signedTx); err != nil {
		return nil, err
	}
	return signedTx, nil
}

// FilterLogs filters contract logs for past blocks, returning the necessary
// channels to construct a strongly typed bound iterator on top of them.
func (c *BoundContract) FilterLogs(opts *FilterOpts, name string, query ...[]interface{}) (chan types.Log, event.Subscription, error) {
	// Don't crash on a lazy user
	if opts == nil {
		opts = new(FilterOpts)
	}
	// Append the event selector to the query parameters and construct the topic set
	query = append([][]interface{}{{c.abi.Events[name].ID}}, query...)

	topics, err := abi.MakeTopics(query...)
	if err != nil {
		return nil, nil, err
	}
	// Start the background filtering
	logs := make(chan types.Log, 128)

	config := ethereum.FilterQuery{
		Addresses: []common.Address{c.address},
		Topics:    topics,
		FromBlock: new(big.Int).SetUint64(opts.Start),
	}
	if opts.End != nil {
		config.ToBlock = new(big.Int).SetUint64(*opts.End)
	}
	/* TODO(karalabe): Replace the rest of the method below with this when supported
	sub, err := c.filterer.SubscribeFilterLogs(ensureContext(opts.Context), config, logs)
	*/
	buff, err := c.filterer.FilterLogs(ensureContext(opts.Context), config)
	if err != nil {
		return nil, nil, err
	}
	sub := event.NewSubscription(func(quit <-chan struct{}) error {
		for _, log := range buff {
			select {
			case logs <- log:
			case <-quit:
				return nil
			}
		}
		return nil
	})

	return logs, sub, nil
}

// WatchLogs filters subscribes to contract logs for future blocks, returning a
// subscription object that can be used to tear down the watcher.
func (c *BoundContract) WatchLogs(opts *WatchOpts, name string, query ...[]interface{}) (chan types.Log, event.Subscription, error) {
	// Don't crash on a lazy user
	if opts == nil {
		opts = new(WatchOpts)
	}
	// Append the event selector to the query parameters and construct the topic set
	query = append([][]interface{}{{c.abi.Events[name].ID}}, query...)

	topics, err := abi.MakeTopics(query...)
	if err != nil {
		return nil, nil, err
	}
	// Start the background filtering
	logs := make(chan types.Log, 128)

	config := ethereum.FilterQuery{
		Addresses: []common.Address{c.address},
		Topics:    topics,
	}
	if opts.Start != nil {
		config.FromBlock = new(big.Int).SetUint64(*opts.Start)
	}
	sub, err := c.filterer.SubscribeFilterLogs(ensureContext(opts.Context), config, logs)
	if err != nil {
		return nil, nil, err
	}
	return logs, sub, nil
}

// UnpackLog unpacks a retrieved log into the provided output structure.
func (c *BoundContract) UnpackLog(out interface{}, event string, log types.Log) error {
	// Anonymous events are not supported.
	if len(log.Topics) == 0 {
		return errNoEventSignature
	}
	if log.Topics[0] != c.abi.Events[event].ID {
		return errEventSignatureMismatch
	}
	if len(log.Data) > 0 {
		if err := c.abi.UnpackIntoInterface(out, event, log.Data); err != nil {
			return err
		}
	}
	var indexed abi.Arguments
	for _, arg := range c.abi.Events[event].Inputs {
		if arg.Indexed {
			indexed = append(indexed, arg)
		}
	}
	return abi.ParseTopics(out, indexed, log.Topics[1:])
}

// UnpackLogIntoMap unpacks a retrieved log into the provided map.
func (c *BoundContract) UnpackLogIntoMap(out map[string]interface{}, event string, log types.Log) error {
	// Anonymous events are not supported.
	if len(log.Topics) == 0 {
		return errNoEventSignature
	}
	if log.Topics[0] != c.abi.Events[event].ID {
		return errEventSignatureMismatch
	}
	if len(log.Data) > 0 {
		if err := c.abi.UnpackIntoMap(out, event, log.Data); err != nil {
			return err
		}
	}
	var indexed abi.Arguments
	for _, arg := range c.abi.Events[event].Inputs {
		if arg.Indexed {
			indexed = append(indexed, arg)
		}
	}
	return abi.ParseTopicsIntoMap(out, indexed, log.Topics[1:])
}

// ensureContext is a helper method to ensure a context is not nil, even if the
// user specified it as such.
func ensureContext(ctx context.Context) context.Context {
	if ctx == nil {
		return context.Background()
	}
	return ctx
}<|MERGE_RESOLUTION|>--- conflicted
+++ resolved
@@ -60,21 +60,13 @@
 	Nonce  *big.Int       // Nonce to use for the transaction execution (nil = use pending state)
 	Signer SignerFn       // Method to use for signing the transaction (mandatory)
 
-<<<<<<< HEAD
-	Value     *big.Int // Funds to transfer along the transaction (nil = 0 = no funds)
-	GasPrice  *big.Int // Gas price to use for the transaction execution (nil = gas price oracle)
-	GasFeeCap *big.Int // Gas fee cap to use for the 1559 transaction execution (nil = gas price oracle)
-	GasTipCap *big.Int // Gas priority fee cap to use for the 1559 transaction execution (nil = gas price oracle)
-	GasLimit  uint64   // Gas limit to set for the transaction execution (0 = estimate)
-	GasMargin uint64   // Arbitrum: adjusts gas estimate by this many basis points (0 = no adjustment)
-=======
 	Value      *big.Int         // Funds to transfer along the transaction (nil = 0 = no funds)
 	GasPrice   *big.Int         // Gas price to use for the transaction execution (nil = gas price oracle)
 	GasFeeCap  *big.Int         // Gas fee cap to use for the 1559 transaction execution (nil = gas price oracle)
 	GasTipCap  *big.Int         // Gas priority fee cap to use for the 1559 transaction execution (nil = gas price oracle)
 	GasLimit   uint64           // Gas limit to set for the transaction execution (0 = estimate)
 	AccessList types.AccessList // Access list to set for the transaction execution (nil = no access list)
->>>>>>> a9523b64
+	GasMargin  uint64           // Arbitrum: adjusts gas estimate by this many basis points (0 = no adjustment)
 
 	Context context.Context // Network context to support cancellation and timeouts (nil = no timeout)
 
